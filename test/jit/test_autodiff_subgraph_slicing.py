--- conflicted
+++ resolved
@@ -52,60 +52,6 @@
             with enable_profiling_mode_for_profiling_tests():
                 output = func(input, profile_and_replay=True)
                 self.assertAutodiffNode(func.graph_for(input), True, ['prim::ConstantChunk'], [])
-
-<<<<<<< HEAD
-    @unittest.skipIf(GRAPH_EXECUTOR != ProfilingMode.PROFILING,
-                     "Requires fusion optimization pass to be effective")
-    def test_differentiable_graph_ops_requires_grad(self):
-        x = torch.randn(8, 2, dtype=torch.float).requires_grad_()
-        y = torch.randn(8, 2, dtype=torch.float)
-
-        def t(x : torch.Tensor, y : torch.Tensor):
-            o = x + 1.0
-            o1 = torch.relu(o)
-            o = y + 1.5
-            o2 = torch.relu(o)
-            o3 = o1 + o2
-            return o1, o2, o3
-
-        with enable_profiling_mode_for_profiling_tests():
-
-            t_jit = torch.jit.script(t)
-            jit_o = t_jit(x, y)
-            jit_o = t_jit(x, y)
-            o = t(x, y)
-
-            FileCheck().check("prim::DifferentiableGraph").run(t_jit.graph_for(x, y))
-            # validate the differentiableGraphOps are marking proper requires_grad
-            for oo, jit_oo in zip(o, jit_o):
-                self.assertEqual(oo.requires_grad, jit_oo.requires_grad)
-                self.assertEqual(oo, jit_oo)
-            # one more runs to trigger fusion
-            jit_o = t_jit(x, y)
-            for oo, jit_oo in zip(o, jit_o):
-                self.assertEqual(oo.dtype, jit_oo.dtype)
-                self.assertEqual(oo.requires_grad, jit_oo.requires_grad)
-                self.assertEqual(oo, jit_oo)
-
-    @unittest.skipIf(GRAPH_EXECUTOR == ProfilingMode.PROFILING, "Simple Executor doesn't support gradients")
-    def test_prune_grad(self):
-        @torch.jit.script
-        def t(input, bias):
-            return torch.nn.functional.relu(input + bias)
-        input = torch.randn(2, 8, requires_grad=True)
-        bias = torch.randn(8, requires_grad=False)    # bias does NOT require grad
-        NUM_PROFILED_RUNS = 1
-        with num_profiled_runs(NUM_PROFILED_RUNS):
-            WARMUP = 3    # 2 runs to reach backward + 1 to optimize it
-            for x in range(WARMUP):
-                o = t(input, bias)
-                o.sum().backward()
-
-            fwd_plan = list(t.get_debug_state().execution_plans.values())[0]
-            bwd_graph = list(fwd_plan.code.grad_executor_states()[0].execution_plans.values())[0].graph
-            tup = next(bwd_graph.outputs())
-            self.assertEqual(len(list(tup.node().inputs())), 1)
-=======
 
     @unittest.skipIf(GRAPH_EXECUTOR != ProfilingMode.PROFILING, "This threshold is only valid for Profiling Executor")
     def test_diff_graph_inline_threshold(self):
@@ -191,7 +137,6 @@
             scripted = self.checkScript(method1, (x, weight, bias))
             # check_types requires last_graph on scripted to be set, so we just skip it
             check_against_reference(self, scripted, method1, lambda x: x, (x, weight, bias), check_types=False)
->>>>>>> 30c96c94
 
     def test_simple_merge(self):
         # o --> o
