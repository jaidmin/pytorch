--- conflicted
+++ resolved
@@ -12,7 +12,7 @@
 # We fake dict here
 
 
-class _FakeDict:
+class _FakeDict(object):
     def __init__(self, fn):
         self.fn = fn
 
@@ -59,11 +59,7 @@
     onnx_model = onnx.load(io.BytesIO(f.getvalue()))
     init_net, predict_net = Caffe2Backend.onnx_graph_to_caffe2_net(onnx_model)
 
-<<<<<<< HEAD
-    initialized = {x.name for x in onnx_model.graph.initializer}
-=======
     initialized = set([x.name for x in onnx_model.graph.initializer])
->>>>>>> 8d93f6b4
     uninitialized_inputs = {
         x.name: i
         for i, x in enumerate(onnx_model.graph.input)
@@ -90,14 +86,9 @@
     helper.param_init_net.AppendNet(init_net)
 
     results = tuple(
-<<<<<<< HEAD
-        BlobReference(remap_blob_name(x.name), helper.net)
-        for x in onnx_model.graph.output
-=======
         [
             BlobReference(remap_blob_name(x.name), helper.net)
             for x in onnx_model.graph.output
         ]
->>>>>>> 8d93f6b4
     )
     return results