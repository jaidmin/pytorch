--- conflicted
+++ resolved
@@ -1382,11 +1382,6 @@
     xfail('view_as_complex', ''),  # aten.view_as_complex.default - couldn't find symbolic meta function/decomposition
     xfail('view_as', ''),  # aten.size.default - couldn't find symbolic meta function/decomposition
     xfail('vsplit', ''),  # aten.size.default - couldn't find symbolic meta function/decomposition
-<<<<<<< HEAD
-    xfail('zeros_like', ''),  # aten.zeros_like.default - couldn't find symbolic meta function/decomposition
-=======
-    xfail('zero_', ''),  # aten.clone.default - couldn't find symbolic meta function/decomposition
->>>>>>> 230edd25
     xfail('unbind', ''),  # aten.unbind.int - couldn't find symbolic meta function/decomposition
 }
 symbolic_tensor_segfaults = {
