--- conflicted
+++ resolved
@@ -15,13 +15,10 @@
     Replicate,
     Shard,
 )
-<<<<<<< HEAD
 from torch.distributed.algorithms._checkpoint.checkpoint_wrapper import (
     checkpoint_wrapper,
     CheckpointImpl,
 )
-=======
->>>>>>> bf0bbb1a
 from torch.distributed.fsdp import FullyShardedDataParallel as FSDP
 from torch.distributed.tensor.parallel import (
     ColwiseParallel,
@@ -295,7 +292,6 @@
         tp_degree = self.world_size // dp_degree
         model = SimpleModel(self.device_type)
         model_copy = copy.deepcopy(model)
-        enable_2d_with_fsdp()
 
         # 2-D mesh is [dp, tp]
         mesh_2d = init_device_mesh(
@@ -317,26 +313,33 @@
             use_reentrant=False,
         )
         eager_2d = FSDP(tp_model, device_mesh=mesh_2d["dp"], use_orig_params=True)
-        out = eager_2d(inp)
+
         tp_model2 = parallelize_module(model_copy, mesh_2d["tp"], parallelize_plan)
         fsdp_2d = FSDP(
             tp_model2,
             device_mesh=mesh_2d["dp"],
             use_orig_params=True,
         )
-
         # TODO: once aot autograd support is ready we can just use default backend
         compiled_2d = torch.compile(fsdp_2d, backend="aot_eager")
+
+        # forward pass
+        out = eager_2d(inp)
         compiled_output = compiled_2d(inp)
-
         self.assertEqual(out, compiled_output)
+
+        # backward pass
+        out.sum().backward()
+        compiled_output.sum().backward()
+
+        # compare the gradients:
+        for n, p in zip(fsdp_2d.parameters(), compiled_2d.parameters()):
+            self.assertEqual(n.grad, p.grad)
 
     @with_comms
     @skip_if_lt_x_gpu(4)
     def test_compile_dtensor_redistribute_backward(self):
         mesh = DeviceMesh(device_type="cuda", mesh=torch.arange(self.world_size))
-        #            device_type="cuda",
-        #            mesh=torch.arange(0, self.world_size).view(data_parallel_size, -1),
 
         def fn(x, y):
             dt = DTensor.from_local(x.reshape(2, 4), mesh, [Shard(0)], run_check=False)
