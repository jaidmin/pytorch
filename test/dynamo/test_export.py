# Owner(s): ["module: dynamo"]
"""
PYTEST_DONT_REWRITE (prevents pytest from rewriting assertions, which interferes
with test_export_persist_assert)
"""
import copy
import functools
import inspect
import math
import operator
import unittest
from enum import Enum
from typing import Dict, List, Sequence
from unittest.mock import patch

import torch
import torch._dynamo
import torch._dynamo.test_case
import torch._dynamo.testing
from functorch.experimental.control_flow import cond
from torch._dynamo import config
from torch._dynamo.exc import UserError
from torch._dynamo.testing import normalize_gm
from torch._export import dynamic_dim
from torch._higher_order_ops.out_dtype import out_dtype
from torch._subclasses import fake_tensor
from torch.fx.experimental.proxy_tensor import make_fx
from torch.fx.experimental.symbolic_shapes import (
    ConstraintViolationError,
    DimDynamic,
    ShapeEnv,
)
from torch.testing._internal import common_utils


class ExportTests(torch._dynamo.test_case.TestCase):
    # TODO(voz): Refactor to a shared test function.
    # The tests in this file are a little redundant,
    # They all take a func, run it with eager, then export it, then compare
    def test_export(self):
        def pre_attention_state_ops(input, mems, state):
            lc_key = state[0]
            lc_val = state[1]
            bar = []
            for i in range(0, 4):
                bar2 = []
                for j in range(0, 3):
                    bar2.append(
                        lc_key + lc_val + torch.tensor([0.1, 0.25, 0.4, 0.5, 0.1])
                    )
                bar.append(bar2)

            return bar

        def func():
            mems = torch.tensor([[[1.8364, 0.2724, -1.4917, -0.4367, 0.8640]]])
            state = [
                torch.tensor([[[1.0517, 0.3848, -0.6472, 0.0823, 0.9116]]]),
                torch.tensor([[[1.0517, 0.3848, -0.6472, 0.0823, 0.9116]]]),
            ]
            i = torch.tensor(
                [
                    [0.0313, -0.1487, -0.3846, -0.5321],
                    [-1.7073, 1.3331, -0.0890, -1.4935],
                    [-0.8314, -0.1862, -0.5935, 1.5232],
                ]
            )
            return pre_attention_state_ops(i, mems, state)

        opt_func = torch._dynamo.optimize("eager", nopython=True, dynamic=True)(func)
        real_result = opt_func()

        torch._dynamo.reset()

        exported = torch._dynamo.export(func)()
        out_graph = exported[0]

        dynamo_result = out_graph()
        self.assertTrue(torch._dynamo.utils.same(real_result, dynamo_result))

    def test_export_mismatched_out(self):
        def func(x):
            y = x + 1
            return ([x, x], (y, y))

        opt_func = torch._dynamo.optimize("eager", nopython=True, dynamic=True)(func)
        real_result = opt_func(torch.tensor([[[1.3737, 0.1]]]))

        torch._dynamo.reset()

        exported = torch._dynamo.export(func)(torch.tensor([[[1.3737, 0.1]]]))
        out_graph = exported[0]

        dynamo_result = out_graph(torch.tensor([[[1.3737, 0.1]]]))

        self.assertTrue(torch._dynamo.utils.same(real_result, dynamo_result))

    def test_export_shape_control_flow_1(self):
        def func(x):
            if x.shape[0] > 10:
                return x.cos()
            return x.sin()

        opt_func = torch._dynamo.optimize("eager")(func)
        real_result = opt_func(torch.ones(6, 4))

        torch._dynamo.reset()

        exported = torch._dynamo.export(func)(torch.ones(6, 4))
        out_graph, out_guards = exported

        dynamo_result = out_graph(torch.ones(6, 4))

        from torch._guards import GuardSource

        self.assertTrue(torch._dynamo.utils.same(real_result, dynamo_result))
        hit = False
        for guard in out_guards:
            if guard.source == GuardSource.SHAPE_ENV:
                hit = True
                self.assertTrue("L['x'].size()[0] <= 10" in guard.code_list)

        self.assertTrue(hit)

    def test_export_control_flow_with_getattr(self):
        class Animal(Enum):
            COW = "moo"

        class MyModule(torch.nn.Module):
            def __init__(self, a):
                super().__init__()
                self.a = a

            def forward(self, x):
                if self.a == Animal.COW.value:
                    return x * x
                else:
                    raise ValueError("bad")

        module = MyModule("moo")
        input = (torch.ones(4, 3),)
        resA = module(*input)
        graph, _ = torch._dynamo.export(module)(*input)
        resB = graph(*input)
        self.assertTrue(torch._dynamo.utils.same(resA, resB))

    def test_export_graph_bypass(self):
        inp = [
            torch.tensor([0.1, 0.1]),
            torch.tensor([0.2, 0.2]),
            torch.tensor([0.3, 0.3]),
        ]

        def func(x):
            first = x[2]
            second = x[2]
            return first * second

        opt_func = torch._dynamo.optimize("eager", nopython=True, dynamic=True)(func)
        real_result = opt_func(inp)

        torch._dynamo.reset()

        exported = torch._dynamo.export(func)(inp)
        out_graph = exported[0]

        dynamo_result = out_graph(inp)

        self.assertTrue(torch._dynamo.utils.same(real_result, dynamo_result))

    def test_list_unpack(self):
        inp = [
            torch.tensor([0.1, 0.1]),
            torch.tensor([0.2, 0.2]),
            torch.tensor([0.3, 0.3]),
        ]

        def func(x):
            first = x[2]
            second = x[2]
            return x[0], first * second, x[1], x[2]

        opt_func = torch._dynamo.optimize("eager", nopython=True, dynamic=True)(func)
        real_result = opt_func(inp)

        torch._dynamo.reset()

        exported = torch._dynamo.export(func)(inp)
        out_graph = exported[0]

        dynamo_result = out_graph(inp)

        self.assertTrue(torch._dynamo.utils.same(real_result, dynamo_result))

    def test_export_with_shallow_list_copy_wo_side_effects(self):
        def f(x):
            y = x.copy()
            return y[0] + y[1]

        inp = [torch.tensor([1.3, 3.77, 0.1]), torch.tensor([8.7, 6.23, 9.9])]
        gm = torch._dynamo.export(f, aten_graph=True, tracing_mode="symbolic")(
            inp
        ).graph_module
        self.assertTrue(torch._dynamo.utils.same(gm(inp), f(inp)))

    def test_export_with_shallow_list_copy_with_side_effects(self):
        def f(x):
            y = x.copy()
            x[0] = x[1]
            y.append(torch.tensor([[100]]))
            return x[0] + x[1], y[0] + y[1], y[2]

        inp = [torch.tensor([1.3, 3.77, 0.1]), torch.tensor([8.7, 6.23, 9.9])]
        gm = torch._dynamo.export(f, aten_graph=True, tracing_mode="symbolic")(
            inp
        ).graph_module
        res = gm(inp)
        ref = f(inp)
        self.assertTrue(torch._dynamo.utils.same(res, ref))
        self.assertEqual(res[0], res[1])

    def test_export_mismatched_out_2(self):
        def func(x):
            y = x + 1
            return ([x, x], (y, y))

        opt_func = torch._dynamo.optimize("eager", nopython=True, dynamic=True)(func)
        real_result = opt_func(torch.tensor([[[1.3737, 0.1]]]))

        torch._dynamo.reset()

        exported = torch._dynamo.export(func)(torch.tensor([[[1.3737, 0.1]]]))
        out_graph = exported[0]

        dynamo_result = out_graph(torch.tensor([[[1.3737, 0.1]]]))

        self.assertTrue(torch._dynamo.utils.same(real_result, dynamo_result))

    def test_export_graph_with_list(self):
        inp = [
            torch.tensor([0.1, 0.1]),
            torch.tensor([0.2, 0.2]),
            torch.tensor([0.3, 0.3]),
            torch.tensor([0.4, 0.4]),
        ]

        def func(x):
            first = x[2]
            second = x[2]
            return first * second, x

        opt_func = torch._dynamo.optimize("eager", nopython=True, dynamic=True)(func)
        real_result = opt_func(inp)

        torch._dynamo.reset()

        exported = torch._dynamo.export(func)(inp)
        out_graph = exported[0]

        dynamo_result = out_graph(inp)

        self.assertTrue(torch._dynamo.utils.same(real_result, dynamo_result))

    def test_export_graph_with_complex_reorder(self):
        inp = [
            torch.tensor([0.1, 0.1]),
            torch.tensor([0.2, 0.2]),
            torch.tensor([0.3, 0.3]),
            torch.tensor([0.4, 0.4]),
        ]

        def func(x):
            first = x[0]
            second = x[1]
            third = x[2]
            return third, first, second, first * second, first * third

        opt_func = torch._dynamo.optimize("eager", nopython=True, dynamic=True)(func)
        real_result = opt_func(inp)

        torch._dynamo.reset()

        exported = torch._dynamo.export(func)(inp)
        out_graph = exported[0]

        dynamo_result = out_graph(inp)

        self.assertTrue(torch._dynamo.utils.same(real_result, dynamo_result))

    def test_dupes(self):
        inp = torch.tensor([0.1, 0.1])

        def func(x):
            y = x + 1
            return y, y

        opt_func = torch._dynamo.optimize("eager", nopython=True, dynamic=True)(func)
        real_result = opt_func(inp)

        torch._dynamo.reset()

        exported = torch._dynamo.export(func)(inp)
        out_graph = exported[0]

        dynamo_result = out_graph(inp)

        self.assertTrue(torch._dynamo.utils.same(real_result, dynamo_result))

    def test_dupes_2(self):
        inp = torch.tensor([0.1, 0.1])

        def func(x):
            y = x + 1
            return y, y

        opt_func = torch._dynamo.optimize("eager", nopython=True, dynamic=True)(func)
        real_result = opt_func(inp)

        torch._dynamo.reset()

        exported = torch._dynamo.export(func)(inp)
        out_graph = exported[0]

        dynamo_result = out_graph(inp)

        self.assertTrue(torch._dynamo.utils.same(real_result, dynamo_result))

    def test_dupes_and_bypass(self):
        inp = torch.tensor([0.1, 0.1])
        inp2 = torch.tensor([0.4, 0.4])
        inps = [inp, inp2]

        def func(x, z):
            y = x + 1
            return y, y, z

        opt_func = torch._dynamo.optimize("eager", nopython=True, dynamic=True)(func)
        real_result = opt_func(*inps)

        torch._dynamo.reset()

        exported = torch._dynamo.export(func)(*inps)
        out_graph = exported[0]

        dynamo_result = out_graph(*inps)

        self.assertTrue(torch._dynamo.utils.same(real_result, dynamo_result))

    def test_dupes_and_bypass_with_non_tensor_arg(self):
        inp = torch.tensor([0.1, 0.1])
        inp2 = torch.tensor([0.1, 0.1])
        inp3 = 4
        inps = [inp, inp2, inp3]

        def func(x, z, k):
            y = x + k
            return y, y, z

        opt_func = torch._dynamo.optimize("eager", nopython=True, dynamic=True)(func)
        real_result = opt_func(*inps)

        torch._dynamo.reset()

        exported = torch._dynamo.export(func)(*inps)
        out_graph = exported[0]

        dynamo_result = out_graph(*inps)

        self.assertTrue(torch._dynamo.utils.same(real_result, dynamo_result))

    def test_dupes_and_bypass_reorder_with_non_tensor_arg(self):
        inp = torch.tensor([0.1, 0.1])
        inp2 = torch.tensor([0.1, 0.1])
        inp3 = 4
        inps = [inp, inp2, inp3]

        def func(x, z, k):
            y = x + k
            return z, y, y

        opt_func = torch._dynamo.optimize("eager", nopython=True, dynamic=True)(func)
        real_result = opt_func(*inps)

        torch._dynamo.reset()

        exported = torch._dynamo.export(func)(*inps)
        out_graph = exported[0]

        dynamo_result = out_graph(*inps)

        self.assertTrue(torch._dynamo.utils.same(real_result, dynamo_result))

    @config.patch(capture_scalar_outputs=True)
    def test_dupes_and_bypass_with_non_tensor_output(self):
        inp = torch.tensor([0.1, 0.1])
        inp2 = torch.tensor([0.1, 0.1])
        inp3 = 4
        inps = [inp, inp2, inp3]

        def func(x, z, k):
            y = x + k
            return y[0].item(), y, z

        opt_func = torch._dynamo.optimize("eager", nopython=True, dynamic=True)(func)
        real_result = opt_func(*inps)

        torch._dynamo.reset()

        exported = torch._dynamo.export(func)(*inps)
        out_graph = exported[0]

        dynamo_result = out_graph(*inps)

        self.assertTrue(torch._dynamo.utils.same(real_result, dynamo_result))

    def test_zeroes_in_and_out_different_shape_on_test(self):
        inp = torch.zeros(10)
        inp2 = torch.zeros(10)
        inp3 = torch.zeros(10)
        inps = [inp, inp2, inp3]

        inps_rand = [torch.randn(10), torch.randn(10), torch.randn(10)]

        def func(a, b, c):
            return [[a], [b, c], [a + b], [[c + c]]]

        opt_func = torch._dynamo.optimize("eager", nopython=True, dynamic=True)(func)
        real_result = opt_func(*inps_rand)

        torch._dynamo.reset()

        exported = torch._dynamo.export(func)(*inps)
        out_graph = exported[0]

        dynamo_result = out_graph(*inps_rand)

        self.assertTrue(torch._dynamo.utils.same(real_result, dynamo_result))

    @config.patch(capture_scalar_outputs=True)
    def test_zeroes_in_new_shape_scalar_out(self):
        inp = torch.zeros(10)
        inp2 = torch.zeros(10)
        inp3 = torch.zeros(10)
        inps = [inp, inp2, inp3]

        inps_rand = [torch.randn(10), torch.randn(10), torch.randn(10)]

        def func(a, b, c):
            return a[0].item() + b[0].item() + c[0].item()

        opt_func = torch._dynamo.optimize("eager", nopython=True, dynamic=True)(func)
        real_result = opt_func(*inps_rand)

        torch._dynamo.reset()

        exported = torch._dynamo.export(func)(*inps)
        out_graph = exported[0]

        dynamo_result = out_graph(*inps_rand)

        self.assertTrue(torch._dynamo.utils.same(real_result, dynamo_result))

    @config.patch(capture_scalar_outputs=True)
    def test_zeroes_in_new_shape_scalar_out_permute(self):
        inp = torch.zeros(10)
        inp2 = torch.zeros(10)
        inp3 = torch.zeros(10)
        inps = [inp, inp2, inp3]

        inps_rand = [torch.randn(10), torch.randn(10), torch.randn(10)]

        def func(a, b, c):
            return b[0].item() + c[0].item() + a[0].item() + a[0].item()

        opt_func = torch._dynamo.optimize("eager", nopython=True, dynamic=True)(func)
        real_result = opt_func(*inps_rand)

        torch._dynamo.reset()

        exported = torch._dynamo.export(func)(*inps)
        out_graph = exported[0]

        dynamo_result = out_graph(*inps_rand)

        self.assertTrue(torch._dynamo.utils.same(real_result, dynamo_result))

    @config.patch(capture_scalar_outputs=True)
    def test_zeroes_in_new_shape_scalar_out_permute_dupe_and_bypass(self):
        inp = torch.zeros(10)
        inp2 = torch.zeros(10)
        inp3 = torch.zeros(10)
        inps = [inp, inp2, inp3]

        inps_rand = [torch.randn(10), torch.randn(10), torch.randn(10)]

        def func(a, b, c):
            return a, b[0].item() + c[0].item() + a[0].item() + a[0].item(), a

        opt_func = torch._dynamo.optimize("eager", nopython=True, dynamic=True)(func)
        real_result = opt_func(*inps_rand)

        torch._dynamo.reset()

        exported = torch._dynamo.export(func)(*inps)
        out_graph = exported[0]

        dynamo_result = out_graph(*inps_rand)

        self.assertTrue(torch._dynamo.utils.same(real_result, dynamo_result))

    def test_func_return(self):
        inp = torch.zeros(10)
        inp2 = torch.zeros(10)
        inp3 = torch.zeros(10)
        inps = [inp, inp2, inp3]

        inps_rand = [torch.randn(10), torch.randn(10), torch.randn(10)]

        def func(a, b, c):
            x = a + b + c

            def func2(y):
                return x * y

            return func2(x)

        opt_func = torch._dynamo.optimize("eager", nopython=True, dynamic=True)(func)
        real_result = opt_func(*inps_rand)

        torch._dynamo.reset()

        exported = torch._dynamo.export(func)(*inps)
        out_graph = exported[0]

        dynamo_result = out_graph(*inps_rand)

        self.assertTrue(torch._dynamo.utils.same(real_result, dynamo_result))

    def test_dict_return(self):
        inp = torch.zeros(10)
        inp2 = torch.zeros(10)
        inp3 = torch.zeros(10)
        inps = [inp, inp2, inp3]

        inps_rand = [torch.randn(10), torch.randn(10), torch.randn(10)]

        def func(a, b, c):
            x = a + b + c
            return {"a": x}

        opt_func = torch._dynamo.optimize("eager", nopython=True, dynamic=True)(func)
        real_result = opt_func(*inps_rand)

        torch._dynamo.reset()

        exported = torch._dynamo.export(func)(*inps)
        out_graph = exported[0]

        dynamo_result = out_graph(*inps_rand)

        self.assertTrue(torch._dynamo.utils.same(real_result, dynamo_result))

    def test_export_with_aten_graph(self):
        def pre_attention_state_ops(input, mems, state):
            lc_key = state[0]
            lc_val = state[1]
            bar = []
            for i in range(0, 4):
                bar2 = []
                for j in range(0, 3):
                    bar2.append(
                        lc_key + lc_val + torch.tensor([0.1, 0.25, 0.4, 0.5, 0.1])
                    )
                bar.append(bar2)

            return bar

        def func():
            mems = torch.tensor([[[1.8364, 0.2724, -1.4917, -0.4367, 0.8640]]])
            state = [
                torch.tensor([[[1.0517, 0.3848, -0.6472, 0.0823, 0.9116]]]),
                torch.tensor([[[1.0517, 0.3848, -0.6472, 0.0823, 0.9116]]]),
            ]
            i = torch.tensor(
                [
                    [0.0313, -0.1487, -0.3846, -0.5321],
                    [-1.7073, 1.3331, -0.0890, -1.4935],
                    [-0.8314, -0.1862, -0.5935, 1.5232],
                ]
            )
            return pre_attention_state_ops(i, mems, state)

        opt_func = torch._dynamo.optimize("eager", nopython=True, dynamic=True)(func)
        real_result = opt_func()

        torch._dynamo.reset()

        exported = torch._dynamo.export(func, aten_graph=True)()
        out_graph = exported[0]

        dynamo_result = out_graph()
        self.assertTrue(torch._dynamo.utils.same(real_result, dynamo_result))

    def test_export_mismatched_out_with_aten_graph(self):
        def func(x):
            y = x + 1
            return ([x, x], (y, y))

        opt_func = torch._dynamo.optimize("eager", nopython=True, dynamic=True)(func)
        real_result = opt_func(torch.tensor([[[1.3737, 0.1]]]))

        torch._dynamo.reset()

        exported = torch._dynamo.export(func, aten_graph=True)(
            torch.tensor([[[1.3737, 0.1]]])
        )
        out_graph = exported[0]

        dynamo_result = out_graph(torch.tensor([[[1.3737, 0.1]]]))

        self.assertTrue(torch._dynamo.utils.same(real_result, dynamo_result))

    def test_export_graph_bypass_with_aten_graph(self):
        inp = [
            torch.tensor([0.1, 0.1]),
            torch.tensor([0.2, 0.2]),
            torch.tensor([0.3, 0.3]),
        ]

        def func(x):
            first = x[2]
            second = x[2]
            return first * second

        opt_func = torch._dynamo.optimize("eager", nopython=True, dynamic=True)(func)
        real_result = opt_func(inp)

        torch._dynamo.reset()

        exported = torch._dynamo.export(func, aten_graph=True)(inp)
        out_graph = exported[0]

        dynamo_result = out_graph(inp)

        self.assertTrue(torch._dynamo.utils.same(real_result, dynamo_result))

    def test_list_unpack_with_aten_graph(self):
        inp = [
            torch.tensor([0.1, 0.1]),
            torch.tensor([0.2, 0.2]),
            torch.tensor([0.3, 0.3]),
        ]

        def func(x):
            first = x[2]
            second = x[2]
            return x[0], first * second, x[1], x[2]

        opt_func = torch._dynamo.optimize("eager", nopython=True, dynamic=True)(func)
        real_result = opt_func(inp)

        torch._dynamo.reset()

        exported = torch._dynamo.export(func, aten_graph=True)(inp)
        out_graph = exported[0]

        dynamo_result = out_graph(inp)

        self.assertTrue(torch._dynamo.utils.same(real_result, dynamo_result))

    def test_export_mismatched_out_2_with_aten_graph(self):
        def func(x):
            y = x + 1
            return ([x, x], (y, y))

        opt_func = torch._dynamo.optimize("eager", nopython=True, dynamic=True)(func)
        real_result = opt_func(torch.tensor([[[1.3737, 0.1]]]))

        torch._dynamo.reset()

        exported = torch._dynamo.export(func, aten_graph=True)(
            torch.tensor([[[1.3737, 0.1]]])
        )
        out_graph = exported[0]

        dynamo_result = out_graph(torch.tensor([[[1.3737, 0.1]]]))

        self.assertTrue(torch._dynamo.utils.same(real_result, dynamo_result))

    def test_export_graph_with_list_with_aten_graph(self):
        inp = [
            torch.tensor([0.1, 0.1]),
            torch.tensor([0.2, 0.2]),
            torch.tensor([0.3, 0.3]),
            torch.tensor([0.4, 0.4]),
        ]

        def func(x):
            first = x[2]
            second = x[2]
            return first * second, x

        opt_func = torch._dynamo.optimize("eager", nopython=True, dynamic=True)(func)
        real_result = opt_func(inp)

        torch._dynamo.reset()

        exported = torch._dynamo.export(func, aten_graph=True)(inp)
        out_graph = exported[0]

        dynamo_result = out_graph(inp)

        self.assertTrue(torch._dynamo.utils.same(real_result, dynamo_result))

    def test_export_graph_with_complex_reorder_with_aten_graph(self):
        inp = [
            torch.tensor([0.1, 0.1]),
            torch.tensor([0.2, 0.2]),
            torch.tensor([0.3, 0.3]),
            torch.tensor([0.4, 0.4]),
        ]

        def func(x):
            first = x[0]
            second = x[1]
            third = x[2]
            return third, first, second, first * second, first * third

        opt_func = torch._dynamo.optimize("eager", nopython=True, dynamic=True)(func)
        real_result = opt_func(inp)

        torch._dynamo.reset()

        exported = torch._dynamo.export(func, aten_graph=True)(inp)
        out_graph = exported[0]

        dynamo_result = out_graph(inp)

        self.assertTrue(torch._dynamo.utils.same(real_result, dynamo_result))

    def test_dupes_with_aten_graph(self):
        inp = torch.tensor([0.1, 0.1])

        def func(x):
            y = x + 1
            return y, y

        opt_func = torch._dynamo.optimize("eager", nopython=True, dynamic=True)(func)
        real_result = opt_func(inp)

        torch._dynamo.reset()

        exported = torch._dynamo.export(func, aten_graph=True)(inp)
        out_graph = exported[0]

        dynamo_result = out_graph(inp)

        self.assertTrue(torch._dynamo.utils.same(real_result, dynamo_result))

    def test_dupes_2_with_aten_graph(self):
        inp = torch.tensor([0.1, 0.1])

        def func(x):
            y = x + 1
            return y, y

        opt_func = torch._dynamo.optimize("eager", nopython=True, dynamic=True)(func)
        real_result = opt_func(inp)

        torch._dynamo.reset()

        exported = torch._dynamo.export(func, aten_graph=True)(inp)
        out_graph = exported[0]

        dynamo_result = out_graph(inp)

        self.assertTrue(torch._dynamo.utils.same(real_result, dynamo_result))

    def test_dupes_and_bypass_with_aten_graph(self):
        inp = torch.tensor([0.1, 0.1])
        inp2 = torch.tensor([0.4, 0.4])
        inps = [inp, inp2]

        def func(x, z):
            y = x + 1
            return y, y, z

        opt_func = torch._dynamo.optimize("eager", nopython=True, dynamic=True)(func)
        real_result = opt_func(*inps)

        torch._dynamo.reset()

        exported = torch._dynamo.export(func, aten_graph=True)(*inps)
        out_graph = exported[0]

        dynamo_result = out_graph(*inps)

        self.assertTrue(torch._dynamo.utils.same(real_result, dynamo_result))

    def test_dupes_and_bypass_with_non_tensor_arg_with_aten_graph(self):
        inp = torch.tensor([0.1, 0.1])
        inp2 = torch.tensor([0.1, 0.1])
        inp3 = 4
        inps = [inp, inp2, inp3]

        def func(x, z, k):
            y = x + k
            return y, y, z

        opt_func = torch._dynamo.optimize("eager", nopython=True, dynamic=True)(func)
        real_result = opt_func(*inps)

        torch._dynamo.reset()

        exported = torch._dynamo.export(func, aten_graph=True)(*inps)
        out_graph = exported[0]

        dynamo_result = out_graph(*inps)

        self.assertTrue(torch._dynamo.utils.same(real_result, dynamo_result))

    def test_dupes_and_bypass_reorder_with_non_tensor_arg_with_aten_graph(self):
        inp = torch.tensor([0.1, 0.1])
        inp2 = torch.tensor([0.1, 0.1])
        inp3 = 4
        inps = [inp, inp2, inp3]

        def func(x, z, k):
            y = x + k
            return z, y, y

        opt_func = torch._dynamo.optimize("eager", nopython=True, dynamic=True)(func)
        real_result = opt_func(*inps)

        torch._dynamo.reset()

        exported = torch._dynamo.export(func, aten_graph=True)(*inps)
        out_graph = exported[0]

        dynamo_result = out_graph(*inps)

        self.assertTrue(torch._dynamo.utils.same(real_result, dynamo_result))

    @config.patch(capture_scalar_outputs=True)
    def test_dupes_and_bypass_with_non_tensor_output_with_aten_graph(self):
        inp = torch.tensor([0.1, 0.1])
        inp2 = torch.tensor([0.1, 0.1])
        inp3 = 4
        inps = [inp, inp2, inp3]

        def func(x, z, k):
            y = x + k
            return y[0].item(), y, z

        opt_func = torch._dynamo.optimize("eager", nopython=True, dynamic=True)(func)
        real_result = opt_func(*inps)

        torch._dynamo.reset()

        exported = torch._dynamo.export(func)(*inps)
        out_graph = exported[0]

        dynamo_result = out_graph(*inps)

        self.assertTrue(torch._dynamo.utils.same(real_result, dynamo_result))

    def test_zeroes_in_and_out_different_shape_on_test_with_aten_graph(self):
        inp = torch.zeros(10)
        inp2 = torch.zeros(10)
        inp3 = torch.zeros(10)
        inps = [inp, inp2, inp3]

        inps_rand = [torch.randn(10), torch.randn(10), torch.randn(10)]

        def func(a, b, c):
            return [[a], [b, c], [a + b], [[c + c]]]

        opt_func = torch._dynamo.optimize("eager", nopython=True, dynamic=True)(func)
        real_result = opt_func(*inps_rand)

        torch._dynamo.reset()

        exported = torch._dynamo.export(func, aten_graph=True)(*inps)
        out_graph = exported[0]

        dynamo_result = out_graph(*inps_rand)

        self.assertTrue(torch._dynamo.utils.same(real_result, dynamo_result))

    def test_func_return_with_aten_graph(self):
        inp = torch.zeros(10)
        inp2 = torch.zeros(10)
        inp3 = torch.zeros(10)
        inps = [inp, inp2, inp3]

        inps_rand = [torch.randn(10), torch.randn(10), torch.randn(10)]

        def func(a, b, c):
            x = a + b + c

            def func2(y):
                return x * y

            return func2(x)

        opt_func = torch._dynamo.optimize("eager", nopython=True, dynamic=True)(func)
        real_result = opt_func(*inps_rand)

        torch._dynamo.reset()

        exported = torch._dynamo.export(func, aten_graph=True)(*inps)
        out_graph = exported[0]

        dynamo_result = out_graph(*inps_rand)

        self.assertTrue(torch._dynamo.utils.same(real_result, dynamo_result))

    def test_dict_return_with_aten_graph(self):
        inp = torch.zeros(10)
        inp2 = torch.zeros(10)
        inp3 = torch.zeros(10)
        inps = [inp, inp2, inp3]

        inps_rand = [torch.randn(10), torch.randn(10), torch.randn(10)]

        def func(a, b, c):
            x = a + b + c
            return {"a": x}

        opt_func = torch._dynamo.optimize("eager", nopython=True, dynamic=True)(func)
        real_result = opt_func(*inps_rand)

        torch._dynamo.reset()

        exported = torch._dynamo.export(func, aten_graph=True)(*inps)
        out_graph = exported[0]

        dynamo_result = out_graph(*inps_rand)

        self.assertTrue(torch._dynamo.utils.same(real_result, dynamo_result))

    def test_export_with_stack_trace(self):
        inp = torch.randn(4, 4)

        class MyBlock(torch.nn.Module):
            def forward(self, x):
                x = torch.nn.functional.linear(x, torch.randn(4, 4))
                return torch.cos(x).relu() + 1

        class MyModule(torch.nn.Module):
            def __init__(self):
                super().__init__()
                self.block = MyBlock()

            def forward(self, x):
                out = self.block(x)
                return out

        exported = torch._dynamo.export(MyModule(), aten_graph=False)(inp)
        out_graph = exported[0]

        for node in out_graph.graph.nodes:
            if node.op not in {"placeholder", "output"}:
                self.assertTrue(node.stack_trace is not None)
                self.assertTrue(node.meta["nn_module_stack"] is not None)
                self.assertTrue(node.meta["source_fn_stack"] is not None)

        torch._dynamo.reset()

        exported = torch._dynamo.export(MyModule(), aten_graph=True)(inp)
        out_graph = exported[0]
        for node in out_graph.graph.nodes:
            if node.op == "call_function":
                self.assertTrue(node.stack_trace is not None)
                self.assertTrue(node.meta["nn_module_stack"] is not None)
                self.assertTrue(node.meta["source_fn_stack"] is not None)
                self.assertTrue(node.meta["val"] is not None)
                self.assertTrue(node.meta["original_aten"] is not None)

    def test_export_preserves_nn_module_stack_for_get_attr(self):
        inp = torch.randn(4, 4)

        class MyBlock(torch.nn.Module):
            def __init__(self):
                super().__init__()
                self.weight = torch.nn.Parameter(torch.ones(1, 1))
                self.register_buffer("buffer", torch.ones(1, 1))

            def forward(self, x):
                x = torch.nn.functional.linear(x, torch.randn(4, 4))
                return torch.cos(x).relu() + self.weight + self.buffer

        class MyModule(torch.nn.Module):
            def __init__(self):
                super().__init__()
                self.block = MyBlock()

            def forward(self, x):
                out = self.block(x)
                return out

        m = MyModule()
        exported = torch._dynamo.export(m, aten_graph=False)(inp)
        out_graph = exported[0]

        attr_access_count = 0
        for node in out_graph.graph.nodes:
            if node.op == "get_attr":
                attr_access_count += 1
                self.assertTrue(node.meta["nn_module_stack"] is not None)
        self.assertEqual(attr_access_count, 2)

        torch._dynamo.reset()

        exported = torch._dynamo.export(m, aten_graph=True)(inp)
        out_graph = exported[0]

        attr_access_count = 0
        for node in out_graph.graph.nodes:
            if node.op == "get_attr":
                attr_access_count += 1
                self.assertTrue(node.meta["nn_module_stack"] is not None)
        self.assertEqual(attr_access_count, 2)

    def test_export_compare_optimize_with_make_fx(self):
        inp = torch.tensor([0.1, 0.1])
        linear = torch.nn.Linear(2, 2)

        def func(x):
            x = x + 1
            y = x.t()
            y = y.relu()
            y = linear(y)
            return y

        exported = torch._dynamo.export(func, aten_graph=True)(inp)
        out_graph = exported[0]
        export_result = out_graph(inp)

        torch._dynamo.reset()

        def compiler(gm, sample_inputs):
            def fw(*args):
                aten_gm = make_fx(gm)(*args)
                return aten_gm(*args)

            return fw

        opt_func = torch._dynamo.optimize(compiler, nopython=True, dynamic=True)(func)
        make_fx_result_through_backend = opt_func(inp)

        fx_g = make_fx(func)(inp)
        make_fx_result_through_direct = fx_g(inp)

        self.assertTrue(
            torch._dynamo.utils.same(make_fx_result_through_backend, export_result)
        )
        self.assertTrue(
            torch._dynamo.utils.same(make_fx_result_through_direct, export_result)
        )

    def test_export_with_constant_method_on_module(self):
        class MyModule(torch.nn.Module):
            def __init__(self):
                super().__init__()
                self.param = torch.nn.Parameter(torch.rand(4, 2))
                self.linear = torch.nn.Linear(2, 2)

            @torch._dynamo.assume_constant_result
            def helper_fn(self, x):
                return torch.nonzero(x)

            def forward(self, x):
                y = torch.sin(x)
                x = self.linear(x)
                y = self.helper_fn(x)
                return y

        module = MyModule()
        real_result = module(torch.tensor([[1.0, 0], [0, 0]]))
        module = MyModule()
        graph, _ = torch._dynamo.export(module)(torch.tensor([[0.0, 0], [0, 0]]))
        result = graph(torch.tensor([[1.0, 0.0], [0, 0]]))
        self.assertTrue(torch._dynamo.utils.same(result, real_result))
        result = graph(torch.tensor([[1, 0], [0.25, 0.25]]))
        self.assertTrue(torch._dynamo.utils.same(result, real_result))

    def test_export_with_constant_method_on_module_invoke_twice(self):
        class MyModule(torch.nn.Module):
            def __init__(self):
                super().__init__()
                self.param = torch.nn.Parameter(torch.rand(4, 2))
                self.linear = torch.nn.Linear(2, 2)

            @torch._dynamo.assume_constant_result
            def helper_fn(self, x):
                return torch.nonzero(x)

            def forward(self, x):
                y = torch.sin(x)
                x = self.linear(x)
                y = self.helper_fn(x) + self.helper_fn(x)
                return y

        module = MyModule()
        real_result = module(torch.tensor([[1.0, 0], [0, 0]]))
        module = MyModule()
        graph, _ = torch._dynamo.export(module)(torch.tensor([[0.0, 0], [0, 0]]))
        result = graph(torch.tensor([[1.0, 0.0], [0, 0]]))
        self.assertTrue(torch._dynamo.utils.same(result, real_result))
        result = graph(torch.tensor([[1, 0], [0.25, 0.25]]))
        self.assertTrue(torch._dynamo.utils.same(result, real_result))

    def test_export_with_constant_free_function(self):
        @torch._dynamo.assume_constant_result
        def helper_fn(x):
            return torch.nonzero(x)

        class MyModule(torch.nn.Module):
            def __init__(self):
                super().__init__()
                self.param = torch.nn.Parameter(torch.rand(4, 2))
                self.linear = torch.nn.Linear(2, 2)

            @torch._dynamo.assume_constant_result
            def helper_fn(self, x):
                return torch.nonzero(x)

            def forward(self, x):
                y = torch.sin(x)
                x = self.linear(x)
                y = helper_fn(x) + self.helper_fn(x)
                return y

        module = MyModule()
        real_result = module(torch.tensor([[1.0, 0], [0, 0]]))
        module = MyModule()
        graph, _ = torch._dynamo.export(module)(torch.tensor([[0.0, 0], [0, 0]]))
        result = graph(torch.tensor([[1.0, 0.0], [0, 0]]))
        self.assertTrue(torch._dynamo.utils.same(result, real_result))
        result = graph(torch.tensor([[1, 0], [0.25, 0.25]]))
        self.assertTrue(torch._dynamo.utils.same(result, real_result))

    def test_export_with_constant_free_function_and_class_method(self):
        @torch._dynamo.assume_constant_result
        def helper_fn(x):
            return torch.nonzero(x)

        class MyModule(torch.nn.Module):
            def __init__(self):
                super().__init__()
                self.param = torch.nn.Parameter(torch.rand(4, 2))
                self.linear = torch.nn.Linear(2, 2)

            def forward(self, x):
                y = torch.sin(x)
                x = self.linear(x)
                y = helper_fn(x)
                return y

        module = MyModule()
        real_result = module(torch.tensor([[1.0, 0], [0, 0]]))
        module = MyModule()
        graph, _ = torch._dynamo.export(module)(torch.tensor([[0.0, 0], [0, 0]]))
        result = graph(torch.tensor([[1.0, 0.0], [0, 0]]))
        self.assertTrue(torch._dynamo.utils.same(result, real_result))
        result = graph(torch.tensor([[1, 0], [0.25, 0.25]]))
        self.assertTrue(torch._dynamo.utils.same(result, real_result))

    def test_export_with_constant_free_function_and_class_method_multiarg(self):
        @torch._dynamo.assume_constant_result
        def helper_fn(x):
            return torch.nonzero(x)

        class MyModule(torch.nn.Module):
            def __init__(self):
                super().__init__()
                self.param = torch.nn.Parameter(torch.rand(4, 2))
                self.linear = torch.nn.Linear(2, 2)

            def forward(self, x, z):
                y = torch.sin(x)
                x = self.linear(x)
                y = helper_fn(x) + helper_fn(z)
                return y

        module = MyModule()
        real_result = module(
            torch.tensor([[1.0, 0], [0, 0]]), torch.tensor([[1.0, 0], [0, 0]])
        )
        module = MyModule()
        graph, _ = torch._dynamo.export(module)(
            torch.tensor([[0.0, 0], [0, 0]]), torch.tensor([[1.0, 0], [0, 0]])
        )
        result = graph(
            torch.tensor([[1.0, 0.0], [0, 0]]), torch.tensor([[1.0, 0.0], [0, 0]])
        )
        self.assertTrue(torch._dynamo.utils.same(result, real_result))
        result = graph(
            torch.tensor([[1, 0], [0.25, 0.25]]), torch.tensor([[1, 0], [0.25, 0.25]])
        )
        self.assertTrue(torch._dynamo.utils.same(result, real_result))

    def test_export_with_constant_free_function_and_class_method_multiarg_diff(self):
        @torch._dynamo.assume_constant_result
        def helper_fn(x):
            return torch.nonzero(x)

        class MyModule(torch.nn.Module):
            def forward(self, x, z):
                y = helper_fn(x) + helper_fn(z)
                return y

        module = MyModule()
        real_result = module(
            torch.tensor([[1.0, 0], [0, 0]]), torch.tensor([[1.0, 0], [0, 0]])
        )
        module = MyModule()
        graph, _ = torch._dynamo.export(module)(
            torch.tensor([[0.0, 0], [0, 0]]), torch.tensor([[0.0, 0], [0.5, 0]])
        )
        result = graph(
            torch.tensor([[1.0, 0.0], [0, 0]]), torch.tensor([[0.0, 1.0], [0, 0]])
        )
        self.assertTrue(torch._dynamo.utils.same(result, real_result))
        result = graph(
            torch.tensor([[1, 0], [0.25, 0.25]]),
            torch.tensor([[0.33, 0.33], [0.25, 0.25]]),
        )
        self.assertTrue(torch._dynamo.utils.same(result, real_result))

    def test_export_with_constant_tuple_nonzero(self):
        class MyModule(torch.nn.Module):
            @torch._dynamo.assume_constant_result
            def helper_fn(self, x):
                return (torch.nonzero(x), torch.nonzero(x))

            def forward(self, x):
                y = torch.tensor([0.5])
                elements = self.helper_fn(x)
                all_y = []
                for element in elements:
                    for item in element:
                        all_y.append(y * item)
                return all_y

        module = MyModule()
        real_result = module(torch.tensor([1.0, 1.0]))
        graph, guards = torch._dynamo.export(module)(torch.tensor([1.0, 1.0]))

        # Tensor input can be almost anything here, and the result will capture what we
        # made constant at compile time.
        result = graph(torch.tensor([[[1.0, 0], [0, 0]], [[1.0, 0], [0, 0]]]))
        self.assertTrue(torch._dynamo.utils.same(result, real_result))

    def test_export_with_constant_list_nonzero(self):
        class MyModule(torch.nn.Module):
            @torch._dynamo.assume_constant_result
            def helper_fn(self, x):
                return [torch.nonzero(x), torch.nonzero(x)]

            def forward(self, x):
                y = torch.tensor([0.5])
                elements = self.helper_fn(x)
                all_y = []
                for element in elements:
                    for item in element:
                        all_y.append(y * item)
                return all_y

        module = MyModule()
        real_result = module(torch.tensor([1.0, 1.0]))
        graph, guards = torch._dynamo.export(module)(torch.tensor([1.0, 1.0]))

        # Tensor input can be almost anything here, and the result will capture what we
        # made constant at compile time.
        result = graph(torch.tensor([[[1.0, 0], [0, 0]], [[1.0, 0], [0, 0]]]))
        self.assertTrue(torch._dynamo.utils.same(result, real_result))

    def test_export_with_constant_list_nonzero_free_function(self):
        @torch._dynamo.assume_constant_result
        def helper_fn(x):
            return [torch.nonzero(x), torch.nonzero(x)]

        class MyModule(torch.nn.Module):
            def forward(self, x):
                y = torch.tensor([0.5])
                elements = helper_fn(x)
                all_y = []
                for element in elements:
                    for item in element:
                        all_y.append(y * item)
                return all_y

        module = MyModule()
        real_result = module(torch.tensor([1.0, 1.0]))
        graph, guards = torch._dynamo.export(module)(torch.tensor([1.0, 1.0]))

        # Tensor input can be almost anything here, and the result will capture what we
        # made constant at compile time.
        result = graph(torch.tensor([[[1.0, 0], [0, 0]], [[1.0, 0], [0, 0]]]))
        self.assertTrue(torch._dynamo.utils.same(result, real_result))

    def test_export_with_constant_dict_values(self):
        class MyModule(torch.nn.Module):
            @torch._dynamo.assume_constant_result
            def helper_fn(self, x):
                return {"x": x, "x^2": x * x}

            def forward(self, x):
                y = torch.tensor([0.5])
                elements = self.helper_fn(x)
                y = y * elements["x"]
                y = y * elements["x^2"]
                return y

        module = MyModule()
        real_result = module(torch.tensor([2.0, 2.0]))
        graph, guards = torch._dynamo.export(module)(torch.tensor([2.0, 2.0]))

        # Tensor input can be almost anything here, and the result will capture what we
        # made constant at compile time.
        result = graph(torch.tensor([[[1.0, 0], [0, 0]], [[1.0, 0], [0, 0]]]))
        self.assertTrue(torch._dynamo.utils.same(result, real_result))

    def test_export_with_constant_none_control_flow(self):
        class MyModule(torch.nn.Module):
            @torch._dynamo.assume_constant_result
            def helper_fn(self, x):
                if x.item() < 0:
                    return None
                else:
                    return x

            def forward(self, x):
                y = torch.tensor([0.5])
                x = self.helper_fn(x)
                if x is None:
                    return y
                return y * x

        module = MyModule()
        real_result = module(torch.tensor([-1]))

        # X is negative, so .item() < 0, which means we return y
        self.assertEqual(real_result, torch.tensor([0.5]))

        graph, guards = torch._dynamo.export(module)(torch.tensor([-1]))
        result = graph(torch.tensor([2]))
        # X is positive, but we compiled helper_fn to return None, so it will still return y
        self.assertTrue(torch._dynamo.utils.same(result, real_result))

    def test_export_with_constant_not_none_control_flow(self):
        class MyModule(torch.nn.Module):
            @torch._dynamo.assume_constant_result
            def helper_fn(self, x):
                if x.item() < 0:
                    return None
                else:
                    return x

            def forward(self, x):
                y = torch.tensor([0.5])
                x = self.helper_fn(x)
                if x is None:
                    return y
                return y * x

        module = MyModule()
        real_result = module(torch.tensor([2]))

        # X is positive, so .item() > 0, which means we return y * x
        self.assertEqual(real_result, torch.tensor([1.0]))

        graph, guards = torch._dynamo.export(module)(torch.tensor([2]))
        result = graph(torch.tensor([-0.5]))
        # X is negative, but we compiled helper_fn to return x, so it will still return y * x
        self.assertTrue(torch._dynamo.utils.same(result, real_result))

    def test_export_with_constant_none_control_flow_free_func(self):
        @torch._dynamo.assume_constant_result
        def helper_fn(x):
            if x.item() < 0:
                return None
            else:
                return x

        class MyModule(torch.nn.Module):
            def forward(self, x):
                y = torch.tensor([0.5])
                x = helper_fn(x)
                if x is None:
                    return y
                return y * x

        module = MyModule()
        real_result = module(torch.tensor([-1]))

        # X is negative, so .item() < 0, which means we return y
        self.assertEqual(real_result, torch.tensor([0.5]))

        graph, guards = torch._dynamo.export(module)(torch.tensor([-1]))
        result = graph(torch.tensor([2]))
        # X is positive, but we compiled helper_fn to return None, so it will still return y
        self.assertTrue(torch._dynamo.utils.same(result, real_result))

    def test_export_with_constant_not_none_control_flow_pos(self):
        class MyModule(torch.nn.Module):
            @torch._dynamo.assume_constant_result
            def helper_fn(self, x):
                if x.item() < 0:
                    return None
                else:
                    return x

            def forward(self, x):
                y = torch.tensor([0.5])
                x = self.helper_fn(x)
                if x is None:
                    return y
                return y * x

        module = MyModule()
        real_result = module(torch.tensor([2]))

        # X is positive, so .item() > 0, which means we return y * x
        self.assertEqual(real_result, torch.tensor([1.0]))

        graph, guards = torch._dynamo.export(module)(torch.tensor([2]))
        result = graph(torch.tensor([-0.5]))
        # X is negative, but we compiled helper_fn to return x, so it will still return y * x
        self.assertTrue(torch._dynamo.utils.same(result, real_result))

    def test_export_with_constant_not_none_control_flow_free_func(self):
        @torch._dynamo.assume_constant_result
        def helper_fn(x):
            if x.item() < 0:
                return None
            else:
                return x

        class MyModule(torch.nn.Module):
            def forward(self, x):
                y = torch.tensor([0.5])
                x = helper_fn(x)
                if x is None:
                    return y
                return y * x

        module = MyModule()
        real_result = module(torch.tensor([2]))

        # X is positive, so .item() > 0, which means we return y * x
        self.assertEqual(real_result, torch.tensor([1.0]))

        graph, guards = torch._dynamo.export(module)(torch.tensor([2]))
        result = graph(torch.tensor([-0.5]))
        # X is negative, but we compiled helper_fn to return x, so it will still return y * x
        self.assertTrue(torch._dynamo.utils.same(result, real_result))

    def test_export_with_constant_not_return_const(self):
        class MyModule(torch.nn.Module):
            @torch._dynamo.assume_constant_result
            def helper_fn(self, x):
                return self.val

            def forward(self, x):
                y = torch.tensor([0.5])
                x = self.helper_fn(x)
                if x == "A":
                    return y
                return -1

        module = MyModule()
        module.val = "A"
        resA = module(torch.tensor([2]))
        graph, guards = torch._dynamo.export(module)(torch.tensor([2]))
        module.val = "B"
        resB = graph(torch.tensor([2]))
        self.assertTrue(torch._dynamo.utils.same(resA, resB))

    def test_export_decomp(self):
        def f(x):
            return x.t() + x.t()

        def nop(x):
            return x.cos()

        graph, _ = torch._dynamo.export(
            f,
            aten_graph=True,
            decomposition_table={torch.ops.aten.t.default: nop},
        )(torch.randn(5))
        self.assertEqual(
            len([n for n in graph.graph.nodes if n.target == torch.ops.aten.t.default]),
            0,
        )

        graph, _ = torch._dynamo.export(f, aten_graph=True, decomposition_table=None)(
            torch.randn(5)
        )
        self.assertEqual(
            len([n for n in graph.graph.nodes if n.target == torch.ops.aten.t.default]),
            2,
        )

    def test_export_decomp_asserts_bad_args(self):
        def f(x):
            return x.t() + x.t()

        def nop(x):
            return x.cos()

        with self.assertRaises(AssertionError):
            graph, _ = torch._dynamo.export(
                f,
                (torch.randn(5)),
                aten_graph=False,
                decomposition_table={torch.ops.aten.t.default: nop},
            )

    @config.patch(capture_scalar_outputs=True)
    def test_export_with_module_layer(self):
        from functorch.experimental.control_flow import cond

        class Module(torch.nn.Module):
            def __init__(self):
                super().__init__()
                self.linear = torch.nn.Linear(3, 3)

            def forward(self, pred, x):
                def true_fn(val):
                    return self.linear(val) * torch.tensor(2)

                def false_fn(val):
                    return self.linear(val) * torch.tensor(-1)

                return cond(pred, true_fn, false_fn, [x])

        mod = Module()
        x = torch.randn([3, 3])
        pred = torch.tensor(x[0][0].item() < 0)
        real_result = mod.forward(pred, x)

        torch._dynamo.reset()

        exported = torch._dynamo.export(mod.forward)(pred, x)
        out_graph = exported[0]

        dynamo_result = out_graph(pred, x)
        self.assertTrue(torch._dynamo.utils.same(real_result, dynamo_result))

        # New X, just to show we did not specialize
        x = x * -1
        pred = torch.tensor(x[0][0].item() < 0)
        real_result_2 = mod.forward(pred, x)
        dynamo_result_2 = out_graph(pred, x)
        self.assertTrue(torch._dynamo.utils.same(real_result_2, dynamo_result_2))

    @config.patch(capture_scalar_outputs=True)
    def test_export_with_cond_branches_calling_methods(self):
        from functorch.experimental.control_flow import cond

        class Module(torch.nn.Module):
            # ok
            def __init__(self):
                super().__init__()
                self.linear = torch.nn.Linear(3, 3)

            def t(self, val):
                return val + 1

            def f(self, val):
                return val - 1

            def true_fn(self, val):
                return self.linear(val) + self.t(val)

            def false_fn(self, val):
                return self.linear(val) - self.f(val)

            def forward(self, pred, x):
                return cond(pred, self.true_fn, self.false_fn, [x])

        mod = Module()
        x = torch.randn([3, 3])
        pred = torch.tensor(x[0][0].item() < 0)
        real_result = mod.forward(pred, x)
        out_graph, _ = torch._dynamo.export(mod.forward)(pred, x)
        dynamo_result = out_graph(pred, x)
        self.assertTrue(torch._dynamo.utils.same(real_result, dynamo_result))

    @config.patch(capture_scalar_outputs=True)
    def test_export_with_cond_closure(self):
        from functorch.experimental.control_flow import cond

        class Foo(torch.nn.Module):
            def __init__(self):
                super().__init__()

            def forward(self, pred, x):
                def true_fn(x):
                    return x * 2

                def false_fn(x):
                    return x - 2

                return cond(pred, true_fn, false_fn, [x])

        class Bar(torch.nn.Module):
            def __init__(self):
                super().__init__()

            def forward(self, pred, x):
                def true_fn(x):
                    return x * 2

                def false_fn(x):
                    return x - 2

                return cond(pred, true_fn, false_fn, [x + 1])

        class FooBar(torch.nn.Module):
            def __init__(self):
                super().__init__()
                self.linear = torch.nn.Linear(3, 3)

            def forward(self, pred, x):
                y = x + x

                def true_fn(x, y):
                    return self.linear(x) * (x + y)

                def false_fn(x, y):
                    return x * (y - x)

                return cond(pred, true_fn, false_fn, [x, y])

        for Module in [Foo, Bar, FooBar]:
            mod = Module()
            x = torch.randn([3, 3])
            pred = torch.tensor(x[0][0].item() < 0)
            real_result = mod.forward(pred, x)
            out_graph, _ = torch._dynamo.export(mod.forward)(pred, x)
            dynamo_result = out_graph(pred, x)
            self.assertTrue(torch._dynamo.utils.same(real_result, dynamo_result))

    def test_export_with_cond_with_closed_function(self):
        def hello(x):
            return x + 1

        def hi(x):
            return x + 2

        def foo(pred, x):
            def true_fn(x):
                return hello(x)

            def false_fn(x):
                return hi(x)

            return cond(pred, true_fn, false_fn, [x])

        x = torch.randn(5)
        pred = x[0] > 0
        real_result = foo(pred, x)
        out_graph, _ = torch._dynamo.export(foo)(pred, x)
        dynamo_result = out_graph(pred, x)
        self.assertTrue(torch._dynamo.utils.same(real_result, dynamo_result))

    def test_export_with_cond_dynamic_shape_pred(self):
        from functorch.experimental.control_flow import cond

        class Module(torch.nn.Module):
            def forward(self, x):
                def true_fn(x):
                    return x + x

                def false_fn(x):
                    return x[:2]

                return cond(x.shape[0] <= 2, true_fn, false_fn, [x])

        mod = Module()
        x = torch.randn(2, 2)
        out_graph, _ = torch._dynamo.export(mod)(x)
        test_x = torch.randn(3, 2)
        self.assertEqual(out_graph(test_x), mod(test_x))

    def test_export_with_cond_dynamic_shape_pred_tuple_operands(self):
        from functorch.experimental.control_flow import cond

        class Module(torch.nn.Module):
            def forward(self, x):
                def true_fn(x):
                    return x + x

                def false_fn(x):
                    return x[:2]

                return cond(x.shape[0] <= 2, true_fn, false_fn, (x,))

        mod = Module()
        x = torch.randn(2, 2)
        out_graph, _ = torch._dynamo.export(mod)(x)
        test_x = torch.randn(3, 2)
        self.assertEqual(out_graph(test_x), mod(test_x))

    def test_export_with_map_cond(self):
        from functorch.experimental.control_flow import cond, map

        class Module(torch.nn.Module):
            def inner(self, x, pred):
                def true_fn(x):
                    return x + x

                def false_fn(x):
                    return x * x

                return cond(pred, true_fn, false_fn, [x])

            def forward(self, pred, xs):
                def body(x, pred):
                    return self.inner(x, pred)

                return map(body, xs, pred)

        mod = Module()
        x = torch.randn(3, 2, 1)
        pred_x = torch.tensor(True)

        y = torch.randn(4, 3, 2)
        pred_y = torch.tensor(False)
        real_result = mod(pred_y, y)

        out_graph, _ = torch._dynamo.export(mod)(pred_x, x)
        self.assertEqual(real_result, out_graph(pred_y, y))

    def test_export_with_map_zero_sized_tensor(self):
        from functorch.experimental.control_flow import map

        class Module(torch.nn.Module):
            def forward(self, xs):
                def body(x):
                    return x + 1

                return map(body, xs)

        mod = Module()
        xs = torch.randn(0, 2)
        with self.assertRaisesRegex(
            torch._dynamo.exc.Unsupported,
            "zero-sized tensor",
        ):
            out_graph, _ = torch._dynamo.export(mod)(xs)

    def test_export_meta_val(self):
        def f(x, y, z):
            return x * y + z

        gm, _ = torch._dynamo.export(
            f,
            aten_graph=True,
        )(
            torch.ones(3, 2),
            torch.zeros(3, 2),
            torch.ones(3, 2),
        )
        for node in gm.graph.nodes:
            if node.op == "placeholder":
                self.assertIn("val", node.meta)

    def test_input_container_type(self):
        def f(x: torch.Tensor, y: List[torch.Tensor]) -> Dict[str, torch.Tensor]:
            return {"a": x.sum() + sum(y).sum()}

        inp = (torch.randn(6, 5), [torch.randn(6, 5), torch.randn(6, 5)])

        gm, _ = torch._dynamo.export(f, aten_graph=True)(*inp)

        self.assertEqual(gm(*inp), f(*inp))

    @config.patch(assume_static_by_default=False)
    def test_export_symbolic_shape(self):
        def f(x: torch.Tensor) -> torch.Tensor:
            return torch.empty(x.shape[0] * 2)

        inp = (torch.randn(6, 5),)
        gm, _ = torch._dynamo.export(f, aten_graph=True)(*inp)

        has_sym_size = False
        for node in gm.graph.nodes:
            if node.target is torch.ops.aten.sym_size.int:
                has_sym_size = True

        self.assertTrue(has_sym_size)

    @config.patch(assume_static_by_default=False)
    def test_dynamic_slicing(self):
        def f(x):
            return x[: x.shape[0] - 2, x.shape[1] - 1 :: 2]

        gm_aten_mode, _ = torch._dynamo.export(f, aten_graph=True)(torch.randn(4, 5))

        inp = torch.randn(6, 7)
        self.assertEqual(gm_aten_mode(inp).shape, f(inp).shape)

        count = 0
        # aten graph should flatten getitem calls to actual
        # slice kernel call.
        for node in gm_aten_mode.graph.nodes:
            if (
                node.op == "call_function"
                and node.target == torch.ops.aten.slice.Tensor
            ):
                count += 1

        self.assertEqual(count, 2)

        gm_torch_mode, _ = torch._dynamo.export(f, aten_graph=False)(torch.randn(4, 5))

        # In torch mode, the graph should contain 3 getitem methods
        # one for x.shape[0]-2 and one for x.shape[1]-1 and one for slice
        # this is because Tensor class has its' own getitem method
        # which gets translated to aten.Slice later.
        count = 0
        for node in gm_torch_mode.graph.nodes:
            if node.op == "call_function" and node.target == operator.getitem:
                count += 1

        self.assertEqual(count, 3)
        self.assertEqual(gm_torch_mode(inp).shape, f(inp).shape)

    def test_dynamic_slicing_invalid(self):
        def g(x, y):
            return x[y : x.shape[0]]

        with self.assertRaisesRegex(
            torch._dynamo.exc.Unsupported,
            "Dynamic slicing on data-dependent value is not supported",
        ):
            torch._dynamo.export(
                g,
                aten_graph=True,
            )(
                torch.randn(4, 5),
                torch.tensor(2),
            )

    @config.patch(capture_scalar_outputs=True)
    def test_dynamic_slicing_simple(self):
        def f(x):
            return x[slice(None, None, None)]

        gm, _ = torch._dynamo.export(f, aten_graph=True)(torch.randn(4, 5))

        inp = torch.randn(6, 7)
        self.assertEqual(gm(inp), f(inp))

    def test_pre_dispatch_simple(self):
        def f(x):
            y = torch.ones_like(x)
            return torch.matmul(x, y)

        gm, _ = torch._dynamo.export(
            f,
            aten_graph=True,
            pre_dispatch=True,
            tracing_mode="fake",
        )(
            torch.randn(5, 5),
        )

        inp = torch.randn(6, 6)
        self.assertEqual(gm(inp), f(inp))
        self.assertExpectedInline(
            gm.code.strip(),
            """\
def forward(self, x):
    arg0, = fx_pytree.tree_flatten_spec(([x], {}), self._in_spec)
    arg0_1 = arg0
    ones_like = torch.ops.aten.ones_like.default(arg0_1, pin_memory = False)
    matmul = torch.ops.aten.matmul.default(arg0_1, ones_like);  arg0_1 = ones_like = None
    return pytree.tree_unflatten([matmul], self._out_spec)""",
        )

    @patch.object(torch._dynamo.config, "capture_scalar_outputs", True)
    def test_export_cond_in_aten_symbolic(self):
        class ConditionOp(torch.nn.Module):
            def true_fn(self, x, y):
                return x * y

            def false_fn(self, x, y):
                return x + y

            def forward(self, pred, x, y):
                return cond(pred, self.true_fn, self.false_fn, [x, y])

        model = ConditionOp()
        inp = (
            torch.tensor(False),
            torch.randn(4, 4),
            torch.randn(4, 4),
        )
        gm, _ = torch._dynamo.export(model, aten_graph=True)(*inp)

        gm.print_readable()

        self.assertEqual(gm(*inp), model(*inp))

    def test_export_with_kwargs(self):
        def fn_with_kwargs(pos0, tuple0, *myargs, mykw0=None, **mykwargs):
            out = pos0
            for arg in tuple0:
                out *= arg
            for arg in myargs:
                out *= arg
            out *= mykw0
            out *= mykwargs["input0"] * mykwargs["input1"]
            return out

        mykwargs = {"input0": torch.randn(4), "input1": torch.randn(4)}
        tuple0 = (torch.randn(4), torch.randn(4))
        mykw0 = torch.randn(4)
        pos0 = torch.randn(4)
        myargs = [torch.randn(4), torch.randn(4)]

        expected_argument_names = [
            "pos0",
            "tuple0",
            "myargs_0",
            "myargs_1",
            "mykw0",
            "input0",
            "input1",
        ]
        self._test_export_preserving_original_signature(
            fn_with_kwargs,
            expected_argument_names,
            pos0,
            tuple0,
            *myargs,
            mykw0=mykw0,
            **mykwargs,
        )

    def test_export_with_kwargs_and_empty_args(self):
        def fn_with_kwargs(mykw0=None, **mykwargs):
            out = mykw0
            out *= mykwargs["input0"] * mykwargs["input1"]
            return out

        mykwargs = {"input0": torch.randn(4), "input1": torch.randn(4)}
        mykw0 = torch.randn(4)

        expected_argument_names = ["mykw0"] + list(mykwargs.keys())
        self._test_export_preserving_original_signature(
            fn_with_kwargs, expected_argument_names, mykw0, **mykwargs
        )

    def test_export_with_args_and_empty_kwargs(self):
        def fn_with_kwargs(pos0, tuple0, *myargs):
            out = pos0
            for arg in tuple0:
                out *= arg
            for arg in myargs:
                out *= arg
            return out

        tuple0 = (torch.randn(4), torch.randn(4))
        pos0 = torch.randn(4)
        myargs = [torch.randn(4), torch.randn(4)]

        expected_argument_names = ["pos0", "tuple0", "myargs_0", "myargs_1"]
        self._test_export_preserving_original_signature(
            fn_with_kwargs, expected_argument_names, pos0, tuple0, *myargs
        )

    @common_utils.parametrize(
        "default_value",
        [
            common_utils.subtest(None, name="None"),
            common_utils.subtest(42.0, name="float"),
            common_utils.subtest(
                # FIXME: AssertionError: Dynamo input and output is a strict subset of traced input/output
                torch.randn(4),
                name="tensor",
                decorators=[unittest.expectedFailure],
            ),
            common_utils.subtest(
                # FIXME: AssertionError: Dynamo input and output is a strict subset of traced input/output
                (torch.randn(4),),
                name="tuple",
                decorators=[unittest.expectedFailure],
            ),
        ],
    )
    def test_export_with_args_with_default(self, default_value):
        def fn(pos0, pos1_default=default_value):
            out = pos0
            if pos1_default is None:
                pos1_default = torch.randn(4)
            if isinstance(pos1_default, tuple):
                pos1_default = pos1_default[0]
            out *= pos1_default
            return out

        pos0 = torch.randn(4)
        expected_argument_names = ["pos0"]
        self._test_export_preserving_original_signature(
            fn, expected_argument_names, pos0
        )

    @common_utils.parametrize(
        "default_value",
        [
            common_utils.subtest(None, name="None"),
            common_utils.subtest(42.0, name="float"),
            common_utils.subtest(
                # FIXME: AssertionError: Dynamo input and output is a strict subset of traced input/output
                torch.randn(4),
                name="tensor",
                decorators=[unittest.expectedFailure],
            ),
            common_utils.subtest(
                # FIXME: AssertionError: Dynamo input and output is a strict subset of traced input/output
                (torch.randn(4),),
                name="tuple",
                decorators=[unittest.expectedFailure],
            ),
        ],
    )
    def test_export_with_kwargs_with_default(self, default_value):
        def fn(pos0, *, kw0, kw1_default=default_value, **kwargs):
            out = pos0
            out += kw0
            if kw1_default is None:
                kw1_default = torch.randn(4)
            elif isinstance(kw1_default, tuple):
                kw1_default = kw1_default[0]
            out += kw1_default
            out += kwargs["kw2"]
            return out

        pos0 = torch.randn(4)
        kw0 = torch.randn(4)
        kw2 = torch.randn(4)

        args = (pos0,)
        kwargs = {"kw0": kw0, "kw2": kw2}
        expected_argument_names = ["pos0", "kw0", "kw2"]
        self._test_export_preserving_original_signature(
            fn, expected_argument_names, *args, **kwargs
        )

    def test_export_with_wrapped_fn(self):
        # To ensure dynamo.export is robust to wrapped functions
        # when it cannot use `inspect` to retrieve original signature
        # info.
        def _fn(pos0, pos1=1.0, *args, kw0, kw1=2.0, **kwargs):
            out = pos0
            out += pos1
            out += kw0
            out += kw1
            for arg in args:
                out += arg
            for kwarg in kwargs.values():
                out += kwarg
            return out

        def wrapped_fn(*args, **kwargs):
            return _fn(*args, **kwargs)

        pos0 = torch.randn(4)
        kw0 = torch.randn(4)
        args = (pos0, torch.randn(4), torch.randn(4))
        kwargs = {"kw0": kw0, "kw2": torch.randn(4)}
        expected_argument_names = [f"args_{i}" for i in range(len(args))] + list(
            kwargs.keys()
        )

        self._test_export_preserving_original_signature(
            wrapped_fn, expected_argument_names, *args, **kwargs
        )

    def test_export_with_functools_wrapped_method(self):
        def test_decorator(func):
            @functools.wraps(func)
            def wrapper(*args, **kwargs):
                return func(*args, **kwargs)

            return wrapper

        class MyModule(torch.nn.Module):
            def __init__(self):
                super().__init__()

            def forward(self, x):
                return x

            @test_decorator
            def method_to_test(self, pos0, pos1=1.0, *args, kw0, kw1=2.0, **kwargs):
                out = pos0
                out += pos1
                out += kw0
                out += kw1
                for arg in args:
                    out += arg
                for kwarg in kwargs.values():
                    out += kwarg
                return out

        pos0 = torch.randn(4)
        pos1 = torch.randn(4)
        unnamed_pos = torch.randn(4)
        kw0 = torch.randn(4)
        args = (pos0, pos1, unnamed_pos)
        kwargs = {"kw0": kw0, "kw2": torch.randn(4), "unnamed_kw": torch.randn(4)}
        expected_argument_names = [
            "pos0",
            "pos1",
            "args_0",  # 3rd unnamed positional argument
        ] + list(kwargs.keys())
        m = MyModule()

        self._test_export_preserving_original_signature(
            m.method_to_test, expected_argument_names, *args, **kwargs
        )

    def test_export_with_functools_wrapped_fn(self):
        def test_decorator(func):
            @functools.wraps(func)
            def wrapper(*args, **kwargs):
                return func(*args, **kwargs)

            return wrapper

        @test_decorator
        def _fn(pos0, pos1=1.0, *args, kw0, kw1=2.0, **kwargs):
            out = pos0
            out += pos1
            out += kw0
            out += kw1
            for arg in args:
                out += arg
            for kwarg in kwargs.values():
                out += kwarg
            return out

        def wrapped_fn(*args, **kwargs):
            return _fn(*args, **kwargs)

        pos0 = torch.randn(4)
        kw0 = torch.randn(4)
        args = (pos0, torch.randn(4), torch.randn(4))
        kwargs = {"kw0": kw0, "kw2": torch.randn(4)}
        expected_argument_names = [f"args_{i}" for i in range(len(args))] + list(
            kwargs.keys()
        )

        self._test_export_preserving_original_signature(
            wrapped_fn, expected_argument_names, *args, **kwargs
        )

    def _test_export_preserving_original_signature(
        self, fn, expected_argument_names: Sequence[str], *args, **kwargs
    ):
        torch._dynamo.reset()
        exported = torch._dynamo.export(
            fn,
            *args,
            **kwargs,
            aten_graph=False,
        )

        out_graph = exported[0]
        dynamo_result = out_graph(*args, **kwargs)
        real_result = fn(*args, **kwargs)
        self.assertTrue(torch._dynamo.utils.same(real_result, dynamo_result))

        # Check that the exported graph preserves same argument names.
        self.assertEqual(
            inspect.getfullargspec(out_graph.forward).args[1:], expected_argument_names
        )

    def test_dataclass_input_output(self):
        from dataclasses import dataclass

        @dataclass
        class Tensors:
            x: torch.Tensor
            y: torch.Tensor

        def f(t):
            return t.x + t.y

        with self.assertRaisesRegex(
            AssertionError,
            "graph-captured input #1, of type .*Tensor.*, "
            "is not among original inputs of types: .*Tensors",
        ):
            torch._dynamo.export(
                f, Tensors(x=torch.randn(10), y=torch.randn(10)), aten_graph=False
            )

        def f(x, y):
            return Tensors(x=x.sin(), y=y.cos())

        with self.assertRaisesRegex(
            AssertionError,
            "original output #1 is .*Tensors.*, "
            "but only the following types are supported",
        ):
            torch._dynamo.export(f, torch.randn(10), torch.randn(10), aten_graph=False)

    def test_none_out(self):
        def f(x, y):
            _ = x + y

        with self.assertRaisesRegex(
            AssertionError,
            "original output #1 is None, but only the following types are supported",
        ):
            torch._dynamo.export(f, torch.randn(10), torch.randn(10), aten_graph=False)

    def test_primitive_constant_output(self):
        def foo(x):
            # return a constant of primitive type
            y = 5
            return y * x, y

        with self.assertRaisesRegex(
            AssertionError,
            "original output #2 is 5, but only the following types are supported",
        ):
            torch.export.export(foo, (torch.tensor(3),))

        def bar(x, y):
            return y * x, y

        # new behavior
        with self.assertRaisesRegex(
            AssertionError,
            "original output #2 is 5, but only the following types are supported",
        ):
            torch.export.export(bar, (torch.tensor(3), 5))

        def qux(x, y):
            return y * x, y - 1

        with self.assertRaisesRegex(
            AssertionError,
            "original output #2 is 4, but only the following types are supported",
        ):
            torch.export.export(qux, (torch.tensor(3), 5))

    def test_export_meta(self):
        class MyModule(torch.nn.Module):
            def __init__(self):
                super().__init__()
                self.p = torch.nn.Parameter(torch.ones(2, 3))

            def forward(self, x):
                return self.p + x

        with torch.device("meta"):
            m = MyModule()

        inp = torch.ones(2, 3, device="meta")
        exported = torch._dynamo.export(m)(inp)
        out_graph = exported[0]
        dynamo_result = out_graph(inp)
        self.assertEqual(dynamo_result, m(inp))

    def test_constraint_violation_error_messages(self):
        def foo(x):
            if x.shape[0] == x.shape[1] * 2:
                return x + 1
            else:
                return x + 2

        t = torch.zeros([8, 4])
        dim0 = torch.export.Dim("dim0", min=3, max=10)
        dim1 = torch.export.Dim("dim1")
        dynamic_shapes = {"x": (dim0, dim1)}

        with self.assertRaisesRegex(
            torch._dynamo.exc.UserError,
            "Not all values.*valid.*inferred to be equal to(.*\n)*.*"
            "must be specialized.*guards generated.*too complex",
        ):
            torch.export.export(foo, (t,), dynamic_shapes=dynamic_shapes)

        def bar(x):
            if x.shape[0] == 5:
                return x + 1
            else:
                return x + 2

        t = torch.zeros([5])
        dim0 = torch.export.Dim("dim0", min=3, max=8)
        dynamic_shapes = {"x": (dim0,)}
        with self.assertRaisesRegex(
            torch._dynamo.exc.UserError,
            "Not all values.*valid.*inferred to be a constant",
        ):
            torch.export.export(bar, (t,), dynamic_shapes=dynamic_shapes)

        def qux(x):
            if x.shape[0] > 5 and x.shape[0] < 10:
                return x + 1
            else:
                return x + 2

        t = torch.zeros([7])
        dim0 = torch.export.Dim("dim0", min=3, max=8)
        dynamic_shapes = {"x": (dim0,)}
        with self.assertRaisesRegex(
            torch._dynamo.exc.UserError,
            "Not all values.*satisfy the generated guard",
        ):
            torch.export.export(qux, (t,), dynamic_shapes=dynamic_shapes)

    def test_untracked_inputs_in_constraints(self):
        from copy import copy

        def foo(x, y):
            return y + 1

        x = torch.randn(2)
        y = torch.randn(5, 4)
        constraints = [dynamic_dim(x, 0), dynamic_dim(y, 0)]

        example_inputs = (copy(x), y)
        ep = torch._export._export(foo, example_inputs, constraints=constraints)
        with self.assertRaisesRegex(RuntimeError, "Input.*shape.*specialized at 2"):
            ep(torch.randn(3), y)

        dim0_x, dim0_y = torch.export.dims("dim0_x", "dim0_y")
        dynamic_shapes = {"x": {0: dim0_x}, "y": {0: dim0_y}}

        example_inputs = (copy(x), y)
        ep = torch.export.export(foo, example_inputs, dynamic_shapes=dynamic_shapes)
        ep(torch.randn(3), y)  # no specialization error

    def test_export_raise_guard_full_constraint(self):
        y = torch.randn([3, 3, 3])

        def my_dyn_fn(x):
            if x.shape[0] == 3:
                return x.sin()
            return x.cos()

        torch._dynamo.export(my_dyn_fn)(y)

        with self.assertRaises(ConstraintViolationError):
            torch._dynamo.export(my_dyn_fn, constraints=[dynamic_dim(y, 0)])(y)

    def test_export_module_specify_constraints_signature(self):
        y = torch.randn([3, 3, 3])

        class Mod(torch.nn.Module):
            def forward(self, x):
                if x.shape[0] == 3:
                    return x.sin()
                return x.cos()

        mod = Mod()
        torch._dynamo.export(mod)(y)

        with self.assertRaisesRegex(
            ConstraintViolationError, "def specify_constraints\\(x\\):"
        ):
            torch._dynamo.export(mod, constraints=[dynamic_dim(y, 0)])(y)

    def test_export_raise_guard_partial_constraint(self):
        y = torch.randn([3, 3, 3])

        def my_dyn_fn(x):
            if x.shape[0] > 3:
                return x.sin()
            return x.cos()

        torch._dynamo.export(my_dyn_fn)(y)

        with self.assertRaises(ConstraintViolationError):
            torch._dynamo.export(my_dyn_fn, constraints=[dynamic_dim(y, 0)])(y)

    def test_export_raise_on_relationship(self):
        y = torch.randn([3, 3, 3])

        def my_dyn_fn(a, b, c):
            if a.shape[0] == b.shape[1] == c.shape[2]:
                return a.sin()

            return a.cos()

        torch._dynamo.export(my_dyn_fn)(y, y, y)
        constraints = [dynamic_dim(y, 0)]
        with self.assertRaises(ConstraintViolationError):
            torch._dynamo.export(my_dyn_fn, constraints=constraints)(y, y, y)
        constraints += [
            dynamic_dim(y, 1) == dynamic_dim(y, 0),
            dynamic_dim(y, 2) == dynamic_dim(y, 0),
        ]
        torch._dynamo.export(my_dyn_fn, constraints=constraints)(y, y, y)

    def test_export_no_raise(self):
        y = torch.randn([3, 3, 3])

        def my_dyn_fn(a, b, c):
            if a.shape[1] == 3:
                return a.cos()
            return a * b * c

        torch._dynamo.export(my_dyn_fn)(y, y, y)
        torch._dynamo.export(my_dyn_fn, constraints=[dynamic_dim(y, 0)])(y, y, y)

    def test_export_multi_dynamic_dim_unsafe_relationship(self):
        x = torch.randn([3, 3, 3])
        y = torch.randn([2, 2, 2])
        z = torch.randn([3, 3, 3])

        def my_dyn_fn(a, b, c):
            if a.shape[0] == c.shape[0]:
                return a.cos()
            return a * c, b

        torch._dynamo.export(my_dyn_fn)(x, y, z)
        constraints = [dynamic_dim(x, 0), dynamic_dim(y, 0), dynamic_dim(z, 0)]
        with self.assertRaises(ConstraintViolationError):
            torch._dynamo.export(my_dyn_fn, constraints=constraints)(x, y, z)
        constraints.append(dynamic_dim(z, 0) == dynamic_dim(x, 0))
        torch._dynamo.export(my_dyn_fn, constraints=constraints)(x, y, z)

    def test_remove_redundant_dynamic_dim_in_error_message(self):
        def foo(x, y):
            if x.shape[0] == y["k"].shape[0]:
                return x + 1
            else:
                return x - 1

        a = torch.randn(3)
        b = torch.randn(3)
        dim0_a, dim0_b = torch.export.dims("dim0_a", "dim0_b")
        with self.assertRaisesRegex(torch._dynamo.exc.UserError, "dim0_b = dim0_a"):
            torch.export.export(
                foo,
                (a, {"k": b}),
                dynamic_shapes={"x": {0: dim0_a}, "y": {"k": {0: dim0_b}}},
            )

    def test_enforce_equalities(self):
        def bar(x, y):
            return torch.matmul(x, y)

        batch, size = torch.export.dims("batch", "size")
        dynamic_shapes = {"x": (batch, size, size), "y": (batch, size, size)}

        x = torch.randn(10, 3, 3)
        y = torch.randn(10, 3, 4)
        with self.assertRaisesRegex(
            torch._dynamo.exc.UserError,
            ".*x.*size.*1.* = 3 is not equal to .*y.*size.*2.* = 4",
        ):
            torch.export.export(
                bar,
                (x, y),
                dynamic_shapes=dynamic_shapes,
            )
        y = torch.randn(10, 3, 3)
        ebar = torch.export.export(
            bar,
            (x, y),
            dynamic_shapes=dynamic_shapes,
        )
        self.assertEqual(
            [
                str(node.meta["val"].shape)
                for node in ebar.graph_module.graph.nodes
                if node.op == "placeholder"
            ],
            ["torch.Size([s0, s1, s1])", "torch.Size([s0, s1, s1])"],
        )

    @config.patch(
        capture_dynamic_output_shape_ops=True,
        specialize_int=True,
        capture_scalar_outputs=True,
    )
    def test_export_preserve_constraints_as_metadata_scalar(self):
        def f(x, y):
            b = x.item()
            torch._constrain_as_size(b)
            return torch.empty((b, y.shape[0]))

        x = torch.tensor([3])
        y = torch.randn([8, 8, 6])
        example_inputs = [x, y]
        constraints = [dynamic_dim(y, 0) >= 6, dynamic_dim(y, 0) <= 10]
        gm, _ = torch._dynamo.export(
            f,
            constraints=constraints,
            aten_graph=True,
            tracing_mode="symbolic",
        )(*example_inputs)

        self.assertEqual(
            gm.meta["input_shape_constraints"],
            [c.serializable_spec for c in constraints],
        )

    @torch._dynamo.config.patch(
        capture_dynamic_output_shape_ops=True,
        specialize_int=True,
        capture_scalar_outputs=True,
    )
    def test_export_preserve_constraints_as_metadata_tensor(self):
        def f(x):
            b = x.nonzero()
            torch._constrain_as_value(b.shape[0], min=2, max=5)
            return b

        y = torch.tensor([8, 8, 6])
        constraints = []
        gm, _ = torch._dynamo.export(
            f,
            constraints=constraints,
            aten_graph=True,
            tracing_mode="symbolic",
        )(y)

    @config.patch(
        capture_dynamic_output_shape_ops=True,
        specialize_int=True,
        capture_scalar_outputs=True,
    )
    def test_exported_graph_serialization(self):
        import io

        def f(x, y):
            b = x.item()
            torch._constrain_as_size(b)
            return torch.empty((b, y.shape[0]))

        x = torch.tensor([3])
        y = torch.randn([8, 8, 6])
        example_inputs = [x, y]
        constraints = [dynamic_dim(y, 0) >= 6, dynamic_dim(y, 0) <= 10]
        gm, _ = torch._dynamo.export(
            f,
            constraints=constraints,
            aten_graph=True,
            tracing_mode="symbolic",
        )(*example_inputs)

        # Ensure the exported graph module with metadata is serializable,
        # metadata won't be saved in the serialized module
        buffer = io.BytesIO()
        torch.save(gm, buffer)

    def test_export_dynamic_dim_not_1(self):
        x = torch.randn([1, 1, 1])

        def my_dyn_fn(a):
            if a.shape[0] != 1:
                return a.cos()
            return a * a

        torch._dynamo.export(my_dyn_fn)(x)
        with self.assertRaises(ConstraintViolationError):
            torch._dynamo.export(my_dyn_fn, constraints=[dynamic_dim(x, 0)])(x)

    def test_symbool(self):
        def f(x):
            a = torch.scalar_tensor(x.shape[0] > 4)
            return x.sin().sum() + a.sum()

        gm, _ = torch._dynamo.export(f, aten_graph=True)(torch.ones(6, 4))
        self.assertEqual(gm(torch.ones(3, 4)), f(torch.ones(3, 4)))

    def test_export_multi_dynamic_dim_constraint(self):
        x = torch.randn([3, 3, 3])
        y = torch.randn([2, 2, 2])
        z = torch.randn([3, 3, 3])

        def my_dyn_fn(a, b, c):
            if a.shape[0] == c.shape[0]:
                return a.cos()
            return a * c, b

        torch._dynamo.export(my_dyn_fn)(x, y, z)
        constraints = [dynamic_dim(x, 0), dynamic_dim(x, 1), dynamic_dim(x, 2)]
        with self.assertRaises(ConstraintViolationError):
            torch._dynamo.export(my_dyn_fn, constraints=constraints)(x, y, z)
        constraints.append(dynamic_dim(z, 0) == dynamic_dim(x, 0))
        torch._dynamo.export(my_dyn_fn, constraints=constraints)(x, y, z)

    def test_export_dynamic_dim_raise_on_compound_range_constraint(self):
        x = torch.ones(6, 4, 4)
        with self.assertRaisesRegex(TypeError, "Cannot determine truth value"):
            4 < dynamic_dim(x, 0) <= 6  # noqa: B015

    def test_export_dynamic_dim_range_constraint(self):
        x = torch.ones(6, 4, 4)
        constraints = [
            4 < dynamic_dim(x, 0),
            dynamic_dim(x, 0) <= 6,
        ]

        def foo(x):
            if x.shape[0] > 3:  # ok
                return x.sin()
            return x.cos()

        torch._dynamo.export(
            foo,
            constraints=constraints,
            aten_graph=True,
        )(x)

        def bar(x):
            if x.shape[0] > 5:  # error
                return x.sin()
            return x.cos()

        with self.assertRaises(ConstraintViolationError):
            torch._dynamo.export(
                bar,
                constraints=constraints,
                aten_graph=True,
            )(x)

    def test_trivial_constraint(self):
        def foo(x):
            # non-trivial divisibility condition
            if (2 * x.shape[0] + 3) % (x.shape[0] - 3) == 0:
                return x + 1
            else:
                return x - 1

        def bar(x):
            # trivially true
            if (2 * x.shape[0] + 2) % (x.shape[0] + 1) == 0:
                return x + 1
            else:
                return x - 1

        x = torch.randn(12)
        dim0 = torch.export.Dim("dim0", max=100)
        dynamic_shapes = {"x": (dim0,)}
        with self.assertRaisesRegex(
            torch._dynamo.exc.UserError,
            "must be specialized.*guards generated.*too complex",
        ):
            torch.export.export(foo, (x,), dynamic_shapes=dynamic_shapes)

        torch.export.export(bar, (x,), dynamic_shapes=dynamic_shapes)

    def test_list_contains(self):
        def func(x):
            assert x.size(-1) in [4, 5, 6], "bad"
            return x + x

        inps = (torch.randn(1, 5),)
        opt_func = torch._dynamo.optimize("eager", nopython=True, dynamic=True)(func)
        real_result = opt_func(*inps)

        torch._dynamo.reset()

        exported = torch._dynamo.export(func, aten_graph=True)(*inps)
        out_graph = exported[0]

        dynamo_result = out_graph(*inps)

        self.assertTrue(torch._dynamo.utils.same(real_result, dynamo_result))

    def test_list_not_contains(self):
        def func(x):
            assert x.size(0) not in [4, 5, 6], "bad1"
            assert "monkey" not in ["cow", "pig"], "bad2"
            return x + x

        inps = (torch.randn(1, 5),)
        opt_func = torch._dynamo.optimize("eager", nopython=True, dynamic=True)(func)
        real_result = opt_func(*inps)

        torch._dynamo.reset()

        exported = torch._dynamo.export(func, aten_graph=True)(*inps)
        out_graph = exported[0]

        dynamo_result = out_graph(*inps)

        self.assertTrue(torch._dynamo.utils.same(real_result, dynamo_result))

    def test_export_identity(self):
        inp = torch.tensor([0.1, 0.1])

        def func(x):
            return x

        torch._dynamo.reset()
        exported, _ = torch._dynamo.export(func)(inp)
        dynamo_result = exported(inp)
        self.assertTrue(torch._dynamo.utils.same(inp, dynamo_result))

    def test_export_specialized_int(self):
        class Foo(torch.nn.Module):
            def __init__(
                self,
                input_dim,
            ):
                super().__init__()
                self.torch_module = torch.nn.LayerNorm(
                    input_dim, eps=1e-5, elementwise_affine=True
                )
                self.int_val = 100

            def forward(self, input):
                return input.cos() * self.int_val * self.torch_module.eps

        mod = Foo(128)
        inp = torch.randn(3, 128)

        # In export, int & float in forward should always be specialized
        gm, _ = torch._dynamo.export(mod, aten_graph=True)(inp)
        count = 0
        for node in gm.graph.nodes:
            if node.op == "placeholder":
                count += 1
        self.assertEqual(count, 1)

    def test_export_with_nonzero_static(self):
        class BasicModule(torch.nn.Module):
            def __init__(self, static_size):
                super().__init__()
                self.static_size = static_size

            def forward(self, x):
                return torch.nonzero_static(x, size=self.static_size)

        input_tensors = torch.tensor([6, 8]), torch.zeros(2, 3)
        static_sizes = 3, 4
        for input_tensor, static_size in zip(input_tensors, static_sizes):
            m = BasicModule(static_size)
            gm, _ = torch._dynamo.export(m, aten_graph=True)(input_tensor)
            res = gm(input_tensor)
            self.assertEqual(res.size(0), static_size)
            self.assertTrue(
                torch._dynamo.utils.same(
                    res, torch.nonzero_static(input_tensor, size=static_size)
                )
            )

    def test_export_pass_arg_by_name(self):
        class BasicModule(torch.nn.Module):
            def __init__(self):
                super().__init__()
                self.my_lin = torch.nn.Linear(3, 4, bias=True)

            def forward(self, x):
                return self.my_lin(x)

        mod, input_tensor = BasicModule(), torch.randn(2, 3)
        gm, guard = torch._dynamo.export(mod, aten_graph=True)(input_tensor)
        ref = mod(x=input_tensor)
        res = gm(x=input_tensor)
        self.assertTrue(torch._dynamo.utils.same(ref, res))

    def test_export_pass_arg_by_name_star_args(self):
        class BasicModule(torch.nn.Module):
            def __init__(self):
                super().__init__()
                self.my_lin = torch.nn.Linear(3, 4, bias=True)

            def forward(self, *args):
                return self.my_lin(args[0]) * self.my_lin(args[1])

        mod, input_tensor, input_tensor2 = (
            BasicModule(),
            torch.randn(2, 3),
            torch.randn(2, 3),
        )
        gm, guard = torch._dynamo.export(mod, aten_graph=True)(
            input_tensor, input_tensor2
        )
        ref = mod(input_tensor, input_tensor2)
        res = gm(input_tensor, input_tensor2)
        self.assertTrue(torch._dynamo.utils.same(ref, res))

    def test_export_mark_dynamic_conflict_dynamic_dim(self):
        y = torch.randn([3, 3, 3])

        def my_dyn_fn(x):
            if x.shape[0] > 3:
                return x.sin()
            return x.cos()

        torch._dynamo.mark_dynamic(y, 0)
        with self.assertRaisesRegex(
            RuntimeError,
            "Constraints violated",
        ):
            torch._dynamo.export(my_dyn_fn, constraints=[dynamic_dim(y, 0)])(y)

    def test_export_dynamic_dim_cleanup(self):
        y = torch.randn([3, 3, 3])

        def my_dyn_fn(x):
            return x.cos()

        constraints = [dynamic_dim(y, 0)]
        torch._dynamo.export(my_dyn_fn, constraints=constraints)(y)

    @config.patch(capture_dynamic_output_shape_ops=True)
    def test_export_dynamic_control_flow_error(self):
        def f(x):
            if x.nonzero() > 3:
                return x.cos()
            return x.sin()

        with self.assertRaisesRegex(
            torch._dynamo.exc.UserError,
            "Dynamic control flow is not supported at the moment",
        ):
            gm, _ = torch._dynamo.export(f, aten_graph=True)(torch.randn(5, 6))

    @config.patch(assume_static_by_default=False)
    def test_export_persist_assert(self):
        def f(x):
            assert x.shape[0] > 4, "Shape must be more than 4"
            return x.cos() + x.sin()

        gm, guard = torch._dynamo.export(f, aten_graph=True, tracing_mode="symbolic")(
            torch.randn(5, 4, 6)
        )

        def has_aten_op(gm, op):
            for node in gm.graph.nodes:
                if node.target == op:
                    return True
            return False

        self.assertTrue(has_aten_op(gm, torch.ops.aten._assert_async.msg))

        gm.graph.eliminate_dead_code()
        gm.recompile()
        self.assertTrue(has_aten_op(gm, torch.ops.aten._assert_async.msg))

        with self.assertRaisesRegex(RuntimeError, "Shape must be more than 4"):
            gm(torch.randn(3, 4, 5))

    @common_utils.parametrize("type_fn", [type, lambda obj: obj.__class__])
    def test_access_class_method_from_user_class(self, type_fn):
        class A:
            @classmethod
            def func(cls):
                return torch.Tensor([4, 5])

        def f(x):
            a = A()
            return x.sum() + type_fn(a).func().sum()

        gm, _ = torch._dynamo.export(f, aten_graph=True)(torch.ones(6, 4))
<<<<<<< HEAD
=======
        self.assertEqual(f(torch.ones(6, 4)), gm(torch.ones(6, 4)))

        def f_correct(x):
            a = A()
            return x.sum() + a.__class__.func().sum()

        gm, _ = torch._dynamo.export(f_correct, aten_graph=True)(torch.ones(6, 4))
>>>>>>> 63d65dd6

        self.assertEqual(f(torch.ones(6, 4)), gm(torch.ones(6, 4)))

    def test_not_functionalize(self):
        class Foo(torch.nn.Module):
            def __init__(self):
                super().__init__()
                self.register_buffer("buffer1", torch.ones(6, 2))

            def forward(self, x):
                x.add_(2)
                return x.sum() + self.buffer1.sum()

        example_inputs = (torch.ones(1, 2, 3),)
        gm, _ = torch._dynamo.export(
            Foo(),
            aten_graph=True,
            tracing_mode="symbolic",
        )(*example_inputs)
        count = 0
        for node in gm.graph.nodes:
            if node.target == torch.ops.aten.add_.Tensor:
                count += 1
        self.assertEqual(count, 1)
        test_inp = (torch.ones(1, 2, 3),)
        test_inp_v2 = (torch.ones(1, 2, 3),)
        self.assertEqual(gm(*test_inp), Foo()(*test_inp_v2))

    def test_round_dynamic_shapes(self):
        def f(x):
            return x[: round(x.shape[0] / 2)]

        def f_correct(x):
            return x[: math.floor(x.shape[0] / 2)]

        with self.assertRaisesRegex(torch._dynamo.exc.UserError, "Calling round()"):
            gm, _ = torch._dynamo.export(f, aten_graph=True)(torch.ones(6, 4))

        gm, _ = torch._dynamo.export(f_correct, aten_graph=True)(torch.ones(6, 4))

        self.assertEqual(f_correct(torch.ones(6, 4)), gm(torch.ones(6, 4)))

    def test_cond_supported_pred_types(self):
        def true_fn(x):
            return x.cos()

        def false_fn(x):
            return x.sin()

        def f_pred_traced_as_symnode_var(x):
            return cond(x.shape[0] > 2, true_fn, false_fn, [x])

        def f_pred_traced_as_tensor_var(x):
            return cond(x.all(), true_fn, false_fn, [x])

        def f_pred_complex_expression_traced_as_symnode_var(x):
            return cond(
                x.dim() > 1 and x.shape[1] > 5 and x.shape[1] <= 10,
                true_fn,
                false_fn,
                [x],
            )

        example_inputs = (torch.rand(5, 8),)
        for f in [
            f_pred_traced_as_symnode_var,
            f_pred_traced_as_tensor_var,
            f_pred_complex_expression_traced_as_symnode_var,
        ]:
            gm, _ = torch._dynamo.export(f, aten_graph=True)(*example_inputs)
            self.assertEqual(gm(*example_inputs), f(*example_inputs))

    def test_mixed_real_and_fake_inputs(self):
        class _TestPattern(torch.nn.Module):
            def __init__(self):
                super().__init__()
                self.conv = torch.nn.Conv2d(1, 1, 1)
                self.bn = torch.nn.BatchNorm2d(1)

            def forward(self, input):
                running_std = torch.sqrt(self.bn.running_var + self.bn.eps)
                scale_factor = self.bn.weight / running_std
                weight_shape = [1] * len(self.conv.weight.shape)
                weight_shape[0] = -1
                bias_shape = [1] * len(self.conv.weight.shape)
                bias_shape[1] = -1
                scaled_weight = self.conv.weight * scale_factor.reshape(weight_shape)
                zero_bias = torch.zeros_like(self.conv.bias, dtype=input.dtype)
                conv = self.conv._conv_forward(input, scaled_weight, zero_bias)
                conv_orig = conv / scale_factor.reshape(bias_shape)
                conv_orig = conv_orig + self.conv.bias.reshape(bias_shape)
                conv = self.bn(conv_orig)
                return conv

        example_inputs = (torch.randn(1, 1, 3, 3),)
        torch._dynamo.export(
            _TestPattern(),
            aten_graph=True,
        )(*example_inputs)

    @config.patch(
        capture_dynamic_output_shape_ops=True,
        capture_scalar_outputs=True,
        assume_static_by_default=False,
    )
    def test_sym_contains(self):
        def f(x, y):
            return x.size(0) in y

        gm, _ = torch._dynamo.export(f, aten_graph=True)(torch.ones(2), torch.ones(3))

        true_inp = (torch.Tensor([6, 4, 5]), torch.ones(6, 4).add_(5))
        false_inp = (torch.Tensor([6, 4, 5]), torch.ones(6, 4).add_(2))
        self.assertEqual(gm(*true_inp), f(*true_inp))
        self.assertEqual(gm(*false_inp), f(*false_inp))

    def test_cond_raise_user_error_on_missing_args(self):
        def true_fn(x):
            return x.cos()

        def false_fn(x):
            return x.sin()

        def f(x):
            return cond(x.shape[0] > 10, true_fn, false_fn)

        example_inputs = (torch.rand(5),)
        with self.assertRaisesRegex(
            TypeError,
            r"cond\(\) missing 1 required positional argument: 'operands'",
        ):
            f(*example_inputs)

    def test_cond_raise_user_error_on_unsupported_pred(self):
        def f_unsupported_pred(x):
            pred = torch.nn.Module()
            return cond(pred, lambda x: x.sin(), lambda x: x.cos(), [x])

        example_inputs = (torch.rand(5),)
        with self.assertRaisesRegex(
            RuntimeError,
            "Expected pred to be bool or tensor, but got Module()",
        ):
            f_unsupported_pred(*example_inputs)

    def test_cond_raise_user_error_on_non_list_operands(self):
        def f_non_list_operands(x):
            return cond(torch.tensor(True), lambda x: x.sin(), lambda x: x.cos(), x)

        example_inputs = (torch.rand(5),)
        with self.assertRaisesRegex(
            RuntimeError,
            "Expect operands to be a tuple of Tensors, but got",
        ):
            f_non_list_operands(*example_inputs)

    def test_cond_raise_user_error_on_non_tensor_operands(self):
        def f_non_tensor_operands(x):
            a: float = 3.14
            return cond(
                torch.tensor(1234), lambda x, a: x.sin(), lambda x, a: x.cos(), [x, a]
            )

        example_inputs = (torch.rand(5),)
        with self.assertRaisesRegex(
            RuntimeError, "Expect operands to be a tuple of Tensors, but got"
        ):
            f_non_tensor_operands(*example_inputs)

    def test_cond_raise_user_error_on_branch_args_mismatch(self):
        def true_fn(x, y):
            return x.sin()

        def false_fn(x):
            return x.cos()

        def f_branch_args_mismatch(x, y):
            return cond(torch.tensor([[[[True]]]]), true_fn, false_fn, [x, y])

        example_inputs = (torch.rand(5), torch.rand(2))
        with self.assertRaisesRegex(
            torch._dynamo.exc.UncapturedHigherOrderOpError,
            "Cond doesn't work unless it is captured completely with torch.compil",
        ):
            torch._dynamo.export(
                f_branch_args_mismatch,
                aten_graph=True,
            )(
                *example_inputs,
            )

    @config.patch(suppress_errors=True)
    def test_uncaptured_higher_order_op_error_not_suppresed(self):
        def true_fn(x, y):
            return x.sin()

        def false_fn(x):
            return x.cos()

        def f_branch_args_mismatch(x, y):
            return cond(torch.tensor([[[[100]]]]), true_fn, false_fn, [x, y])

        example_inputs = (torch.rand(5), torch.rand(2))
        with self.assertRaisesRegex(
            torch._dynamo.exc.UncapturedHigherOrderOpError,
            "Cond doesn't work unless it is captured completely with torch.compile",
        ):
            torch._dynamo.export(
                f_branch_args_mismatch,
                aten_graph=True,
            )(
                *example_inputs,
            )

    def test_cond_raise_user_error_on_branch_return_non_tensor(self):
        def f_branch_return_non_tensor(x):
            return cond(x.shape[0] <= 5, lambda x: 3.14, lambda x: 3.14, [x])

        example_inputs = (torch.rand(5),)
        with self.assertRaisesRegex(
            torch._dynamo.exc.UncapturedHigherOrderOpError,
            "Cond doesn't work unless it is captured completely with torch.compile",
        ):
            torch._dynamo.export(
                f_branch_return_non_tensor,
                aten_graph=True,
            )(*example_inputs)

    def test_cond_raise_user_error_on_branch_return_multiple_tensors(self):
        def f_branch_return_multiple_tensors(x, y):
            return cond(x, lambda x: (x, x), lambda x: (x, x), [y])

        example_inputs = (torch.randn(4), torch.randn(2))
        with self.assertRaisesRegex(
            torch._dynamo.exc.UncapturedHigherOrderOpError,
            "Cond doesn't work unless it is captured completely with torch.compile",
        ):
            torch._dynamo.export(
                f_branch_return_multiple_tensors,
                aten_graph=True,
            )(*example_inputs)

    def test_multiple_outputs_op_with_evaluator(self):
        class TopKModel(torch.nn.Module):
            def forward(self, x):
                values, _ = torch.topk(x, 3)
                return torch.sum(values)

        x = torch.arange(1.0, 6.0, requires_grad=True)
        torch._dynamo.export(TopKModel())(x)

    def test_cond_raise_user_error_on_mismatch_return_length(self):
        def true_fn(x):
            return x

        def false_fn(x):
            return (x, x)

        def f_mismatch_return_length(x):
            return cond(torch.tensor(100), true_fn, false_fn, [x])

        example_inputs = (torch.rand(5),)
        with self.assertRaisesRegex(
            torch._dynamo.exc.UncapturedHigherOrderOpError,
            "Cond doesn't work unless it is captured completely with torch.compile",
        ):
            torch._dynamo.export(
                f_mismatch_return_length,
                aten_graph=True,
            )(*example_inputs)

    def test_cond_raise_user_error_on_mismatch_return_tensor_meta(self):
        def true_fn(x):
            return torch.tensor([[3], [2]])

        def false_fn(x):
            return torch.tensor([3.14])

        def f_return_tensor_mismatch(x):
            return cond(x.shape[0] < 3, true_fn, false_fn, [x])

        example_inputs = (torch.rand(5),)
        with self.assertRaisesRegex(
            RuntimeError,
            "Expected each tensor to have same metadata but got",
        ):
            torch._dynamo.export(f_return_tensor_mismatch, aten_graph=True)(
                *example_inputs,
            )

    def test_byte_tensor_does_not_crash(self):
        # See https://github.com/pytorch/pytorch/issues/100455
        def func(text):
            tensor = torch.ByteTensor(list(bytes(text, "utf8")))
            return tensor + tensor

        text = "".join(chr(a % 90 + 40) for a in range(111))
        opt_func = torch._dynamo.optimize("eager", dynamic=True)(func)
        for i in [99, 100]:
            input = text[:i]
            opt_func(input)

    def test_export_defaults_ok(self):
        class DynamicSliceExportMod(torch.nn.Module):
            def forward(self, x):
                results = []
                for i in range(4):
                    results.append(x[: x.size(0) - i, i : x.size(2), i:3])
                return tuple(results)

        gm, _ = torch._dynamo.export(DynamicSliceExportMod(), aten_graph=True)(
            torch.randn(5, 5, 5),
        )

        self.assertExpectedInline(
            gm.code.strip(),
            """\
def forward(self, x):
    arg0, = fx_pytree.tree_flatten_spec(([x], {}), self._in_spec)
    arg0_1 = arg0
    slice_1 = torch.ops.aten.slice.Tensor(arg0_1, 2, 0, 3)
    sym_size_int = torch.ops.aten.sym_size.int(arg0_1, 0)
    sub = sym_size_int - 1
    slice_2 = torch.ops.aten.slice.Tensor(arg0_1, 0, 0, sub);  sub = None
    sym_size_int_1 = torch.ops.aten.sym_size.int(arg0_1, 2)
    slice_3 = torch.ops.aten.slice.Tensor(slice_2, 1, 1, sym_size_int_1);  slice_2 = None
    slice_4 = torch.ops.aten.slice.Tensor(slice_3, 2, 1, 3);  slice_3 = None
    sub_1 = sym_size_int - 2
    slice_5 = torch.ops.aten.slice.Tensor(arg0_1, 0, 0, sub_1);  sub_1 = None
    slice_6 = torch.ops.aten.slice.Tensor(slice_5, 1, 2, sym_size_int_1);  slice_5 = None
    slice_7 = torch.ops.aten.slice.Tensor(slice_6, 2, 2, 3);  slice_6 = None
    sub_2 = sym_size_int - 3;  sym_size_int = None
    slice_8 = torch.ops.aten.slice.Tensor(arg0_1, 0, 0, sub_2);  arg0_1 = sub_2 = None
    slice_9 = torch.ops.aten.slice.Tensor(slice_8, 1, 3, sym_size_int_1);  slice_8 = sym_size_int_1 = None
    slice_10 = torch.ops.aten.slice.Tensor(slice_9, 2, 3, 3);  slice_9 = None
    return pytree.tree_unflatten([slice_1, slice_4, slice_7, slice_10], self._out_spec)""",
        )

    def test_capture_symbolic_tracing_simple_within_fake_mode(self):
        from torch._dynamo.output_graph import config

        def f(x):
            y = torch.randn(3)
            return x + x * y

        with fake_tensor.FakeTensorMode(
            shape_env=ShapeEnv(
                allow_scalar_outputs=config.capture_scalar_outputs,
                allow_dynamic_output_shape_ops=config.capture_dynamic_output_shape_ops,
            ),
        ):
            x = torch.randn(3)

            for aten_graph in [True, False]:
                gm, _ = torch._dynamo.export(f, aten_graph=aten_graph)(x)
                self.assertTrue(
                    isinstance(gm, torch.fx.GraphModule),
                    msg="test_capture_symbolic_tracing_simple_within_fake_mode_aten_graph_"
                    + str(aten_graph),
                )

    def test_export_with_symbool_inputs(self):
        def f(pred: bool, x: torch.Tensor):
            if pred:
                return x.sin()
            else:
                return x.cos()

        x = torch.randn([3, 4])

        def test_symbool_guards(
            f, size_tests, exp_graph, exp_guard_code, exp_shape_env_guards
        ):
            shape_env = ShapeEnv()
            with fake_tensor.FakeTensorMode(
                shape_env=shape_env,
            ) as fake_mode:
                fake_x = fake_mode.from_tensor(
                    x, dynamic_dims=[DimDynamic.DYNAMIC for _ in range(x.dim())]
                )
                for i, size in enumerate(size_tests):
                    pred = fake_x.size(0) == size
                    gm, guards = torch._dynamo.export(f)(pred, x)
                    actual = normalize_gm(gm.print_readable(print_output=False))
                    self.assertExpectedInline(actual, exp_graph[i])
                    dynamo_shape_env_guards = [
                        guard
                        for guard in guards
                        if guard.guard_types is not None
                        and "SHAPE_ENV" in guard.guard_types
                    ]
                    self.assertEqual(len(dynamo_shape_env_guards), 1)
                    guard_code_on_predicate = [
                        code
                        for code in dynamo_shape_env_guards[0].code_list
                        if "L['pred']" in code
                    ]
                    self.assertEqual(guard_code_on_predicate, exp_guard_code[i])
                    outter_shape_env_guards = [
                        str(guard.expr) for guard in shape_env.guards
                    ]
                    self.assertEqual(outter_shape_env_guards, exp_shape_env_guards[i])

        true_graph = """\
class GraphModule(torch.nn.Module):
    def forward(self, pred, x):
        arg0, arg1: f32[s1, s2], = fx_pytree.tree_flatten_spec(([pred, x], {}), self._in_spec)
        l_x_ = arg1

        sin = l_x_.sin();  l_x_ = None
        return pytree.tree_unflatten([sin], self._out_spec)
"""
        false_graph = """\
class GraphModule(torch.nn.Module):
    def forward(self, pred, x):
        arg0, arg1: f32[s1, s2], = fx_pytree.tree_flatten_spec(([pred, x], {}), self._in_spec)
        l_x_ = arg1

        cos = l_x_.cos();  l_x_ = None
        return pytree.tree_unflatten([cos], self._out_spec)
"""
        true_guard_code = [
            "cast_symbool_to_symint_guardless(L['pred']) == 1",
        ]
        false_guard_code = [
            "Ne(cast_symbool_to_symint_guardless(L['pred']), 1)",
            "-9223372036854775808 <= cast_symbool_to_symint_guardless(L['pred'])",
        ]
        test_symbool_guards(
            f,
            [3, 3, 4, 5],
            [true_graph, true_graph, false_graph, false_graph],
            [true_guard_code, true_guard_code, false_guard_code, false_guard_code],
            # Outter shape env should have no guards in it because we never specialize on the outter symbool.
            [[], [], [], []],
        )

    def test_invalid_input_global(self) -> None:
        global bulbous_bouffant
        bulbous_bouffant = torch.randn(3)

        def f(y):
            return bulbous_bouffant + y

        self.assertExpectedInlineMunged(
            UserError,
            lambda: torch._dynamo.export(f)(torch.randn(3)),
            """\
G['bulbous_bouffant'], accessed at:
  File "test_export.py", line N, in f
    return bulbous_bouffant + y
""",
        )

    def test_invalid_input_global_multiple_access(self) -> None:
        global macademia
        macademia = torch.randn(3)

        def g(y):
            global macademia
            y = macademia + y
            return y

        def f(y):
            global macademia
            y = g(y)
            return macademia + y

        # NB: This doesn't actually work (it only reports the first usage),
        # but I'm leaving the test here in case we fix it later
        self.assertExpectedInlineMunged(
            UserError,
            lambda: torch._dynamo.export(f)(torch.randn(3)),
            """\
G['macademia'], accessed at:
  File "test_export.py", line N, in f
    y = g(y)
  File "test_export.py", line N, in g
    y = macademia + y
""",
        )

    def test_invalid_input_nonlocal(self) -> None:
        arglebargle = torch.randn(3)

        def f(y):
            return arglebargle + y

        self.assertExpectedInlineMunged(
            UserError,
            lambda: torch._dynamo.export(f)(torch.randn(3)),
            """L['arglebargle'], a closed over free variable""",
        )

    def test_invalid_input_unused_nonlocal_ok(self) -> None:
        arglebargle = torch.randn(3)

        def f(y):
            x = arglebargle
            return y

        torch._dynamo.export(f)(torch.randn(3))

    def test_symbolic_tracing_within_fake_mode_with_constraints(self):
        from torch._subclasses import fake_tensor

        fake_mode = fake_tensor.FakeTensorMode()

        class DynamicShapeSimpleModel(torch.nn.Module):
            def __init__(self):
                super().__init__()

            def forward(self, a, b, c) -> torch.Tensor:
                d = (torch.matmul(a, b) + c) / 2
                d_s0 = d.shape[0]
                d_s1 = d.shape[1]
                d_s3 = d_s0 * d_s1
                e = d.view(d_s3)
                return torch.cat([e, e])

        with fake_mode:
            model = DynamicShapeSimpleModel()
            inputs = (torch.randn(2, 4), torch.randn(4, 7), torch.randn(2, 7))
            constraints = [
                dynamic_dim(inputs[0], 0),
                dynamic_dim(inputs[2], 0),
                dynamic_dim(inputs[2], 0) == dynamic_dim(inputs[0], 0),
            ]
            for aten_graph in [True, False]:
                gm = torch._dynamo.export(
                    model,
                    constraints=constraints,
                    aten_graph=aten_graph,
                )(*inputs).graph_module

        # Since there are no parameters we can do this
        inputs = (torch.randn(2, 4), torch.randn(4, 7), torch.randn(2, 7))
        self.assertEqual(model(*inputs), gm(*inputs))

    def test_symbolic_tracing_within_fake_mode_with_constraints_with_parameters(self):
        from torch._subclasses import fake_tensor

        fake_mode = fake_tensor.FakeTensorMode()

        # TODO: Seems to choke if you don't make a fresh model and
        # just try to export Linear directly...
        class Model(torch.nn.Module):
            def __init__(self) -> None:
                super().__init__()
                self.linear = torch.nn.Linear(2, 2)

            def forward(self, x):
                out = self.linear(x)
                return out

        with fake_mode:
            model = Model()
            inputs = (torch.randn(10, 2, 2),)
            constraints = [
                dynamic_dim(inputs[0], 0),
            ]
            for aten_graph in [True, False]:
                gm = torch._dynamo.export(
                    model,
                    constraints=constraints,
                    aten_graph=aten_graph,
                )(*inputs).graph_module

    def test_capture_symbolic_tracing_within_fake_mode(self):
        from torch._dynamo.output_graph import config
        from torch._subclasses import fake_tensor
        from torch.fx.experimental.symbolic_shapes import ShapeEnv

        class Model(torch.nn.Module):
            def __init__(self) -> None:
                super().__init__()
                self.linear = torch.nn.Linear(2, 2)
                self.linear2 = torch.nn.Linear(2, 2)

            def forward(self, x):
                out = self.linear(x)
                out = self.linear2(out)
                return out

        # User-instantiated FakeTensorMode
        fake_mode = fake_tensor.FakeTensorMode(
            allow_non_fake_inputs=False,
            allow_fallback_kernels=True,
            shape_env=ShapeEnv(
                allow_scalar_outputs=config.capture_scalar_outputs,
                allow_dynamic_output_shape_ops=config.capture_dynamic_output_shape_ops,
            ),
        )
        # Fakefy input+model before exporting it
        with fake_mode:
            x = torch.rand(5, 2, 2)
            model = Model()

            # Export the model with fake inputs and parameters
            for aten_graph in [True, False]:
                graph_module, _ = torch._dynamo.export(model, aten_graph=aten_graph)(x)
                self.assertTrue(
                    isinstance(graph_module, torch.fx.GraphModule),
                    msg="test_capture_symbolic_tracing_within_fake_mode_aten_graph_"
                    + str(aten_graph),
                )

    def test_cond_op_param_buffer_lifted(self):
        class A(torch.nn.Module):
            def __init__(self):
                super().__init__()
                self.register_buffer("buffer1", torch.zeros(6, 4))

            def forward(self):
                return self.buffer1.sum()

        class B(torch.nn.Module):
            def __init__(self):
                super().__init__()
                self.register_buffer("buffer2", torch.ones(6, 4))

            def forward(self):
                return self.buffer2.sum()

        class M(torch.nn.Module):
            def __init__(self):
                super().__init__()
                self.a = A()
                self.b = B()

            def forward(self, x):
                def true_fn(x):
                    return x.cos() + self.a()

                def false_fn(x):
                    return x.sin() + self.b()

                return (cond(x.shape[0] > 4, true_fn, false_fn, [x]),)

        gm, _ = torch._dynamo.export(M(), aten_graph=False)(torch.ones(6, 4))
        self.assertEqual(gm(torch.ones(6, 4)), M()(torch.ones(6, 4)))
        self.assertEqual(gm(torch.ones(3, 4)), M()(torch.ones(3, 4)))

    def test_nested_cond_op_param_buffer_lifted(self):
        class A(torch.nn.Module):
            def __init__(self):
                super().__init__()
                self.register_buffer("buffer1", torch.zeros(6, 4))

            def forward(self):
                return self.buffer1.sum()

        class B(torch.nn.Module):
            def __init__(self):
                super().__init__()
                self.register_buffer("buffer2", torch.ones(6, 4))

            def forward(self):
                return self.buffer2.sum()

        class M(torch.nn.Module):
            def __init__(self):
                super().__init__()
                self.a = A()
                self.b = B()

            def forward(self, x):
                def true_true_fn(x):
                    return x.cos() + self.a()

                def true_false_fn(x):
                    return x.cos() + self.a() + 1

                def true_fn(x):
                    return cond(x.shape[0] > 5, true_true_fn, true_false_fn, [x])

                def false_fn(x):
                    return x.sin() + self.b()

                return (cond(x.shape[0] > 4, true_fn, false_fn, [x]),)

        gm, _ = torch._dynamo.export(M(), aten_graph=False)(torch.ones(6, 4))
        self.assertEqual(gm(torch.ones(6, 4)), M()(torch.ones(6, 4)))
        self.assertEqual(gm(torch.ones(5, 4)), M()(torch.ones(5, 4)))
        self.assertEqual(gm(torch.ones(3, 4)), M()(torch.ones(3, 4)))

    def test_map_cond_param_buffer_lifted(self):
        from functorch.experimental.control_flow import cond, map

        class A(torch.nn.Module):
            def __init__(self):
                super().__init__()
                self.register_buffer("buffer1", torch.zeros(6, 4))

            def forward(self):
                return self.buffer1.sum()

        class B(torch.nn.Module):
            def __init__(self):
                super().__init__()
                self.register_buffer("buffer2", torch.ones(6, 4))

            def forward(self):
                return self.buffer2.sum()

        class Module(torch.nn.Module):
            def __init__(self):
                super().__init__()
                self.a = A()
                self.b = B()

            def inner(self, x, pred):
                def true_fn(x):
                    return x + x + self.a()

                def false_fn(x):
                    return x * x + self.b()

                return cond(pred, true_fn, false_fn, [x])

            def forward(self, pred, xs):
                def body(x, pred):
                    return self.inner(x, pred) + self.b()

                return map(body, xs, pred)

        mod = Module()
        x = torch.randn(3, 2, 1)
        pred_x = torch.tensor(True)

        y = torch.randn(4, 3, 2)
        pred_y = torch.tensor(False)
        real_result = mod(pred_y, y)

        out_graph, _ = torch._dynamo.export(mod)(pred_x, x)
        self.assertEqual(real_result, out_graph(pred_y, y))

    def test_cond_free_variables_overlapping(self):
        from functorch.experimental.control_flow import cond

        class Module(torch.nn.Module):
            def __init__(self):
                super().__init__()

            def forward(self, pred, x):
                a = torch.ones(6, 4)
                b = torch.ones(6, 4)
                c = torch.ones(6, 4)
                d = torch.ones(6, 4)

                def true_fn(x):
                    return x + x + a.cos() + b.cos() + d.cos()

                def false_fn(x):
                    return x * x + a.sin() + b.sin() + c.sin()

                return cond(pred, true_fn, false_fn, [x])

        mod = Module()
        x = torch.ones(6, 4)
        pred_x = torch.tensor(True)

        out_graph, _ = torch._dynamo.export(mod)(pred_x, x)
        self.assertExpectedInline(
            out_graph.code.strip(),
            """\
def forward(self, pred, x):
    arg0, arg1, = fx_pytree.tree_flatten_spec(([pred, x], {}), self._in_spec)
    l_pred_ = arg0
    l_x_ = arg1
    a = torch.ones(6, 4)
    b = torch.ones(6, 4)
    c = torch.ones(6, 4)
    d = torch.ones(6, 4)
    cond_true_0 = self.cond_true_0
    cond_false_0 = self.cond_false_0
    cond = torch.ops.higher_order.cond(l_pred_, cond_true_0, cond_false_0, [a, b, l_x_, d, c]);  l_pred_ = cond_true_0 = cond_false_0 = a = b = l_x_ = d = c = None
    return pytree.tree_unflatten([cond], self._out_spec)""",  # noqa: B950,E122
        )

        self.assertExpectedInline(
            out_graph.cond_true_0.code.strip(),
            """\
def forward(self, a, b, l_x_, d_true_branch, c_false_branch):
    a_1 = a
    b_1 = b
    l_x__1 = l_x_
    add = l_x__1 + l_x__1;  l_x__1 = None
    cos = a_1.cos();  a_1 = None
    add_1 = add + cos;  add = cos = None
    cos_1 = b_1.cos();  b_1 = None
    add_2 = add_1 + cos_1;  add_1 = cos_1 = None
    cos_2 = d_true_branch.cos();  d_true_branch = None
    add_3 = add_2 + cos_2;  add_2 = cos_2 = None
    return add_3""",
        )

        self.assertExpectedInline(
            out_graph.cond_false_0.code.strip(),
            """\
def forward(self, a, b, l_x_, d_true_branch, c_false_branch):
    a_1 = a
    b_1 = b
    l_x__1 = l_x_
    mul = l_x__1 * l_x__1;  l_x__1 = None
    sin = a_1.sin();  a_1 = None
    add = mul + sin;  mul = sin = None
    sin_1 = b_1.sin();  b_1 = None
    add_1 = add + sin_1;  add = sin_1 = None
    sin_2 = c_false_branch.sin();  c_false_branch = None
    add_2 = add_1 + sin_2;  add_1 = sin_2 = None
    return add_2""",
        )

    @unittest.skipIf(
        common_utils.TEST_WITH_ASAN,
        "Times out with ASAN, see https://github.com/pytorch/pytorch/issues/110416",
    )
    def test_retracibility(self):
        class MyLinear(torch.nn.Module):
            def __init__(self):
                super().__init__()
                self.weight = torch.randn(20, 98)
                self.bias = torch.randn(20)

            def forward(self, x):
                return torch.nn.functional.linear(x, self.weight, self.bias)

        class Foo(torch.nn.Module):
            def __init__(self):
                super().__init__()
                self.conv = torch.nn.Conv2d(16, 33, 3)
                self.linear = MyLinear()

            def forward(self, x):
                a, b = x
                a_conv = self.conv(a)
                a_linear = self.linear(a_conv)
                b_conv = self.conv(b)
                b_linear = self.linear(b_conv)
                return (
                    a_linear.cos() + b_linear.sin(),
                    a_linear.sin() + b_linear.cos(),
                )

        inp_container = (torch.randn(20, 16, 50, 100), torch.randn(20, 16, 50, 100))

        gm, _ = torch._dynamo.export(Foo(), inp_container, aten_graph=True)
        gm2, _ = torch._dynamo.export(gm, inp_container, aten_graph=True)

        inp_test = (torch.randn(20, 16, 50, 100), torch.randn(20, 16, 50, 100))

        self.assertTrue(torch.allclose(gm(inp_test)[0], gm2(inp_test)[0]))
        self.assertTrue(torch.allclose(gm(inp_test)[1], gm2(inp_test)[1]))

    def test_retracibility_dict_container_inp_out(self):
        class MyLinear(torch.nn.Module):
            def __init__(self):
                super().__init__()
                self.weight = torch.randn(20, 98)
                self.bias = torch.randn(20)

            def forward(self, x):
                return torch.nn.functional.linear(x, self.weight, self.bias)

        class Foo(torch.nn.Module):
            def __init__(self):
                super().__init__()
                self.conv = torch.nn.Conv2d(16, 33, 3)
                self.linear = MyLinear()

            def forward(self, x):
                a1, a2 = x["a"]
                b = x["b"]
                a1_conv = self.conv(a1)
                a1_linear = self.linear(a1_conv)
                a2_conv = self.conv(a2)
                a2_linear = self.linear(a2_conv)
                b_conv = self.conv(b)
                b_linear = self.linear(b_conv)
                return {
                    "a": [
                        a1_linear.cos() + b_linear.sin(),
                        a1_linear.cos() + b_linear.sin(),
                    ],
                    "b": a2_linear.sin() + b_linear.cos(),
                }

        inp_container = {
            "a": (torch.randn(20, 16, 50, 100), torch.randn(20, 16, 50, 100)),
            "b": torch.randn(20, 16, 50, 100),
        }

        gm, _ = torch._dynamo.export(Foo(), inp_container, aten_graph=True)
        gm2, _ = torch._dynamo.export(gm, inp_container, aten_graph=True)

        inp_test = {
            "a": (torch.randn(20, 16, 50, 100), torch.randn(20, 16, 50, 100)),
            "b": torch.randn(20, 16, 50, 100),
        }

        self.assertTrue(torch.allclose(gm(inp_test)["a"][0], gm2(inp_test)["a"][0]))
        self.assertTrue(torch.allclose(gm(inp_test)["a"][1], gm2(inp_test)["a"][1]))
        self.assertTrue(torch.allclose(gm(inp_test)["b"], gm2(inp_test)["b"]))

    def test_retracibility_nested_list_out(self):
        class MyLinear(torch.nn.Module):
            def __init__(self):
                super().__init__()
                self.weight = torch.randn(20, 98)
                self.bias = torch.randn(20)

            def forward(self, x):
                return torch.nn.functional.linear(x, self.weight, self.bias)

        class Foo(torch.nn.Module):
            def __init__(self):
                super().__init__()
                self.conv = torch.nn.Conv2d(16, 33, 3)
                self.linear = MyLinear()

            def forward(self, x):
                a1, a2 = x["a"]
                b = x["b"]
                a1_conv = self.conv(a1)
                a1_linear = self.linear(a1_conv)
                a2_conv = self.conv(a2)
                a2_linear = self.linear(a2_conv)
                b_conv = self.conv(b)
                b_linear = self.linear(b_conv)
                return [
                    [
                        a1_linear.cos() + b_linear.sin(),
                        a1_linear.cos() + b_linear.sin(),
                    ],
                    [
                        a2_linear.sin() + b_linear.cos(),
                        a2_linear.sin() + b_linear.cos(),
                    ],
                ]

        inp_container = {
            "a": (torch.randn(20, 16, 50, 100), torch.randn(20, 16, 50, 100)),
            "b": torch.randn(20, 16, 50, 100),
        }

        gm, _ = torch._dynamo.export(Foo(), inp_container, aten_graph=True)
        gm2, _ = torch._dynamo.export(gm, inp_container, aten_graph=True)

        inp_test = {
            "a": (torch.randn(20, 16, 50, 100), torch.randn(20, 16, 50, 100)),
            "b": torch.randn(20, 16, 50, 100),
        }

        self.assertTrue(torch.allclose(gm(inp_test)[0][0], gm2(inp_test)[0][0]))
        self.assertTrue(torch.allclose(gm(inp_test)[0][1], gm2(inp_test)[0][1]))
        self.assertTrue(torch.allclose(gm(inp_test)[1][0], gm2(inp_test)[1][0]))
        self.assertTrue(torch.allclose(gm(inp_test)[1][1], gm2(inp_test)[1][1]))

    def test_fx_pytree(self):
        def foo(args):
            flat_args, spec = torch.utils._pytree.tree_flatten(args)
            flat_args_fx = torch.fx._pytree.tree_flatten_spec(args, spec)
            return flat_args_fx[0] + flat_args[0]

        inp_container = (torch.randn(20, 16, 50, 100), torch.randn(20, 16, 50, 100))

        gm, _ = torch._dynamo.export(foo, inp_container, aten_graph=True)

        self.assertTrue(torch.allclose(foo(inp_container), gm(inp_container)))

    @config.patch(suppress_errors=True)
    @config.patch(verbose=True)
    def test_export_with_map_zero_sized_tensor_suppress_errors(self):
        from functorch.experimental.control_flow import map

        class Module(torch.nn.Module):
            def forward(self, xs):
                def body(x):
                    return x + 1

                return map(body, xs)

        mod = Module()
        xs = torch.randn(0, 2)
        with self.assertRaises(
            torch._dynamo.exc.Unsupported,
        ):
            out_graph, _ = torch._dynamo.export(mod, xs)

    def test_param_buffer_safe_from_mutation_simple(self):
        class Module(torch.nn.Module):
            def __init__(self):
                super().__init__()
                self.register_buffer("buffer1", torch.zeros(5, 5))

            def forward(self, x):
                self.buffer1.add_(1)
                return x + self.buffer1

        gm, _ = torch._dynamo.export(Module(), torch.ones(5, 5), aten_graph=False)
        buffers = list(gm.named_buffers())
        self.assertEqual(len(buffers), 1)

        name, buffer = buffers[0]
        self.assertEqual(name, "L__self___buffer1")

        self.assertTrue(torch.allclose(buffer, torch.zeros(5)))

    def test_param_buffer_safe_from_mutation_recurse(self):
        class Child(torch.nn.Module):
            def __init__(self):
                super().__init__()
                self.register_buffer("buffer2", torch.zeros(5))

            def forward(self, x):
                return x.sum() + self.buffer2.sum()

        class Module(torch.nn.Module):
            def __init__(self):
                super().__init__()
                self.register_buffer("buffer1", torch.zeros(5))
                self.child = Child()

            def forward(self, x):
                self.buffer1.add_(1)
                self.child.buffer2.add_(2)
                return x.sum() + self.buffer1.sum() + self.child(x)

        gm, _ = torch._dynamo.export(Module(), torch.ones(5), aten_graph=False)
        for name, buffer in gm.named_buffers():
            self.assertTrue(torch.allclose(buffer, torch.zeros(5)))

    def test_predispatch_with_higher_order(self):
        def f(x):
            return cond(x.shape[0] > 4, lambda x: x + 5, lambda x: x - 3, [x])

        gm, _ = torch._dynamo.export(f, aten_graph=True, pre_dispatch=True)(
            torch.randn(4, 4)
        )
        inp1 = torch.randn(4, 4)
        inp2 = torch.randn(6, 4)
        self.assertTrue(torch.allclose(f(inp1), gm(inp1)))
        self.assertTrue(torch.allclose(f(inp2), gm(inp2)))

    def test_predispatch_with_higher_order_nested(self):
        def f(x):
            def true_fn(x):
                return cond(x.shape[0] > 6, lambda x: x + 10, lambda x: x - 10, [x])

            return cond(x.shape[0] > 4, true_fn, lambda x: x - 3, [x])

        gm, _ = torch._dynamo.export(f, aten_graph=True, pre_dispatch=True)(
            torch.randn(4, 4)
        )
        inp1 = torch.randn(4, 4)
        inp2 = torch.randn(6, 4)
        inp3 = torch.randn(8, 4)
        self.assertTrue(torch.allclose(f(inp1), gm(inp1)))
        self.assertTrue(torch.allclose(f(inp2), gm(inp2)))
        self.assertTrue(torch.allclose(f(inp3), gm(inp3)))

    def test_predispatch_with_for_out_dtype(self):
        class M(torch.nn.Module):
            def __init__(self, weight):
                super().__init__()
                self.weight = weight

            def forward(self, x):
                return out_dtype(torch.ops.aten.mm.default, torch.int32, x, self.weight)

        weight = torch.randint(-128, 127, (5, 5), dtype=torch.int8)
        m = M(weight)
        x = torch.randint(-128, 127, (5, 5), dtype=torch.int8)
        gm, _ = torch._dynamo.export(m, x, aten_graph=True, pre_dispatch=True)

        self.assertTrue(torch.allclose(m(x), gm(x)))

    def test_predispatch_with_for_out_dtype_nested(self):
        class M(torch.nn.Module):
            def __init__(self, weight):
                super().__init__()
                self.weight = weight

            def true_fn(self, x):
                return out_dtype(
                    torch.ops.aten.mm.default, torch.int32, x, self.weight
                ).sum()

            def false_fn(self, x):
                return out_dtype(
                    torch.ops.aten.mul.Tensor, torch.int32, x, self.weight
                ).sum()

            def forward(self, x):
                return cond(x.sum() != 0, self.true_fn, self.false_fn, [x])

        weight = torch.randint(-128, 127, (5, 5), dtype=torch.int8)
        m = M(weight)
        x = torch.ones((5, 5), dtype=torch.int8)
        gm, _ = torch._dynamo.export(m, x, aten_graph=True, pre_dispatch=True)

        self.assertTrue(torch.allclose(m(x), gm(x)))
        y = torch.zeros((5, 5), dtype=torch.int8)
        self.assertTrue(torch.allclose(m(y), gm(y)))

        self.assertExpectedInline(
            gm.true_graph_0.code.strip(),
            """\
def forward(self, arg0_1, arg1_1, arg2_1):
    out_dtype = torch.ops.higher_order.out_dtype(torch.ops.aten.mm.default, torch.int32, arg0_1, arg2_1);  arg0_1 = arg2_1 = None
    sum_1 = torch.ops.aten.sum.default(out_dtype);  out_dtype = None
    return sum_1""",
        )

        self.assertExpectedInline(
            gm.false_graph_0.code.strip(),
            """\
def forward(self, arg0_1, arg1_1, arg2_1):
    out_dtype = torch.ops.higher_order.out_dtype(torch.ops.aten.mul.Tensor, torch.int32, arg0_1, arg2_1);  arg0_1 = arg2_1 = None
    sum_1 = torch.ops.aten.sum.default(out_dtype);  out_dtype = None
    return sum_1""",
        )

    def test_export_nn_module_stack_patched_module(self):
        def forward(self, x, y):
            return x * y

        class Toplevel(torch.nn.Module):
            def __init__(self, m):
                super().__init__()
                self.m = m

            def forward(self, x, y):
                return self.m(x, y)

        class M(torch.nn.Module):
            def forward(self, x, y):
                return x + y

        t = Toplevel(M())
        t.m.forward = forward.__get__(t.m, M)
        x, y = torch.rand(3), torch.rand(3)
        gm, _ = torch._dynamo.export(t, x, y)

        self.assertTrue(torch.allclose(forward(None, x, y), gm(x, y)))
        for node in gm.graph.nodes:
            if node.op == "call_function":
                self.assertIn("nn_module_stack", node.meta)

    def test_preserve_fx_node_metadata(self):
        class Module1(torch.nn.Module):
            def forward(self, x):
                return torch.sin(x)

        class Module2(torch.nn.Module):
            def __init__(self):
                super().__init__()
                self.mod1 = Module1()

            def forward(self, x):
                x = torch.cos(x)
                x = self.mod1(x)
                x = torch.relu(x)
                return x

        def fn(x):
            return torch.abs(x)

        mod = Module2()
        inp = torch.randn(3, 3)

        gm, _ = torch._dynamo.export(mod)(inp)

        # replace relu with fn
        gm_edit = copy.deepcopy(gm)
        for nd in gm_edit.graph.nodes:
            if nd.target == torch.relu:
                nd.target = fn
                nd.meta.clear()
                break
        gm_edit.recompile()

        gm2, _ = torch._dynamo.export(gm_edit)(inp)

        self.assertExpectedInline(
            gm.code.strip(),
            """\
def forward(self, x):
    arg0, = fx_pytree.tree_flatten_spec(([x], {}), self._in_spec)
    l_x_ = arg0
    x = torch.cos(l_x_);  l_x_ = None
    x_1 = torch.sin(x);  x = None
    x_2 = torch.relu(x_1);  x_1 = None
    return pytree.tree_unflatten([x_2], self._out_spec)""",
        )

        def _constais_op(gm, target):
            for nd in gm.graph.nodes:
                if nd.target == target:
                    return True
            return False

        self.assertTrue(_constais_op(gm_edit, torch.cos))
        self.assertTrue(_constais_op(gm_edit, torch.sin))
        self.assertTrue(not _constais_op(gm_edit, torch.relu))

        self.assertExpectedInline(
            gm2.code.strip(),
            """\
def forward(self, x):
    arg0, = fx_pytree.tree_flatten_spec(([x], {}), self._in_spec)
    l_x__1 = arg0
    x = torch.cos(l_x__1);  l_x__1 = None
    x_1 = torch.sin(x);  x = None
    x_2 = torch.abs(x_1);  x_1 = None
    return pytree.tree_unflatten([x_2], self._out_spec)""",
        )

        # check for other metadata
        for op in (torch.sin, torch.cos):
            nd1 = next(filter(lambda nd: nd.target == op, gm.graph.nodes))
            nd2 = next(filter(lambda nd: nd.target == op, gm2.graph.nodes))
            self.assertTrue(
                ("nn_module_stack" in nd1.meta) == ("nn_module_stack" in nd2.meta)
            )
            if "nn_module_stack" in nd1.meta:
                self.assertEqual(
                    nd1.meta["nn_module_stack"], nd2.meta["nn_module_stack"]
                )
            self.assertEqual(nd1.meta["stack_trace"], nd2.meta["stack_trace"])

    def test_preserve_fx_node_metadata_recompile(self):
        def fn(x):
            return torch.sin(x)

        gm, _ = torch._dynamo.export(fn)(torch.randn(3, 3))
        do_export = torch._dynamo.export(gm)
        torch._dynamo.optimize("eager")(fn)(torch.randn(3, 3))
        gm1, _ = do_export(torch.randn(3, 3))
        gm2, _ = do_export(torch.randn(5, 3))

        self.assertExpectedInline(
            gm1.code.strip(),
            """\
def forward(self, x):
    arg0, = fx_pytree.tree_flatten_spec(([x], {}), self._in_spec)
    l_x__1 = arg0
    sin = torch.sin(l_x__1);  l_x__1 = None
    return pytree.tree_unflatten([sin], self._out_spec)""",
        )
        self.assertExpectedInline(
            gm2.code.strip(),
            """\
def forward(self, x):
    arg0, = fx_pytree.tree_flatten_spec(([x], {}), self._in_spec)
    l_x__1 = arg0
    sin = torch.sin(l_x__1);  l_x__1 = None
    return pytree.tree_unflatten([sin], self._out_spec)""",
        )

    def test_preserve_fx_node_metadata_inline(self):
        def f1(x):
            return torch.sin(x)

        gm, _ = torch._dynamo.export(f1)(torch.randn(3, 3))

        def f2(x):
            x = torch.cos(x)
            return gm(x)

        gm2, _ = torch._dynamo.export(f2)(torch.randn(3, 3))

        self.assertExpectedInline(
            gm2.code.strip(),
            """\
def forward(self, x):
    arg0, = fx_pytree.tree_flatten_spec(([x], {}), self._in_spec)
    l_x_ = arg0
    l_x__1 = torch.cos(l_x_);  l_x_ = None
    sin = torch.sin(l_x__1);  l_x__1 = None
    return pytree.tree_unflatten([sin], self._out_spec)""",
        )

    def test_preserve_fx_node_metadata_graph_break(self):
        def fn(x):
            x = torch.sin(x)
            x = torch.abs(x)
            return torch.cos(x)

        def bad_fn(x):
            torch._dynamo.graph_break()
            return x

        gm, _ = torch._dynamo.export(fn)(torch.randn(3, 3))

        # replace abs with graph break
        gm_edit = copy.deepcopy(gm)
        for nd in gm_edit.graph.nodes:
            if nd.target == torch.abs:
                nd.target = bad_fn
                nd.meta.clear()
                break
        gm_edit.recompile()

        expected = [
            "x = torch.sin(l_x__1)",
            "cos = torch.cos(x_1)",
        ]

        def test_backend(gm: torch.fx.GraphModule, example_inputs):
            self.assertTrue(expected)
            self.assertIn(expected[0], gm.print_readable(print_output=False))
            expected.pop(0)
            return gm.forward

        torch._dynamo.reset()
        opt_gm_edit = torch.compile(gm_edit, backend=test_backend)
        opt_gm_edit(torch.randn(3, 3))

    def test_torch_inference_mode_ctx(self):
        @torch.inference_mode()
        def fn(x):
            return x + 1

        gm, _ = torch._dynamo.export(fn, torch.rand(2, 2))

        inp = torch.randn(2, 2)
        out = gm(inp)
        self.assertExpectedInline(
            gm.code.strip(),
            """\
def forward(self, x):
    arg0, = fx_pytree.tree_flatten_spec(([x], {}), self._in_spec)
    l_args_0_ = arg0
    _enter_inference_mode = torch.autograd.grad_mode._enter_inference_mode(True)
    add = l_args_0_ + 1;  l_args_0_ = None
    _exit_inference_mode = torch.autograd.grad_mode._exit_inference_mode(_enter_inference_mode);  _enter_inference_mode = None
    return pytree.tree_unflatten([add], self._out_spec)""",
        )
        self.assertEqual(out.requires_grad, False)
        with self.assertRaisesRegex(
            RuntimeError,
            "Setting requires_grad=True on inference tensor outside InferenceMode is not allowed.",
        ):
            out.requires_grad = True

        @torch.inference_mode(False)
        def fn_no_inference(x):
            return x + 1

        gm_no_inference, _ = torch._dynamo.export(fn_no_inference, torch.rand(2, 2))
        self.assertExpectedInline(
            gm_no_inference.code.strip(),
            """\
def forward(self, x):
    arg0, = fx_pytree.tree_flatten_spec(([x], {}), self._in_spec)
    l_args_0_ = arg0
    _enter_inference_mode = torch.autograd.grad_mode._enter_inference_mode(False)
    add = l_args_0_ + 1;  l_args_0_ = None
    _exit_inference_mode = torch.autograd.grad_mode._exit_inference_mode(_enter_inference_mode);  _enter_inference_mode = None
    return pytree.tree_unflatten([add], self._out_spec)""",
        )

        inp = torch.randn(2, 2)
        out = gm_no_inference(inp)
        self.assertEqual(out.requires_grad, False)
        out.requires_grad = True


common_utils.instantiate_parametrized_tests(ExportTests)

if __name__ == "__main__":
    from torch._dynamo.test_case import run_tests

    run_tests()<|MERGE_RESOLUTION|>--- conflicted
+++ resolved
@@ -2863,17 +2863,6 @@
             return x.sum() + type_fn(a).func().sum()
 
         gm, _ = torch._dynamo.export(f, aten_graph=True)(torch.ones(6, 4))
-<<<<<<< HEAD
-=======
-        self.assertEqual(f(torch.ones(6, 4)), gm(torch.ones(6, 4)))
-
-        def f_correct(x):
-            a = A()
-            return x.sum() + a.__class__.func().sum()
-
-        gm, _ = torch._dynamo.export(f_correct, aten_graph=True)(torch.ones(6, 4))
->>>>>>> 63d65dd6
-
         self.assertEqual(f(torch.ones(6, 4)), gm(torch.ones(6, 4)))
 
     def test_not_functionalize(self):
