import argparse
import datetime
import re
import sys
from collections import defaultdict

import torch
from torch._C import parse_schema


# The date specifies how long the allowlist exclusion should apply to.
#
#   - If we NEVER give BC guarantee for an operator, you can put the
#     date arbitrarily far in the future.
#   - Otherwise, pick a date that is far enough in the future that you
#     believe you can land your diff before then.
#
# Allowlist entries can be removed after the date listed on them passes.
#
# Allowlist item format:
# [
#   0: function name regex
#   1: date until which the allowlist entry is valid
#   2: (optional) function argument regex
# ]
#
# NB: function name DOES NOT include overload name!
allow_list = [
    ("c10_experimental", datetime.date(2222, 1, 1)),
    # Internal
    ("static", datetime.date(9999, 1, 1)),
    ("prim::ModuleDictIndex", datetime.date(9999, 1, 1)),
    ("prim::MKLDNNRelu6", datetime.date(9999, 1, 1)),
    ("prim::MKLDNNRelu6_", datetime.date(9999, 1, 1)),
    # Internal, profiler-specific ops
    ("profiler::_call_end_callbacks_on_jit_fut*", datetime.date(9999, 1, 1)),
    ("profiler::_record_function_enter", datetime.date(9999, 1, 1)),
    ("aten::_qr_helper", datetime.date(2021, 1, 31)),
    ("aten::fft", datetime.date(2021, 1, 31)),
    ("aten::ifft", datetime.date(2021, 1, 31)),
    ("aten::irfft", datetime.date(2021, 1, 31)),
    ("aten::rfft", datetime.date(2021, 1, 31)),
    ("aten::linalg_svd", datetime.date(2021, 5, 15)),
    ("aten::_cholesky_helper", datetime.date(9999, 1, 1)),
    ("aten::_lstsq_helper", datetime.date(9999, 1, 1)),
    ("aten::linalg_lstsq", datetime.date(2021, 5, 1)),
    ("aten::_svd_helper", datetime.date(2021, 1, 31)),
    ("aten::_syevd_helper", datetime.date(9999, 1, 1)),
    ("aten::_lu_solve_helper", datetime.date(9999, 1, 1)),
    ("aten::_cudnn_rnn_flatten_weight", datetime.date(2020, 12, 31)),
    ("aten::_cudnn_rnn", datetime.date(2020, 12, 31)),
    ("aten::_cudnn_rnn_backward", datetime.date(2020, 12, 31)),
    ("aten::quantile", datetime.date(2021, 1, 31)),
    ("aten::nanquantile", datetime.date(2021, 1, 31)),
    ("aten::make_dual", datetime.date(2021, 2, 20)),
    ("aten::unpack_dual", datetime.date(2021, 2, 20)),
    ("aten::_fft_with_size", datetime.date(2021, 1, 31)),
    ("aten::thnn_conv_depthwise2d_backward", datetime.date(2021, 1, 31)),
    ("aten::slow_conv3d_backward", datetime.date(2021, 1, 31)),
    ("aten::thnn_conv2d_backward", datetime.date(2021, 1, 31)),
    ("aten::slow_conv_transpose3d_backward", datetime.date(2021, 1, 31)),
    ("aten::slow_conv_transpose2d_backward", datetime.date(2021, 1, 31)),
    ("aten::set_", datetime.date(2021, 1, 31)),
    ("aten::native_layer_norm", datetime.date(2021, 1, 31)),
    ("aten::native_layer_norm_backward", datetime.date(2021, 1, 31)),
    ("aten::elu_backward", datetime.date(2021, 1, 31)),
    ("aten::_multinomial_alias_setup", datetime.date(2021, 1, 31)),
    ("aten::_multinomial_alias_draw", datetime.date(2021, 1, 31)),
    ("prim::profile_optional", datetime.date(2021, 1, 31)),
    ("aten::fake_quantize_per_tensor_affine_backward", datetime.date(2021, 2, 20)),
    ("aten::fake_quantize_per_channel_affine_backward", datetime.date(2021, 2, 20)),
    ("aten::rowwise_prune", datetime.date(9999, 1, 1)),
    ("aten::_mode*", datetime.date(2021, 5, 2)),
    ("aten::linalg_multi_dot", datetime.date(2021, 3, 25)),
    ("aten::coalesce", datetime.date(2021, 4, 15)),
    ("aten::empty_meta", datetime.date(2021, 4, 1)),
    ("aten::div", datetime.date(2021, 4, 28)),
    ("aten::divide", datetime.date(2021, 4, 28)),
    ("aten::_var", datetime.date(2021, 5, 28)),
    ("aten::_std", datetime.date(2021, 5, 28)),
<<<<<<< HEAD
    ("aten::std", datetime.date(2021, 5, 28)),
    ("aten::std_mean", datetime.date(2021, 5, 28)),
    ("aten::var", datetime.date(2021, 5, 28)),
    ("aten::var_mean", datetime.date(2021, 5, 28)),
=======
>>>>>>> 1fc3576d
    ("aten::batch_norm_backward_elemt", datetime.date(2021, 5, 1)),
    ("aten::assert_async", datetime.date(2021, 5, 1)),
    ("aten::cumprod_backward", datetime.date(2021, 5, 1)),
    ("aten::_triangular_solve_helper", datetime.date(9999, 1, 1)),
    ("aten::_addmv_impl_", datetime.date(2021, 5, 15)),
    ("aten::slice", datetime.date(2021, 6, 15)),
    ("aten::adaptive_avg_pool3d_backward", datetime.date(9999, 1, 1)),
    ("aten::_embedding_bag_dense_backward", datetime.date(9999, 1, 1)),
    ("aten::_amp_update_scale", datetime.date(2021, 6, 1)),
    ("aten::randperm", datetime.date(9999, 1, 1)),
    ("aten::linalg_vector_norm", datetime.date(2021, 5, 15)),
    ("aten::repeat_interleave", datetime.date(2021, 6, 26)),
    ("aten::one_hot", datetime.date(2021, 6, 15)),
    ("aten::conj", datetime.date(2021, 8, 1)),
    ("aten::_conj", datetime.date(2021, 8, 1)),
    ("aten::conj.out", datetime.date(2021, 8, 1)),
]

def allow_listed(schema, allow_list):
    for item in allow_list:
        if item[1] < datetime.date.today():
            continue
        regexp = re.compile(item[0])
        if regexp.search(schema.name):
            if len(item) > 2:
                # if arguments regex is present, use it
                regexp_args = re.compile(item[2])
                return bool(regexp_args.search(str(schema)))
            return True
    return False


# The nightly will fail to parse newly added syntax to schema declarations
# Add new schemas that will fail the nightly here
dont_parse_list = [
    ("_TorchScriptTesting.*", datetime.date(2099, 9, 17)),
    ("test_backend", datetime.date(2099, 9, 17)),
    ("dist_c10d", datetime.date(2021, 1, 30)),
]


def dont_parse(schema_line):
    for item in dont_parse_list:
        if item[1] < datetime.date.today():
            continue
        regexp = re.compile(item[0])
        if regexp.search(schema_line):
            return True
    return False


def check_bc(existing_schemas):
    new_schemas = torch._C._jit_get_all_schemas()
    new_schemas += torch._C._jit_get_custom_class_schemas()
    new_schema_dict = defaultdict(list)
    for s in new_schemas:
        new_schema_dict[s.name].append(s)

    is_bc = True
    broken_ops = []
    for existing_schema in existing_schemas:
        if allow_listed(existing_schema, allow_list):
            print("schema: ", str(existing_schema), " found on allowlist, skipping")
            continue
        print("processing existing schema: ", str(existing_schema))
        matching_new_schemas = new_schema_dict.get(existing_schema.name, [])
        found = False
        for matching_new_schema in matching_new_schemas:
            if matching_new_schema.is_backward_compatible_with(existing_schema):
                found = True
                break
        if not found:
            print(
                "Can NOT find backward compatible schemas after changes "
                "for schema {} from the following candidates:\n[\n{}\n]".format(
                    str(existing_schema),
                    "\n\t".join(str(s) for s in matching_new_schemas),
                )
            )
            # TODO Print out more details about why candidates don't match.
            broken_ops.append(str(existing_schema))
            is_bc = False
    if is_bc:
        print("Found backward compatible schemas for all existing schemas")
    else:
        print(
            "The PR is introducing backward incompatible changes to the "
            "operator library. Please contact PyTorch team to confirm "
            "whether this change is wanted or not. \n\nBroken ops: "
            "[\n\t{}\n]".format("\n\t".join(broken_ops))
        )
    return is_bc


if __name__ == "__main__":
    parser = argparse.ArgumentParser(description="Process some integers.")
    parser.add_argument(
        "--existing-schemas",
        help="filename to load existing schemas",
        type=str,
        default="schemas.txt",
    )
    args = parser.parse_args()
    existing_schema_dict = dict()
    slist = []
    with open(args.existing_schemas, "r") as f:
        while True:
            line = f.readline()
            if not line:
                break

            if dont_parse(line.strip()):
                print("Not parsing schema line: ", line.strip())
                continue
            s = parse_schema(line.strip())
            slist.append(s)

    if not check_bc(slist):
        sys.exit(1)<|MERGE_RESOLUTION|>--- conflicted
+++ resolved
@@ -78,13 +78,10 @@
     ("aten::divide", datetime.date(2021, 4, 28)),
     ("aten::_var", datetime.date(2021, 5, 28)),
     ("aten::_std", datetime.date(2021, 5, 28)),
-<<<<<<< HEAD
     ("aten::std", datetime.date(2021, 5, 28)),
     ("aten::std_mean", datetime.date(2021, 5, 28)),
     ("aten::var", datetime.date(2021, 5, 28)),
     ("aten::var_mean", datetime.date(2021, 5, 28)),
-=======
->>>>>>> 1fc3576d
     ("aten::batch_norm_backward_elemt", datetime.date(2021, 5, 1)),
     ("aten::assert_async", datetime.date(2021, 5, 1)),
     ("aten::cumprod_backward", datetime.date(2021, 5, 1)),
