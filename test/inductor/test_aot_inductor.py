--- conflicted
+++ resolved
@@ -24,28 +24,14 @@
     requires_multigpu,
     TestFailure,
 )
-from torch.testing._internal.triton_utils import add_kernel, triton
+from torch.testing._internal.triton_utils import (
+    add_kernel,
+    add_kernel_2d_autotuned,
+    add_kernel_autotuned,
+    triton,
+)
 from torch.utils import _pytree as pytree
 
-<<<<<<< HEAD
-=======
-if HAS_CUDA:
-    import triton
-    from torch.testing._internal.triton_utils import (
-        add_kernel,
-        add_kernel_2d_autotuned,
-        add_kernel_autotuned,
-    )
-
-if IS_WINDOWS and IS_CI:
-    sys.stderr.write(
-        "Windows CI does not have necessary dependencies for test_torchinductor yet\n"
-    )
-    if __name__ == "__main__":
-        sys.exit(0)
-    raise unittest.SkipTest("requires sympy/functorch/filelock")
-
->>>>>>> 2ab6682c
 
 class AOTInductorModelRunner:
     @classmethod
