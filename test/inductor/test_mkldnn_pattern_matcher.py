--- conflicted
+++ resolved
@@ -1002,41 +1002,7 @@
     @skipIfNoDynamoSupport
     @skipIfNoONEDNN
     @skipIfRocm
-<<<<<<< HEAD
     def test_qlinear_relu_cpu(self):
-=======
-    def test_qlinear_mul_cpu(self):
-        r"""
-        This testcase will quantize a Linear->Mul pattern.
-        """
-
-        class M(torch.nn.Module):
-            def __init__(self, use_bias):
-                super().__init__()
-                self.linear = torch.nn.Linear(4, 5, use_bias)
-
-            def forward(self, x1, x2):
-                return torch.mul(self.linear(x1), x2)
-
-        bias_list = [True, False]
-        for bias in bias_list:
-            mod = M(bias).eval()
-            x1 = torch.randn((2, 4))
-            x2 = torch.randn((2, 5))
-
-            self._test_common(
-                mod,
-                (x1, x2),
-                2,
-                8,
-                check_quantization=True,
-            )
-
-    @skipIfNoDynamoSupport
-    @skipIfNoONEDNN
-    @skipIfRocm
-    def test_qlinear_dequant_promotion_cpu(self):
->>>>>>> 6f7beca1
         r"""
         This testcase will quantize a Linear->ReLU pattern.
         """
@@ -1126,6 +1092,36 @@
                   Y
         """
         self._qlinear_dequant_promotion_cpu_test_helper(int8_mixed_bf16=True)
+
+    @skipIfNoDynamoSupport
+    @skipIfNoONEDNN
+    @skipIfRocm
+    def test_qlinear_mul_cpu(self):
+        r"""
+        This testcase will quantize a Linear->Mul pattern.
+        """
+
+        class M(torch.nn.Module):
+            def __init__(self, use_bias):
+                super().__init__()
+                self.linear = torch.nn.Linear(4, 5, use_bias)
+
+            def forward(self, x1, x2):
+                return torch.mul(self.linear(x1), x2)
+
+        bias_list = [True, False]
+        for bias in bias_list:
+            mod = M(bias).eval()
+            x1 = torch.randn((2, 4))
+            x2 = torch.randn((2, 5))
+
+            self._test_common(
+                mod,
+                (x1, x2),
+                2,
+                8,
+                check_quantization=True,
+            )
 
     @skipIfNoDynamoSupport
     @skipIfRocm
