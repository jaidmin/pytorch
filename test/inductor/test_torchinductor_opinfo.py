--- conflicted
+++ resolved
@@ -242,12 +242,9 @@
     ("normal", "number_mean"): {f16, f32, f64},
     "sparse.sampled_addmm": {f32, f64},
     "to_sparse": {f16, f32, f64},
-<<<<<<< HEAD
-    "torch.ops.aten._efficient_attention_forward": {f16, bf16, f32},
-=======
     "pca_lowrank": {f32, f64},
     "svd_lowrank": {f32, f64},
->>>>>>> f8a6ea77
+    "torch.ops.aten._efficient_attention_forward": {f16, bf16, f32},
 }
 
 
