#!/usr/bin/env python3

import datetime
import json
import os
import pathlib
from typing import Any, Callable, cast, Dict, List, Optional
from urllib.request import urlopen


def get_disabled_issues() -> List[str]:
    reenabled_issues = os.getenv("REENABLED_ISSUES", "")
    issue_numbers = reenabled_issues.split(",")
    print("Ignoring disabled issues: ", issue_numbers)
    return issue_numbers


SLOW_TESTS_FILE = ".pytorch-slow-tests.json"
DISABLED_TESTS_FILE = ".pytorch-disabled-tests.json"
<<<<<<< HEAD

=======
ADDITIONAL_CI_FILES_FOLDER = pathlib.Path(".additional_ci_files")
TEST_TIMES_FILE = "test-times.json"
TEST_CLASS_TIMES_FILE = "test-class-times.json"
TEST_FILE_RATINGS_FILE = "test-file-ratings.json"
TEST_CLASS_RATINGS_FILE = "test-class-ratings.json"
TD_HEURISTIC_PROFILING_FILE = "td_heuristic_profiling.json"
TD_HEURISTIC_HISTORICAL_EDITED_FILES = "td_heuristic_historical_edited_files.json"
>>>>>>> a8c74e82

FILE_CACHE_LIFESPAN_SECONDS = datetime.timedelta(hours=3).seconds


def fetch_and_cache(
    dirpath: str,
    name: str,
    url: str,
    process_fn: Callable[[Dict[str, Any]], Dict[str, Any]],
) -> Dict[str, Any]:
    """
    This fetch and cache utils allows sharing between different process.
    """
    path = os.path.join(dirpath, name)
    print(f"Downloading {url} to {path}")

    def is_cached_file_valid() -> bool:
        # Check if the file is new enough (see: FILE_CACHE_LIFESPAN_SECONDS). A real check
        # could make a HEAD request and check/store the file's ETag
        fname = pathlib.Path(path)
        now = datetime.datetime.now()
        mtime = datetime.datetime.fromtimestamp(fname.stat().st_mtime)
        diff = now - mtime
        return diff.total_seconds() < FILE_CACHE_LIFESPAN_SECONDS

    if os.path.exists(path) and is_cached_file_valid():
        # Another test process already download the file, so don't re-do it
        with open(path) as f:
            return cast(Dict[str, Any], json.load(f))

    for _ in range(3):
        try:
            contents = urlopen(url, timeout=5).read().decode("utf-8")
            processed_contents = process_fn(json.loads(contents))
            with open(path, "w") as f:
                f.write(json.dumps(processed_contents))
            return processed_contents
        except Exception as e:
            print(f"Could not download {url} because: {e}.")
    print(f"All retries exhausted, downloading {url} failed.")
    return {}


def get_slow_tests(
    dirpath: str, filename: str = SLOW_TESTS_FILE
) -> Optional[Dict[str, float]]:
    url = "https://ossci-metrics.s3.amazonaws.com/slow-tests.json"
    try:
        return fetch_and_cache(dirpath, filename, url, lambda x: x)
    except Exception:
        print("Couldn't download slow test set, leaving all tests enabled...")
        return {}


def get_test_times(dirpath: str, filename: str) -> Dict[str, Dict[str, float]]:
    url = "https://raw.githubusercontent.com/pytorch/test-infra/generated-stats/stats/test-times.json"
    try:
        return fetch_and_cache(dirpath, filename, url, lambda x: x)
    except Exception:
        print("Couldn't download test times...")
        return {}


def get_test_class_times() -> Dict[str, Dict[str, float]]:
    return get_from_test_infra_generated_stats(
        "test-class-times.json",
        TEST_CLASS_TIMES_FILE,
        "Couldn't download test times...",
    )


def get_disabled_tests(
    dirpath: str, filename: str = DISABLED_TESTS_FILE
) -> Optional[Dict[str, Any]]:
    def process_disabled_test(the_response: Dict[str, Any]) -> Dict[str, Any]:
        # remove re-enabled tests and condense even further by getting rid of pr_num
        disabled_issues = get_disabled_issues()
        disabled_test_from_issues = dict()
        for test_name, (pr_num, link, platforms) in the_response.items():
            if pr_num not in disabled_issues:
                disabled_test_from_issues[test_name] = (
                    link,
                    platforms,
                )
        return disabled_test_from_issues

    try:
        url = "https://ossci-metrics.s3.amazonaws.com/disabled-tests-condensed.json"
        return fetch_and_cache(dirpath, filename, url, process_disabled_test)
    except Exception:
        print("Couldn't download test skip set, leaving all tests enabled...")
        return {}


def get_test_file_ratings(dirpath: str, filename: str) -> Optional[Dict[str, Any]]:
    url = "https://raw.githubusercontent.com/pytorch/test-infra/generated-stats/stats/file_test_rating.json"
    try:
        return fetch_and_cache(dirpath, filename, url, lambda x: x)
    except Exception:
        print("Couldn't download test file ratings file, not reordering...")
        return {}


<<<<<<< HEAD
def get_test_class_ratings(dirpath: str, filename: str) -> Optional[Dict[str, Any]]:
    url = "https://raw.githubusercontent.com/pytorch/test-infra/generated-stats/stats/file_test_class_rating.json"
=======
def get_td_heuristic_historial_edited_files_json() -> Dict[str, Any]:
    return get_from_test_infra_generated_stats(
        "td_heuristic_historical_edited_files.json",
        TD_HEURISTIC_HISTORICAL_EDITED_FILES,
        "Couldn't download td_heuristic_historical_edited_files.json, not reordering...",
    )


def get_td_heuristic_profiling_json() -> Dict[str, Any]:
    return get_from_test_infra_generated_stats(
        "td_heuristic_profiling.json",
        TD_HEURISTIC_PROFILING_FILE,
        "Couldn't download td_heuristic_profiling.json not reordering...",
    )


def get_from_test_infra_generated_stats(
    from_file: str, to_file: str, failure_explanation: str
) -> Dict[str, Any]:
    url = f"https://raw.githubusercontent.com/pytorch/test-infra/generated-stats/stats/{from_file}"
>>>>>>> a8c74e82
    try:
        return fetch_and_cache(dirpath, filename, url, lambda x: x)
    except Exception:
        print("Couldn't download test class ratings file, not reordering...")
        return {}<|MERGE_RESOLUTION|>--- conflicted
+++ resolved
@@ -4,8 +4,10 @@
 import json
 import os
 import pathlib
-from typing import Any, Callable, cast, Dict, List, Optional
+from typing import Any, Callable, cast, Dict, List, Optional, Union
 from urllib.request import urlopen
+
+REPO_ROOT = pathlib.Path(__file__).resolve().parent.parent.parent
 
 
 def get_disabled_issues() -> List[str]:
@@ -17,9 +19,6 @@
 
 SLOW_TESTS_FILE = ".pytorch-slow-tests.json"
 DISABLED_TESTS_FILE = ".pytorch-disabled-tests.json"
-<<<<<<< HEAD
-
-=======
 ADDITIONAL_CI_FILES_FOLDER = pathlib.Path(".additional_ci_files")
 TEST_TIMES_FILE = "test-times.json"
 TEST_CLASS_TIMES_FILE = "test-class-times.json"
@@ -27,13 +26,12 @@
 TEST_CLASS_RATINGS_FILE = "test-class-ratings.json"
 TD_HEURISTIC_PROFILING_FILE = "td_heuristic_profiling.json"
 TD_HEURISTIC_HISTORICAL_EDITED_FILES = "td_heuristic_historical_edited_files.json"
->>>>>>> a8c74e82
 
 FILE_CACHE_LIFESPAN_SECONDS = datetime.timedelta(hours=3).seconds
 
 
 def fetch_and_cache(
-    dirpath: str,
+    dirpath: Union[str, pathlib.Path],
     name: str,
     url: str,
     process_fn: Callable[[Dict[str, Any]], Dict[str, Any]],
@@ -41,6 +39,8 @@
     """
     This fetch and cache utils allows sharing between different process.
     """
+    pathlib.Path(dirpath).mkdir(exist_ok=True)
+
     path = os.path.join(dirpath, name)
     print(f"Downloading {url} to {path}")
 
@@ -82,13 +82,12 @@
         return {}
 
 
-def get_test_times(dirpath: str, filename: str) -> Dict[str, Dict[str, float]]:
-    url = "https://raw.githubusercontent.com/pytorch/test-infra/generated-stats/stats/test-times.json"
-    try:
-        return fetch_and_cache(dirpath, filename, url, lambda x: x)
-    except Exception:
-        print("Couldn't download test times...")
-        return {}
+def get_test_times() -> Dict[str, Dict[str, float]]:
+    return get_from_test_infra_generated_stats(
+        "test-times.json",
+        TEST_TIMES_FILE,
+        "Couldn't download test times...",
+    )
 
 
 def get_test_class_times() -> Dict[str, Dict[str, float]]:
@@ -122,19 +121,22 @@
         return {}
 
 
-def get_test_file_ratings(dirpath: str, filename: str) -> Optional[Dict[str, Any]]:
-    url = "https://raw.githubusercontent.com/pytorch/test-infra/generated-stats/stats/file_test_rating.json"
-    try:
-        return fetch_and_cache(dirpath, filename, url, lambda x: x)
-    except Exception:
-        print("Couldn't download test file ratings file, not reordering...")
-        return {}
+def get_test_file_ratings() -> Dict[str, Any]:
+    return get_from_test_infra_generated_stats(
+        "file_test_rating.json",
+        TEST_FILE_RATINGS_FILE,
+        "Couldn't download test file ratings file, not reordering...",
+    )
 
 
-<<<<<<< HEAD
-def get_test_class_ratings(dirpath: str, filename: str) -> Optional[Dict[str, Any]]:
-    url = "https://raw.githubusercontent.com/pytorch/test-infra/generated-stats/stats/file_test_class_rating.json"
-=======
+def get_test_class_ratings() -> Dict[str, Any]:
+    return get_from_test_infra_generated_stats(
+        "file_test_class_rating.json",
+        TEST_CLASS_RATINGS_FILE,
+        "Couldn't download test class ratings file, not reordering...",
+    )
+
+
 def get_td_heuristic_historial_edited_files_json() -> Dict[str, Any]:
     return get_from_test_infra_generated_stats(
         "td_heuristic_historical_edited_files.json",
@@ -155,9 +157,10 @@
     from_file: str, to_file: str, failure_explanation: str
 ) -> Dict[str, Any]:
     url = f"https://raw.githubusercontent.com/pytorch/test-infra/generated-stats/stats/{from_file}"
->>>>>>> a8c74e82
     try:
-        return fetch_and_cache(dirpath, filename, url, lambda x: x)
+        return fetch_and_cache(
+            REPO_ROOT / ADDITIONAL_CI_FILES_FOLDER, to_file, url, lambda x: x
+        )
     except Exception:
-        print("Couldn't download test class ratings file, not reordering...")
+        print(failure_explanation)
         return {}