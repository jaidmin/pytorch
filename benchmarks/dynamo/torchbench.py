--- conflicted
+++ resolved
@@ -73,13 +73,8 @@
     "detectron2_maskrcnn",
     # https://github.com/pytorch/torchdynamo/issues/145
     "fambench_xlmr",
-<<<<<<< HEAD
-=======
-    # https://github.com/pytorch/pytorch/issues/99201
-    "opacus_cifar10",
     # TIMEOUT, https://github.com/pytorch/pytorch/issues/98467
     "tacotron2",
->>>>>>> 94f5e7c8
 }
 
 SKIP_FOR_CUDA = {
