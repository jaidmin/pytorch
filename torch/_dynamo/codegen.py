import collections
import dataclasses
import re
import sys
import types
from typing import Counter, List, Optional, OrderedDict

import torch.nn
from . import utils

from .bytecode_transformation import (
    create_call_function,
    create_dup_top,
    create_instruction,
    create_load_global,
    create_rot_n,
    Instruction,
)
from .exc import unimplemented
from .source import AttrSource, Source
from .utils import is_safe_constant, rot_n_helper
from .variables.base import VariableTracker
from .variables.nn_module import NNModuleVariable
from .variables.tensor import (
    NumpyNdarrayVariable,
    SymNodeVariable,
    TensorVariable,
    UnspecializedPythonVariable,
)
from .variables.torch_function import TensorWithTFOverrideVariable


@dataclasses.dataclass
class GraphOutputEntry:
    index: int
    variable: VariableTracker

    def merge(self, other: VariableTracker):
        # merge in any extra guards
        self.variable = self.variable.add_options(other)


class PyCodegen:
    """
    Helper class uses for constructing Python bytecode
    """

    def __init__(
        self,
        tx=None,
        root: Optional[torch.nn.Module] = None,
        graph_output_var: Optional[str] = None,
        tempvars=None,
    ):
        self.root = root
        self.top_of_stack: Optional[VariableTracker] = None
        self.uses: Counter[VariableTracker] = collections.Counter()
        self.graph_outputs: OrderedDict[
            int, GraphOutputEntry
        ] = collections.OrderedDict()
        self._output: List[Instruction] = []
        self.tempvars = tempvars or {}
        self.tx = tx
        self.graph_output_var = graph_output_var
        self.code_options = self.tx.output.code_options
        self.cell_and_freevars = self.tx.cell_and_freevars
        self.new_var = self.tx.output.new_var

    def graph_output_vars(self):
        return [x.variable for x in self.graph_outputs.values()]

    def __call__(self, value, allow_cache=True):
        """Generate code such that top-of-stack (TOS) is set to value"""
        if isinstance(value, Source):
            self._output.extend(value.reconstruct(self))
            self.clear_tos()
            return

        self.tx.output.guards.update(value.guards)

        assert isinstance(value, VariableTracker)
        output = self._output
        graph_outputs = self.graph_outputs

        if self.top_of_stack is value:
            output.append(create_dup_top())
            return

        if allow_cache:
            if value.mutable_local and value.mutable_local in self.tempvars:
                output.append(self.create_load(self.tempvars[value.mutable_local]))
                self.top_of_stack = value
                return
            if self.tempvars.get(value) is not None:
                output.append(self.create_load(self.tempvars[value]))
                self.top_of_stack = value
                return

        if value.source is not None and allow_cache:
            output.extend(value.source.reconstruct(self))
        elif value.is_python_constant() and is_safe_constant(
            value.as_python_constant()
        ):
            output.append(self.create_load_const(value.as_python_constant()))
        elif isinstance(value, TensorWithTFOverrideVariable):
            graph_outputs_key = self.add_graph_output(value)
            output.append(
                self.create_load_global(
                    value.global_mangled_class_name(), True, add=True
                )
            )
            self.load_graph_output(graph_outputs[graph_outputs_key].index)
            output.extend(create_call_function(1, True))
        elif isinstance(
            value,
            (
                TensorVariable,
                SymNodeVariable,
                UnspecializedPythonVariable,
                NumpyNdarrayVariable,
            ),
        ):
            graph_outputs_key = self.add_graph_output(value)

            if isinstance(value, NumpyNdarrayVariable):
                self.load_import_from(utils.__name__, "to_numpy_helper")

            self.load_graph_output(graph_outputs[graph_outputs_key].index)

            if isinstance(value, NumpyNdarrayVariable):
                output.extend(create_call_function(1, True))
            elif isinstance(value, UnspecializedPythonVariable) and value.need_unwrap:
                output.extend(
                    [self.create_load_attr("item")] + create_call_function(0, True)
                )
        elif isinstance(value, NNModuleVariable):
            parts = value.module_key.split(".")
            if parts[0] in self.code_options["co_varnames"]:
                output.append(self.create_load(parts[0]))
                parts = parts[1:]
            else:
                assert self.root is not None
                output.append(self.create_load_output(self.root))
            for part in parts:
                output.append(self.create_load_attr(part))
        else:
            self.uses[value] += 1
            try:
                output.extend(value.reconstruct(self))
            except NotImplementedError:
                unimplemented(f"reconstruct: {value}")
            if allow_cache and value in self.tempvars:
                self._output.append(create_dup_top())
                self.add_cache(value)

        self.top_of_stack = value

    def add_graph_output(self, value):
        graph_outputs_key = id(value.as_proxy())
        if graph_outputs_key not in self.graph_outputs:
            self.graph_outputs[graph_outputs_key] = GraphOutputEntry(
                len(self.graph_outputs), value
            )
        else:
            self.graph_outputs[graph_outputs_key].merge(value)

        return graph_outputs_key

    def load_graph_output(self, index):
        output = self._output
        output.append(self.create_load(self.graph_output_var))
        output.append(self._create_load_const(index))
        output.append(create_instruction("BINARY_SUBSCR"))

    def add_cache(self, value):
        var = self.new_var()
        self.tempvars[value] = var
        if value.mutable_local:
            self.tempvars[value.mutable_local] = var
        self._output.append(self.create_store(var))

    def foreach(self, items):
        for i in items:
            self(i)

    def setup_globally_cached(self, name, value, push_null):
        """Store value in a new global"""
        name = re.sub(r"[^a-zA-Z0-9_]+", "_", name)
        f_globals = self.tx.f_globals
        if name in f_globals:
            assert id(f_globals[name]) == id(value)
        else:
            f_globals[name] = value
        return [self.create_load_global(name, push_null, add=True)]

    def clear_tos(self):
        self.top_of_stack = None

    def append_output(self, inst):
        assert isinstance(inst, Instruction)
        self._output.append(inst)
        self.clear_tos()

    def extend_output(self, insts):
        assert all(isinstance(x, Instruction) for x in insts)
        self._output.extend(insts)
        self.clear_tos()

    def get_instructions(self) -> List[Instruction]:
        return self._output

    def create_load(self, name) -> Instruction:
        if name in self.cell_and_freevars():
            return create_instruction("LOAD_DEREF", argval=name)
        assert name in self.code_options["co_varnames"], f"{name} missing"
        return create_instruction("LOAD_FAST", argval=name)

    def create_load_closure(self, name) -> Instruction:
        assert name in self.cell_and_freevars()
        return create_instruction("LOAD_CLOSURE", argval=name)

    def create_store(self, name) -> Instruction:
        if name in self.cell_and_freevars():
            return create_instruction("STORE_DEREF", argval=name)
        assert name in self.code_options["co_varnames"]
        return create_instruction("STORE_FAST", argval=name)

    def create_load_global(self, name, push_null, add=False):
        if add:
            self.tx.output.update_co_names(name)
        assert name in self.code_options["co_names"], f"{name} not in co_names"
        return create_load_global(name, push_null)

    def create_load_const(self, value) -> Instruction:
        assert is_safe_constant(value), f"unsafe constant {value}"
        return self._create_load_const(value)

    def _create_load_const(self, value) -> Instruction:
        return create_instruction("LOAD_CONST", argval=value)

    create_load_output = _create_load_const

<<<<<<< HEAD
    def create_load_attr(self, name) -> List[Instruction]:
=======
    def create_load_attr(self, name) -> Instruction:
>>>>>>> f908b0e9
        if name not in self.code_options["co_names"]:
            self.code_options["co_names"] += (name,)
        return create_instruction("LOAD_ATTR", argval=name)

    def create_load_attrs(self, names):
        return [self.create_load_attr(name) for name in names.split(".")]

    def load_function_name(self, fn_name, push_null, num_on_stack=0):
        """Load the global fn_name on the stack num_on_stack down"""
        output = []
        if push_null and sys.version_info >= (3, 11):
            output.extend(
                [create_instruction("PUSH_NULL"), *self.rot_n(num_on_stack + 1)]
            )
        output.extend(
            [
                self.create_load_global(fn_name, False, add=True),
                *self.rot_n(num_on_stack + 1),
            ]
        )
        return output

    def rot_n(self, n):
        try:
            return create_rot_n(n)
        except AttributeError:
            # desired rotate bytecode doesn't exist, generate equivalent bytecode
            return [
                create_instruction("BUILD_TUPLE", arg=n),
                self._create_load_const(rot_n_helper(n)),
                *create_rot_n(2),
                create_instruction("CALL_FUNCTION_EX", arg=0),
                create_instruction("UNPACK_SEQUENCE", arg=n),
            ]

    def pop_null(self):
        # POP_TOP doesn't work for null, so we pop nulls by pushing in a
        # nop function, calling it (which consumes the null), and popping the result.
        assert sys.version_info >= (3, 11)
        return [
            self._create_load_const(lambda: None),
            *create_call_function(0, False),
            create_instruction("POP_TOP"),
        ]

    def make_function_with_closure(
        self, fn_name: str, code: types.CodeType, push_null: bool, num_on_stack=0
    ):
        freevars = code.co_freevars
        assert freevars
        output = self._output
        if sys.version_info >= (3, 11) and push_null:
            output.append(create_instruction("PUSH_NULL"))
            output.extend(self.rot_n(num_on_stack + 1))
        for var in freevars:
            assert var in self.cell_and_freevars()
            output.append(create_instruction("LOAD_CLOSURE", argval=var))
        output.append(create_instruction("BUILD_TUPLE", arg=len(freevars)))
        output.append(self.create_load_const(code))
        if sys.version_info < (3, 11):
            output.append(self.create_load_const(fn_name))
        output.append(create_instruction("MAKE_FUNCTION", arg=0x08))
        output.extend(self.rot_n(num_on_stack + 1))
        self.clear_tos()

    def create_load_python_module(self, mod, push_null):
        """
        Generate a LOAD_GLOBAL instruction to fetch a given python module.
        """
        global_scope = self.tx.output.global_scope
        name = re.sub(r"^.*[.]", "", mod.__name__)
        if global_scope.get(name, None) is mod:
            return self.create_load_global(name, push_null, add=True)
        mangled_name = f"___module_{name}_{id(mod)}"
        if mangled_name not in global_scope:
            self.tx.output.install_global(mangled_name, mod)
        return self.create_load_global(mangled_name, push_null, add=True)

    def make_call_generated_code(self, fn_name: str) -> None:
        """Call the generated code function stored in fn_name"""
        self.extend_output(self.load_function_name(fn_name, True))

        graphargs = self.tx.output.graphargs
        for arg in graphargs:
            if arg.is_unspecialized:
                self.extend_output(
                    [
                        self.create_load_python_module(torch, True),
                        self.create_load_attr("as_tensor"),
                    ]
                )
                self.extend_output(arg.load(self))
                self.extend_output(create_call_function(1, False))
            else:
                self.extend_output(arg.load(self))

        self.extend_output(create_call_function(len(graphargs), False))

    def load_import_from(self, module_name, object_name) -> None:
        self.extend_output(
            AttrSource(self.tx.import_source(module_name), object_name).reconstruct(
                self
            )
        )

    def create_call_function_kw(self, nargs, kw_names, push_null) -> List[Instruction]:
        if sys.version_info >= (3, 11):
            output = create_call_function(nargs, push_null)
            assert output[-2].opname == "PRECALL"
            kw_names_inst = create_instruction("KW_NAMES", argval=kw_names)
            output.insert(-2, kw_names_inst)
            return output
        return [
            self.create_load_const(kw_names),
            create_instruction("CALL_FUNCTION_KW", arg=nargs),
        ]<|MERGE_RESOLUTION|>--- conflicted
+++ resolved
@@ -240,11 +240,7 @@
 
     create_load_output = _create_load_const
 
-<<<<<<< HEAD
-    def create_load_attr(self, name) -> List[Instruction]:
-=======
     def create_load_attr(self, name) -> Instruction:
->>>>>>> f908b0e9
         if name not in self.code_options["co_names"]:
             self.code_options["co_names"] += (name,)
         return create_instruction("LOAD_ATTR", argval=name)
