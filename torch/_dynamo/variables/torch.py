--- conflicted
+++ resolved
@@ -172,9 +172,6 @@
     def call_function(
         self, tx, args: "List[VariableTracker]", kwargs: "Dict[str, VariableTracker]"
     ) -> "VariableTracker":
-<<<<<<< HEAD
-        from . import ConstantVariable, GradModeVariable, TensorVariable
-=======
         # print("CALLING ON TORCH", self.value)
         from . import (
             ConstantVariable,
@@ -183,7 +180,6 @@
             TensorVariable,
         )
 
->>>>>>> 121e8ebc
         constant_args = check_constant_args(args, kwargs)
         unspec_python_args = check_unspec_python_args(args, kwargs)
         options = VariableTracker.propagate(self, args, kwargs.values())
