--- conflicted
+++ resolved
@@ -94,12 +94,8 @@
         equality_constraints: List[Tuple[Any, Any]],
         module_call_graph: List[ModuleCallEntry],
         example_inputs: Optional[Tuple[Tuple[Any, ...], Dict[str, Any]]] = None,
-<<<<<<< HEAD
-        dialect: Optional[str] = None,
+        verifier: Optional[Type[Any]] = None,  # TODO Change typing hint to Verifier.
         tensor_constants: Optional[Dict[str, torch.Tensor]] = None,
-=======
-        verifier: Optional[Type[Any]] = None,  # TODO Change typing hint to Verifier.
->>>>>>> c4952490
     ):
         from torch._export.exported_program import _create_graph_module_for_export
         from torch._export.passes.add_runtime_assertions_for_constraints_pass import (
@@ -120,10 +116,6 @@
         ] = equality_constraints
         self._module_call_graph: List[ModuleCallEntry] = module_call_graph
         self._example_inputs = example_inputs
-<<<<<<< HEAD
-        self._dialect = dialect or "ATEN"
-        self._tensor_constants = tensor_constants or {}
-=======
 
         from torch._export.verifier import Verifier
 
@@ -133,7 +125,8 @@
         self._verifier = verifier
         # Validate should be always the last step of the constructor.
         self.verifier().check(self)
->>>>>>> c4952490
+
+        self._tensor_constants = tensor_constants or {}
 
     @property
     @compatibility(is_backward_compatible=False)
@@ -454,12 +447,8 @@
             new_equality_constraints,
             copy.deepcopy(self.module_call_graph),
             self.example_inputs,
-<<<<<<< HEAD
-            self.dialect,
+            self.verifier,
             self.tensor_constants,
-=======
-            self.verifier,
->>>>>>> c4952490
         )
 
         if len(new_range_constraints) > 0 or len(new_equality_constraints) > 0:
@@ -488,80 +477,44 @@
             """
             Update the graph signature's user_input/user_outputs.
             """
-            new_graph_inputs = [
-                node.name for node in new_gm.graph.nodes if node.op == "placeholder"
-            ]
-            num_inputs = (
-                len(old_signature.parameters)
-                + len(old_signature.buffers)
-                + len(
-                    [
-                        s
-                        for s in old_signature.input_specs
-                        if s.kind == InputKind.USER_INPUT
-                    ]
-                )
-            )
-
-            assert len(new_graph_inputs) == num_inputs, (
-                f"Number of input nodes changed from {len(new_graph_inputs)} "
-                f"to {num_inputs} after transformation. This transformation "
-                "is currently not supported."
-            )
-            num_param_buffers = len(old_signature.buffers) + len(
-                old_signature.parameters
-            )
-            new_user_inputs = new_graph_inputs[num_param_buffers:]
+            new_input_specs = []
+            for i, node in enumerate(new_gm.graph.nodes):
+                if node.op != "placeholder":
+                    break
+
+                assert i < len(
+                    old_signature.input_specs
+                ), "Number of inputs changed after transformation"
+                old_input_spec = old_signature.input_specs[i]
+                arg = (
+                    old_input_spec.arg
+                    if isinstance(old_input_spec.arg, ConstantArgument)
+                    else type(old_input_spec.arg)(node.name)
+                )
+                new_input_specs.append(
+                    InputSpec(old_input_spec.kind, arg, old_input_spec.target)
+                )
 
             output_node = list(new_gm.graph.nodes)[-1]
             assert output_node.op == "output"
-            new_graph_outputs = [arg.name for arg in output_node.args[0]]
-
-            assert len(new_graph_outputs) == len(old_signature.buffers_to_mutate) + len(
-                [
-                    s
-                    for s in old_signature.output_specs
-                    if s.kind == OutputKind.USER_OUTPUT
-                ]
-            ), (
-                f"Number of output nodes changed from {len(new_graph_outputs)} "
-                f"to {len(old_signature.buffers_to_mutate) + len(old_signature.user_outputs)} "
-                "after transformation. This transformation is currently not supported."
-            )
-            new_user_outputs = new_graph_outputs[len(old_signature.buffers_to_mutate) :]
-
-            def make_argument_spec(node) -> ArgumentSpec:
-                val = node.meta["val"]
-                if isinstance(val, torch.Tensor):
-                    return TensorArgument(name=node.name)
-                elif isinstance(val, torch.SymInt):
-                    return SymIntArgument(name=node.name)
-                else:
-                    return ConstantArgument(value=val)
-
-            input_specs, output_specs = _sig_to_specs(
-                user_inputs=set(new_user_inputs),
-                inputs_to_parameters=old_signature.inputs_to_parameters,
-                inputs_to_buffers=old_signature.inputs_to_buffers,
-                user_outputs=set(new_user_outputs),
-                buffer_mutations=old_signature.buffers_to_mutate,
-                grad_params={},
-                grad_user_inputs={},
-                loss_output=None,
-                inputs=[
-                    make_argument_spec(node)
-                    for node in transformed_gm.graph.nodes
-                    if node.op == "placeholder"
-                ],
-                outputs=[
-                    make_argument_spec(node)
-                    for node in pytree.tree_flatten(
-                        next(iter(reversed(transformed_gm.graph.nodes))).args
-                    )[0]
-                ],
-            )
+
+            new_output_specs = []
+            for i, node in enumerate(output_node.args[0]):
+                assert i < len(
+                    old_signature.output_specs
+                ), "Number of outputs changed after transformation"
+                old_output_spec = old_signature.output_specs[i]
+                arg = (
+                    old_output_spec.arg
+                    if isinstance(old_output_spec.arg, ConstantArgument)
+                    else type(old_output_spec.arg)(node.name)
+                )
+                new_output_specs.append(
+                    OutputSpec(old_output_spec.kind, arg, old_output_spec.target)
+                )
+
             new_signature = ExportGraphSignature(
-                input_specs=input_specs, output_specs=output_specs
+                input_specs=new_input_specs, output_specs=new_output_specs
             )
             return new_signature
 
@@ -574,12 +527,8 @@
             copy.deepcopy(self.equality_constraints),
             copy.deepcopy(self._module_call_graph),
             self.example_inputs,
-<<<<<<< HEAD
-            self.dialect,
+            self.verifier,
             self.tensor_constants,
-=======
-            self.verifier,
->>>>>>> c4952490
         )
         transformed_ep.graph_module.meta.update(self.graph_module.meta)
         transformed_ep.graph_module.meta.update(res.graph_module.meta)
