#include <torch/csrc/jit/runtime/symbolic_script.h>

#include <torch/csrc/jit/frontend/ir_emitter.h>
#include <torch/csrc/jit/runtime/operator.h>

namespace torch {
namespace jit {
namespace {
std::mutex lock;
const std::vector<std::string> functions = {
    R"(
        ####     HELPER FUNCTIONS           ###
        ####     PREFIX: AD_                ###
        ####     SCHEMA NOT SAVED IN CACHE  ###

        def AD_unsqueeze_multiple(t,
                                  dims: List[int],
                                  n_dims: int):
            seen = [False] * n_dims
            for i in range(len(dims)):
                seen[dims[i]] = True

            for d in range(n_dims):
                if seen[d]:
                    t = t.unsqueeze(d)
            return t

        def AD_sum_backward(grad,
                            sizes: List[int],
                            dims: List[int],
                            keepdim: bool):
            if not keepdim and len(sizes) > 0:
                if len(dims) == 1:
                    return grad.unsqueeze(dims[0]).expand(sizes)
                else:
                    res = AD_unsqueeze_multiple(grad, dims, len(sizes))
                    return res.expand(sizes)
            else:
                return grad.expand(sizes)

        def AD_logsumexp_backward(grad, self, result,
                                  dim: List[int],
                                  keepdim: bool):
            if not keepdim and self.dim() != 0:
                n_dims = len(self.size())
                grad = AD_unsqueeze_multiple(grad, dim, n_dims)
                result = AD_unsqueeze_multiple(result, dim, n_dims)
            return grad * (self - result).exp()

        def mean_0(self, *, dtype: Optional[int]):
            self_size = self.size()
            self_numel = self.numel()
            self_scalar_type = self.dtype
            def backward(grad_output):
                return grad_output.expand(self_size).to(self_scalar_type) / self_numel, None

            return torch.mean(self, dtype=dtype), backward

        def mean_1(self,
                   dim: List[int],
                   keepdim: bool,
                   *,
                   dtype: Optional[int]):
            self_size = self.size()
            self_scalar_type = self.dtype
            def backward(grad_output):
                grad_self = AD_sum_backward(grad_output, self_size, dim, keepdim).to(self_scalar_type) / AD_safe_size(self_size, dim)
                return grad_self, None, None, None

            return torch.mean(self, dim, keepdim, dtype=dtype), backward

        def logsumexp(self,
                      dim: List[int],
                      keepdim: bool):
            result = torch.logsumexp(self, dim, keepdim)
            self_dim = self.dim()
            def backward(grad_output):
                grad_self = AD_logsumexp_backward(grad_output, self, result, dim, keepdim)
                return grad_self, None, None

            return result, backward

        def AD_bool_to_int(b: bool):
            # FIXME: torchscript: int - bool
            if b:
                i = 1
            else:
                i = 0
            return i

        def AD_var_backward_0(grad, self, correction: int):
            # FIXME: torchscript: div(float, float)
            return  grad * (self - self.mean()) * 2.0 / (self.numel() - correction)

        def AD_safe_size(sizes: List[int],
                         dims: List[int]):
            if len(sizes) == 0:
                return 1

            size = 1
            for i in range(len(dims)):
                d = dims[i]
                size *= sizes[d]

            return size

        def AD_var_backward_1(grad,
                              self,
                              dim: List[int],
                              correction: int,
                              keepdim: bool):
            if self.dim() == 0:
                return AD_var_backward_0(grad, self, correction)
            self_size = self.size()
            if not keepdim and self.dim() > 1:
                grad = AD_unsqueeze_multiple(grad, dim, len(self_size))

            # FIXME: torchscript: div(float, float)
            return grad * (self - self.mean(dim, True)) * 2.0 / (AD_safe_size(self_size, dim) - correction)

        def AD_var_backward_2(grad,
                              self,
                              dim: Optional[List[int]],
                              correction: Optional[int],
                              keepdim: bool):
            if correction is None:
                correction = 1
            if self.dim() == 0 or dim is None:
              return AD_var_backward_0(grad, self, correction)

            return AD_var_backward_1(grad, self, dim, correction, keepdim)

        def std_0(self,
                  unbiased: bool=True):
            std_out = torch.std(self, unbiased)
            def backward(grad_output):
                correction = AD_bool_to_int(unbiased)
                grad_self = AD_var_backward_0(grad_output / (std_out * 2), self, correction)
                return grad_self, None

            return std_out, backward

        def std_1(self,
                  dim: List[int],
                  unbiased: bool,
                  keepdim: bool):
            std_out = torch.std(self, dim, unbiased, keepdim)
            def backward(grad_output):
                correction = AD_bool_to_int(unbiased)
                grad_self = AD_var_backward_1(grad_output / (std_out * 2), self, dim, correction, keepdim)
                return grad_self, None, None, None

            return std_out, backward

        def std_2(self,
                  dim: Optional[List[int]],
                  *,
                  correction: Optional[int],
                  keepdim: bool):
            std_out = torch.std(self, dim, correction=correction, keepdim=keepdim)
            def backward(grad_output):
                grad_self = AD_var_backward_2(grad_output / (std_out * 2), self, dim, correction, keepdim)
                return grad_self, None, None, None

            return std_out, backward

        def var_0(self,
                  unbiased: bool=True):
            def backward(grad_output):
                correction = AD_bool_to_int(unbiased)
                grad_self = AD_var_backward_0(grad_output, self, correction)
                return grad_self, None

            return torch.var(self, unbiased), backward

        def var_1(self,
                  dim: List[int],
                  unbiased: bool,
                  keepdim: bool):
            def backward(grad_output):
                correction = AD_bool_to_int(unbiased)
                grad_self = AD_var_backward_1(grad_output, self, dim, correction, keepdim)
                return grad_self, None, None, None

            return torch.var(self, dim, unbiased, keepdim), backward

        def var_2(self,
                  dim: Optional[List[int]],
                  *,
                  correction: Optional[int],
                  keepdim: bool):
            def backward(grad_output):
                grad_self = AD_var_backward_2(grad_output, self, dim, correction, keepdim)
                return grad_self, None, None, None

            return torch.var(self, dim, correction=correction, keepdim=keepdim), backward

        def tanh(self):
            output = torch.tanh(self)
            def backward(grad_output):
                return grad_output * (1 - output * output)

            return output, backward

        def AD_index_select_backward(grad,
                                     dim: int,
                                     indices,
                                     sizes: List[int],
                                     keepdim: bool):
            if not keepdim and len(sizes) > 0:
                grad = grad.unsqueeze(dim)
                indices = indices.unsqueeze(dim)

            # FIXME: torchscript: torch.zeros(sizes, grad.options())
            return torch.zeros(sizes).to(grad).scatter_(dim, indices, grad)

        # def topk(self,
        #          k: int,
        #          dim: int = -1,
        #          largest: bool = True,
        #          sorted: bool = True):
        #     result0, result1 = torch.topk(self, k, dim, largest, sorted)
        #     self_size = self.size()
        #     def backward(grad_output):
        #         grad_self = AD_index_select_backward(grad_output, dim, result1, self_size, True)
        #         return grad_self, None, None, None, None

        #     return result0, result1, backward

        # def kthvalue(self,
        #              k: int,
        #              dim: int,
        #              keepdim: bool):
        #     result0, result1 = torch.kthvalue(self, k, dim, keepdim)
        #     self_size = self.size()
        #     def backward(grad_output):
        #         grad_self = AD_index_select_backward(grad_output, dim, result1, self_size, keepdim)
        #         return grad_self, None, None, None

        #     return result0, result1, backward

        def AD_mm_backward_self(grad, mat2):
            return grad.mm(mat2.t())

        def AD_mm_backward_mat2(grad, self):
            return self.t().mm(grad)

        def mm(self, mat2):
            def backward(grad_output):
                grad_self = AD_mm_backward_self(grad_output, mat2)
                grad_mat2 = AD_mm_backward_mat2(grad_output, self)
                return grad_self, grad_mat2

            return torch.mm(self, mat2), backward

        def AD_permute_backward(grad,
                                fwd_dims: List[int]):
            ndims = len(fwd_dims)
            dims = [0] * ndims

            for i in range(ndims):
                dims[fwd_dims[i]] = i

            return grad.permute(dims)

        def permute(self,
                    dims: List[int]):
            def backward(grad_output):
                grad_self = AD_permute_backward(grad_output, dims)
                return grad_self, None

            return torch.permute(self, dims), backward

        def AD_select_backward(grad,
                               input_sizes: List[int],
                               dim: int,
                               index: int):
            # FIXME: torchscript: torch.zeros(sizes, grad.options())
            grad_input = torch.zeros(input_sizes).to(grad)
            grad_input.select(dim, index).copy_(grad)
            return grad_input

        # TODO: fix torch.zeros(sizes, grad.options()) before enabling select, topk, kthvalue
        # def select(self,
        #            dim: int,
        #            index: int):
        #     self_size = self.size()
        #     def backward(grad_output):
        #         grad_self = AD_select_backward(grad_output, self_size, dim, index)
        #         return grad_self, None, None

        #     return torch.select(self, dim, index), backward

        def AD_slice_backward(grad,
                              input_sizes: List[int],
                              dim: int,
                              start: int,
                              end: int,
                              step: int):
            # FIXME: torchscript: torch.zeros(sizes, grad.options())
            grad_input = torch.zeros(input_sizes).to(grad)
            grad_input.slice(dim, start, end, step).copy_(grad)
            return grad_input

        # DON'T enable slice unless we can correctly handle view ops in graph executor.
        # It triggers failure of TestJit.test_sample in test_distributions.py.
        # def slice(self,
        #           dim: int=0,
        #           start: int=0,
        #           end: int=9223372036854775807,
        #           step: int=1):
        #     def backward(grad_output):
        #         grad_self = AD_slice_backward(grad_output, self.size(), dim, start, end, step)
        #         return grad_self, None, None, None, None

        #     return torch.slice(self, dim, start, end, step), backward

        def AD_unsqueeze_to_0(self,
                              sizes: List[int]):
            ndims = len(sizes)
            for i in range(ndims):
                if sizes[i] == 1:
                    self = self.unsqueeze(i)

            return self

        def AD_unsqueeze_to_1(self,
                              dim: int,
                              sizes: List[int]):
            if len(sizes) > 0 and sizes[dim] == 1:
                return self.unsqueeze(dim)
            return self

        def squeeze_0(self):
            self_size = self.size()
            def backward(grad_output):
                grad_self = AD_unsqueeze_to_0(grad_output, self_size)
                return grad_self

            return torch.squeeze(self), backward

        def squeeze_1(self,
                      dim: int):
            self_size = self.size()
            def backward(grad_output):
                grad_self = AD_unsqueeze_to_1(grad_output, dim, self_size)
                return grad_self, None

            return torch.squeeze(self, dim), backward

        def AD_infer_size(a: List[int],
                          b: List[int]):
            dimsA = len(a)
            dimsB = len(b)

            ndim = dimsA if dimsA > dimsB else dimsB
            expand_sizes = [0] * ndim

            for i in range(ndim):
                idx = - i + ndim - 1
                sizeA = a[i] if dimsA + i >= 0 else 1
                sizeB = b[i] if dimsB + i >= 0 else 1

                # Assert sizeA == sizeB or sizeA == 1 or sizeB == 1
                expand_sizes[i] = sizeB if sizeA == 1 else sizeA

            return expand_sizes

        def AD_bmm_backward_self(grad, mat2):
            return grad.bmm(mat2.transpose(1, 2))

        def AD_bmm_backward_mat2(grad, self):
            return self.transpose(1, 2).bmm(grad)

        def bmm(self, mat2):
            def backward(grad_output):
                grad_self = AD_bmm_backward_self(grad_output, mat2)
                grad_mat2 = AD_bmm_backward_mat2(grad_output, self)
                return grad_self, grad_mat2
            return torch.bmm(self, mat2), backward
    )",
    R"(
        def AD_mat_transpose(mat):
            dim = mat.dim()
            if dim == 1:
                out = mat
            elif dim == 2:
                out = mat.t()
            else:
                dims = rangelist(dim)
                dims[-1] = dim - 2
                dims[-2] = dim - 1
                out = mat.permute(dims)
            return out

        # In matmul backward case of [b, m, n] * [b, n, p] => [m, p],
        # instead of doing [b, m, p] and then reduce to [m, p]
        # whice potentially uses large intermediate of size b*m*p,
        # we do [m, bn] * [bn, p] to avoid having the large
        # intermediate, thus reduces max memory usage.
        def AD_matmul_bw_special_fold(mat1, mat2):
            mat1_transpose = AD_mat_transpose(mat1)
            mat1_fold = mat1_transpose.reshape(-1, mat1_transpose.size()[-1])
            mat2_fold = mat2.reshape(-1, mat2.size()[-1])
            return mat1_fold.t().mm(mat2_fold)

        def AD_matmul_bw_size(mat1, mat2,
                           out_size: List[int]):
            dim1 = mat1.dim()
            dim2 = mat2.dim()
            dim_out = len(out_size)
            if dim1 == 0 or dim2 == 0:
                out = mat1 * mat2
            elif dim_out == 2 and dim1 == dim2 and dim1 >=3:
                out = AD_matmul_bw_special_fold(mat1, mat2)
            elif dim_out == 1 and dim1 - dim2 == 1 and dim1 >= 3:
                mat2_unsqueeze = mat2.unsqueeze(-1)
                out = AD_matmul_bw_special_fold(mat1, mat2_unsqueeze)
                out = out.squeeze(-1)
            elif dim1 + dim2 == dim_out:
                if dim2 == 1:
                    target_dim2 = 0
                else:
                    target_dim2 = -2
                out = torch.matmul(mat1.unsqueeze(dim1), mat2.unsqueeze(target_dim2))
            elif dim_out == dim1 - dim2:
                out = torch.matmul(mat1, mat2.unsqueeze(dim2)).squeeze(-1)
            elif dim_out == dim2 - dim1:
                out = torch.matmul(mat1.unsqueeze(-2), mat2).squeeze(-2)
            else:
                out = torch.matmul(mat1, mat2)
            return out

        def matmul(self, other):
            def backward(grad_output):
                self_size = self.size()
                other_size = other.size()
                grad_self = AD_matmul_bw_size(grad_output, AD_mat_transpose(other), self_size)._grad_sum_to_size(self_size)
                grad_other = AD_matmul_bw_size(AD_mat_transpose(self), grad_output, other_size)._grad_sum_to_size(other_size)
                return grad_self, grad_other

            return torch.matmul(self, other), backward

        def linear(input : Tensor,
                   weight : Tensor,
                   bias : Optional[Tensor]):
            result = torch.linear(input, weight, bias)

            def backward(grad_output):
                if bias is not None:
                   grad_bias = grad_output._grad_sum_to_size(bias.size())
                else:
                   grad_bias = None

                weight_size = weight.size()
                grad_input = torch.matmul(grad_output, weight)
                grad_weight = torch.matmul(grad_output.reshape(-1, weight_size[0]).t(), input.reshape(-1, weight_size[1]))
                # Note: calling unchecked_unwrap_optional is only safe, when we
                #       directly return grad_bias directly back to bias.
                #       Because in the case where `bias is None`, unwrapped
                #       grad_bias would just be pruned away.
                return grad_input, grad_weight, grad_bias.unchecked_unwrap_optional
            return result, backward
    )",
    R"(
        def addcmul(self,
                    tensor1,
                    tensor2,
                    *,
                    value: number):
            result = torch.addcmul(self, tensor1, tensor2, value=value)
            self_size = torch._size_if_not_equal(self.size(), result.size())
            tensor1_size = torch._size_if_not_equal(tensor1.size(), result.size())
            tensor2_size = torch._size_if_not_equal(tensor2.size(), result.size())
            def backward(grad_output):
                grad = grad_output * value
                grad_tensor1 = (grad * tensor2)._grad_sum_to_size(tensor1_size)
                grad_tensor2 = (grad * tensor1)._grad_sum_to_size(tensor2_size)
                return grad_output._grad_sum_to_size(self_size), grad_tensor1, grad_tensor2, None
            return result, backward

        def autocast_to_fp32(self):
            self_dtype = self.dtype
            def backward(grad_output):
                return grad_output.to(self_dtype)

            return torch.autocast_to_fp32(self), backward

        def autocast_to_fp16(self):
            self_dtype = self.dtype
            def backward(grad_output):
                return grad_output.to(self_dtype)

            return torch.autocast_to_fp16(self), backward

        def autocast_to_bf16(self):
            self_dtype = self.dtype
            def backward(grad_output):
                return grad_output.to(self_dtype)
            return torch.autocast_to_bf16(self), backward

        def _dim_arange(like,
                        dim: int):
            def backward(grad_output):
                return None, None

            return torch._dim_arange(like, dim), backward

        def contiguous(self, *, memory_format: int=0):
            def backward(grad_output):
                return grad_output, None

            return self.contiguous(memory_format=memory_format), backward

        def dot(self, tensor):
            def backward(grad_output):
                return grad_output * tensor, grad_output * self

            return torch.dot(self, tensor), backward

        def erf(self):
            def backward(grad_output):
                # Precomputed constant C = 2.0 / math.sqrt(math.pi)
                C = 1.1283791670955126
                return C * torch.exp(- self * self) * grad_output

            return torch.erf(self), backward

        def expand(self,
                   size: List[int],
                   *,
                   implicit: bool=False):
            result = torch.expand(self, size, implicit=implicit)
            self_size = torch._size_if_not_equal(self.size(), result.size())

            def backward(grad_output):
                return grad_output._grad_sum_to_size(self_size), None, None

            return result, backward

        def expand_as(self, other):
            result = torch.expand_as(self, other)
            self_size = torch._size_if_not_equal(self.size(), result.size())

            def backward(grad_output):
                return grad_output._grad_sum_to_size(self_size), None

            return result, backward

        def full_like(self,
                      fill_value: float):
            def backward(grad_output):
                return None, None

            return torch.full_like(self, fill_value, memory_format=1), backward

        def lerp_0(self,
                   end,
                   weight: number):
            result = torch.lerp(self, end, weight)
            self_size = torch._size_if_not_equal(self.size(), result.size())
            end_size = torch._size_if_not_equal(end.size(), result.size())

            def backward(grad_output):
                grad_self = (grad_output * (1 - float(weight)))._grad_sum_to_size(self_size)
                grad_end = (grad_output * float(weight))._grad_sum_to_size(end_size)
                return grad_self, grad_end, None
            return result, backward

        def lerp_1(self,
                   end,
                   weight):
            result = torch.lerp(self, end, weight)
            self_size = torch._size_if_not_equal(self.size(), result.size())
            end_size = torch._size_if_not_equal(end.size(), result.size())
            weight_size = torch._size_if_not_equal(weight.size(), result.size())

            def backward(grad_output):
                grad_self = (grad_output * (1 - weight))._grad_sum_to_size(self_size)
                grad_end = (grad_output * weight)._grad_sum_to_size(end_size)
                grad_weight = (grad_output * (end - self))._grad_sum_to_size(weight_size)
                return grad_self, grad_end, grad_weight

            return result, backward

        def reshape(self,
                    shape: List[int]):
            self_size = self.size()

            def backward(grad_output):
                return grad_output.reshape(self_size), None

            return torch.reshape(self, shape), backward

        def split(self,
                  split_size: int,
                  dim: int):
            def backward(grad_outputs: List[Tensor]):
                grad_self = torch.cat(grad_outputs, dim)
                return grad_self, None, None

            return torch.split(self, split_size, dim), backward

        def split_with_sizes(self,
                             split_sizes: List[int],
                             dim: int):
            def backward(grad_outputs: List[Tensor]):
                size = len(grad_outputs)
                grad_self = torch.cat(grad_outputs, dim)
                return grad_self, None, None

            return torch.split_with_sizes(self, split_sizes, dim), backward

        def stack(tensors: List[Tensor],
                  dim: int=0):
            def backward(grad_output):
                grad_tensors = torch.unbind(grad_output, dim)
                return grad_tensors, None

            return torch.stack(tensors, dim), backward

        def unbind(self,
                   dim: int):
            def backward(grad_outputs: List[Tensor]):
                grad_self = torch.stack(grad_outputs, dim)
                return grad_self, None

            return torch.unbind(self, dim), backward

        def cat(tensors: List[Tensor],
                dim: int):
            size = len(tensors)
            split_sizes = [0] * size
            for i in range(size):
                if tensors[i].size() != [0]:
                    split_sizes[i] = tensors[i].size()[dim]

            def backward(grad_output):
                grad_tensors = torch.split_with_sizes(grad_output, split_sizes, dim)
                return grad_tensors, None

            return torch.cat(tensors, dim), backward

        def index(self,
                  indices: List[Tensor]):
            def backward(grad_output):
                grad_self = torch.zeros_like(self, memory_format=1).index_put_(indices, grad_output, True)
                return grad_self, None

            return torch.index(self, indices), backward

        def meshgrid(tensors: List[Tensor]):
            size = len(tensors)
            sizes = [0] * size
            for i in range(size):
                if tensors[i].dim() != 0:
                    sizes[i] = tensors[i].size()[0]
            def backward(grad_outputs: List[Tensor]):
                grads_tensors = []
                for i in range(size):
                    view_shape = [1] * size
                    if sizes[i] == 0:
                        view_shape[i] = 1
                        grads_tensors.append((grad_outputs[i]._grad_sum_to_size(view_shape)).reshape(()))
                    else:
                        view_shape[i] = sizes[i]
                        grads_tensors.append((grad_outputs[i]._grad_sum_to_size(view_shape)).reshape([sizes[i]]))
                return grads_tensors
            return torch.meshgrid(tensors), backward

        def mv(self, vec):
            def backward(grad_output):
                return grad_output.ger(vec), self.t().mv(grad_output)

            return torch.mv(self, vec), backward

        def nonzero(self):
            def backward(grad_output):
                return None

            return torch.nonzero(self), backward

        def ones_like(self):
            def backward(grad_output):
                return None

            return torch.ones_like(self, memory_format=1), backward

        def pow_0(self,
                  exponent: number):
            def backward(grad_output):
                if float(exponent) == 0.0:
                    grad_self = torch.zeros_like(self, memory_format=1)
                else:
                    grad_self = grad_output * exponent * torch.pow(self, float(exponent) - 1)
                return grad_self, None

            return torch.pow(self, exponent), backward

        def pow_1(self, exponent):
            result = torch.pow(self, exponent)
            self_size = torch._size_if_not_equal(self.size(), result.size())
            exponent_size = torch._size_if_not_equal(exponent.size(), result.size())

            def backward(grad_output):
                grad_self = torch.where(exponent == 0.0, torch.zeros_like(self, memory_format=1), grad_output * exponent * torch.pow(self, exponent - 1))._grad_sum_to_size(self_size)
                grad_exponent = (grad_output * torch.pow(self, exponent) * torch.log(self))._grad_sum_to_size(exponent_size)
                return grad_self, grad_exponent

            return result, backward

        def pow_2(self: number,
                  exponent):
            def backward(grad_output):
                grad_exponent = grad_output * torch.pow(self, exponent) * torch.log(float(self))
                return None, grad_exponent

            return torch.pow(self, exponent), backward

        def rsub_0(self,
                   other,
                   alpha: number):
            result = torch.rsub(self, other, alpha=alpha)
            self_size = torch._size_if_not_equal(self.size(), result.size())
            other_size = torch._size_if_not_equal(other.size(), result.size())
            def backward(grad_output):
                grad_self = (- grad_output * alpha)._grad_sum_to_size(self_size)
                grad_other = (grad_output)._grad_sum_to_size(other_size)
                return grad_self, grad_other, None

            return result, backward

        def rsub_1(self,
                   other: number,
                   alpha: number):
            def backward(grad_output):
                grad_self = (- grad_output * alpha)
                return grad_self, None, None

            return torch.rsub(self, other, alpha), backward

        def sqrt(self):
            result = torch.sqrt(self)
            def backward(grad_output):
                return grad_output / (2 * result)

            return result, backward

        def t(self):
            def backward(grad_output):
                return torch.t(grad_output)

            return torch.t(self), backward

        def to_0(self,
                 device: Optional[Device],
                 dtype: Optional[int],
                 non_blocking: bool,
                 copy: bool):
            self_device = self.device
            self_dtype = self.dtype
            if device is not None:
                result = self.to(device, dtype=dtype, non_blocking=non_blocking, copy=copy)
            else:
                result = self.to(dtype, non_blocking=non_blocking, copy=copy)
            def backward(grad_output):
                grad_self = grad_output.to(self_device, dtype=self_dtype, non_blocking=non_blocking, copy=copy)
                return grad_self, None, None, None, None

            return result, backward


        def to_1(self,
                 dtype: int,
                 non_blocking: bool,
                 copy: bool):
            self_dtype = self.dtype
            def backward(grad_output):
                grad_self = grad_output.to(self_dtype, non_blocking, copy)
                return grad_self, None, None, None

            return self.to(dtype=dtype, non_blocking=non_blocking, copy=copy), backward

        def to_2(self,
                 other,
                 non_blocking: bool,
                 copy: bool):
            def backward(grad_output):
                grad_self = grad_output.to(self, non_blocking, copy)
                return grad_self, None, None, None

            return self.to(other, non_blocking=non_blocking, copy=copy), backward

        def transpose(self,
                      dim0: int,
                      dim1: int):
            def backward(grad_output):
                return torch.transpose(grad_output, dim0, dim1), None, None

            return torch.transpose(self, dim0, dim1), backward

        def view(self,
                 size: List[int]):
            self_size = self.size()
            def backward(grad_output):
                return grad_output.reshape(self_size), None

            return torch.view(self, size), backward
    )",
    R"(
        def AD_sizes_if_not_equal_multi_0(t1, t2, res):
            return torch._size_if_not_equal(t1.size(), res.size()), torch._size_if_not_equal(t2.size(), res.size())

        def mul_0(self, other):
            result = self * other
            self_size, other_size = AD_sizes_if_not_equal_multi_0(self, other, result)

            def backward(grad_output):
                grad_self = (grad_output * other)._grad_sum_to_size(self_size)
                grad_other = (grad_output * self)._grad_sum_to_size(other_size)
                return grad_self, grad_other

            return result, backward

        def mul_1(self, other: number):
            def backward(grad_output):
                return grad_output * other, None
            return self * other, backward

        def div_0(self, other):
            result = self / other
            self_size, other_size = AD_sizes_if_not_equal_multi_0(self, other, result)

            def backward(grad_output):
                grad_self = (grad_output / other)._grad_sum_to_size(self_size)
                grad_other = (-grad_output * self / (other * other))._grad_sum_to_size(other_size)
                return grad_self, grad_other

            return result, backward

        def div_1(self, other: number):
            def backward(grad_output):
                return grad_output / other, None
            return self / other, backward

        def div_2(self, other, *, rounding_mode: Optional[str]):
            result = torch.div(self, other, rounding_mode=rounding_mode)
            self_size, other_size = AD_sizes_if_not_equal_multi_0(self, other, result)
            def backward(grad_output):
                if rounding_mode is None:
                    grad_self = (grad_output / other)._grad_sum_to_size(self_size)
                    grad_other = (-grad_output * self / (other * other))._grad_sum_to_size(other_size)
                else:
                    grad_self = torch.zeros_like(self)
                    grad_other = torch.zeros_like(other)

                return grad_self, grad_other, None

            return result, backward

        def div_3(self, other: number, *, rounding_mode: Optional[str]):
            result = torch.div(self, other, rounding_mode=rounding_mode)
            def backward(grad_output):
                if rounding_mode is None:
                    grad_self = (grad_output / other)
                else:
                    grad_self = torch.zeros_like(self, memory_format=1)
                return grad_self, None, None
            return result, backward

        def max(self, other):
            result = torch.max(self, other)
            self_size, other_size = AD_sizes_if_not_equal_multi_0(self, other, result)

            def backward(grad_output):
                grad_self = (grad_output * (self > other).type_as(grad_output))._grad_sum_to_size(self_size)
                grad_other = (grad_output * (other > self).type_as(grad_output))._grad_sum_to_size(other_size)
                return grad_self, grad_other

            return result, backward

        def min(self, other):
            def backward(grad_output):
                grad_self = (grad_output * (self < other).type_as(grad_output))._grad_sum_to_size(self.size())
                grad_other = (grad_output * (other < self).type_as(grad_output))._grad_sum_to_size(other.size())
                return grad_self, grad_other

            return torch.min(self, other), backward

        def sigmoid(self):
            result = torch.sigmoid(self)
            def backward(grad_output):
                return (1 - result) * result * grad_output

            return result, backward

        # Share backward with threshold
        def relu(self):
            result = torch.relu(self)
            def backward(grad_output):
                return grad_output * (result > 0).type_as(result)

            return result, backward

        def relu6(self):
            result = torch.relu6(self)
            def backward(grad_output):
                return grad_output * ((result > 0) & (result < 6.0))

            return result, backward

        def leaky_relu(self, negative_slope: number):
            result = torch.leaky_relu(self, negative_slope)
            def backward(grad_output):
                return grad_output * torch.where(self > 0, 1.0, negative_slope).type_as(result), None
            return result, backward

        def gelu(self : Tensor, approximate : bool):
            result = torch.gelu(self, approximate)
            def backward(grad_output):
                return torch.gelu_backward(grad_output, self, approximate), None
            return result, backward

        def hardswish(self):
            result = torch.hardswish(self)
            def backward(grad_output):
                m = (self > 3.).type_as(result)
                m = torch.where((self >= -3.) & (self <= 3.),  self / 3. + .5, m)
                return grad_output * m
            return result, backward

        def hardsigmoid(self):
            result = torch.hardsigmoid(self)
            def backward(grad_output):
                m = (self > -3.) & (self < 3.)
                lhs = grad_output * (1.0 / 6.0)
                return torch.where(m, lhs, m.type_as(self))
            return result, backward

        def erfc(self):
            def backward(grad_output):
                # Precomputed constant C = -2.0 / math.sqrt(math.pi)
                C = -1.1283791670955126
                return C * torch.exp(-self * self) * grad_output

            return torch.erfc(self), backward

        def exp(self):
            result = torch.exp(self)
            def backward(grad_output):
                return grad_output * result

            return result, backward

        def neg(self):
            def backward(grad_output):
                return grad_output.neg()

            return torch.neg(self), backward

        def where(condition, self, other):
            result = torch.where(condition, self, other)
            self_size, other_size = AD_sizes_if_not_equal_multi_0(self, other, result)
            def backward(grad_output):
                grad_self = (grad_output * condition.type_as(grad_output))._grad_sum_to_size(self_size)
                grad_other = (grad_output * (condition.bitwise_not()).type_as(grad_output))._grad_sum_to_size(other_size)
                return None, grad_self, grad_other

            return result, backward

        def type_as(self, other):
            def backward(grad_output):
                return grad_output.type_as(self), None

            return torch.type_as(self, other), backward

        def unsqueeze(self, dim: int):
            def backward(grad_output):
                return grad_output.squeeze(dim), None

            return torch.unsqueeze(self, dim), backward

        def abs(self):
            def backward(grad_output):
                return grad_output * self.sign()

            return torch.abs(self), backward

        def acos(self):
            def backward(grad_output):
                return grad_output * -((-self * self + 1).rsqrt())

            return torch.acos(self), backward

        def asin(self):
            def backward(grad_output):
                return grad_output * (-self * self + 1).rsqrt()

            return torch.asin(self), backward

        def atan(self):
            def backward(grad_output):
                return grad_output / (self * self + 1)

            return torch.atan(self), backward

        def ceil(self):
            def backward(grad_output):
                return torch.zeros_like(grad_output, memory_format=1)

            return torch.ceil(self), backward

        def cos(self):
            def backward(grad_output):
                return grad_output * -self.sin()

            return torch.cos(self), backward

        def cosh(self):
            def backward(grad_output):
                return grad_output * self.sinh()

            return torch.cosh(self), backward

        def expm1(self):
            result = torch.expm1(self)
            def backward(grad_output):
                return grad_output * (result + 1)

            return result, backward

        def floor(self):
            def backward(grad_output):
                return torch.zeros_like(grad_output, memory_format=1)

            return torch.floor(self), backward

        def frac(self):
            def backward(grad_output):
                return grad_output

            return torch.frac(self), backward

        def log(self):
            def backward(grad_output):
                return grad_output.div(self)

            return torch.log(self), backward

        def log10(self):
            def backward(grad_output):
                return grad_output / (self * 2.3025850929940456)

            return torch.log10(self), backward

        def log1p(self):
            def backward(grad_output):
                return grad_output / (self + 1)

            return torch.log1p(self), backward

        def log2(self):
            def backward(grad_output):
                return grad_output / (self * 0.6931471805599453)

            return torch.log2(self), backward

        def rand_like(self, *, memory_format: Optional[int]):
            def backward(grad_output):
                return None

            return torch.rand_like(self, memory_format=memory_format), backward

        def reciprocal(self):
            result = torch.reciprocal(self)
            def backward(grad_output):
                return -grad_output * result * result

            return result, backward

        def round(self):
            def backward(grad_output):
                return torch.zeros_like(grad_output, memory_format=1)

            return torch.round(self), backward

        def rsqrt(self):
            result = torch.rsqrt(self)
            def backward(grad_output):
                return -grad_output * result * result * result / 2

            return result, backward

        def sin(self):
            def backward(grad_output):
                return grad_output * self.cos()

            return torch.sin(self), backward

        def sinh(self):
            def backward(grad_output):
                return grad_output * self.cosh()

            return torch.sinh(self), backward

        def tan(self):
            result = torch.tan(self)
            def backward(grad_output):
                return grad_output * (1. + result * result)

            return result, backward

        def trunc(self):
            def backward(grad_output):
                return torch.zeros_like(grad_output, memory_format=1)

            return torch.trunc(self), backward

        def _grad_sum_to_size(self,
                              size: Optional[List[int]]):
            result = torch._grad_sum_to_size(self, size)
            self_size = torch._size_if_not_equal(self.size(), result.size())

            def backward(grad_output):
                if self_size is None:
                    grad_input = grad_output
                else:
                    grad_input = grad_output.expand(self_size)
                return grad_input, None

            return result, backward
    )",
    R"(
        def batch_norm(input : Tensor,
                       weight : Optional[Tensor],
                       bias : Optional[Tensor],
                       running_mean : Optional[Tensor],
                       running_var : Optional[Tensor],
                       training : bool,
                       momentum : float,
                       eps : float,
                       cudnn_enabled : bool):

            output, save1, save2, reserve, impl_idx = torch._batch_norm_impl_index(
                input, weight, bias, running_mean, running_var, training,
                momentum, eps, cudnn_enabled)
            has_weight = weight is not None
            has_bias = bias is not None

            def backward(grad_output):
                dinput, dweight, dbias = torch._batch_norm_impl_index_backward(
                    impl_idx, input, grad_output, weight, running_mean, running_var,
                    save1, save2, training, eps, [True, has_weight, has_bias], reserve)
                return dinput, dweight, dbias, None, None, None, None, None, None

            return output, backward

<<<<<<< HEAD
        def layer_norm(input : Tensor,
=======
        def layer_norm_disabled(input : Tensor,
>>>>>>> aa80f05d
                       normalized_shape : List[int],
                       weight : Optional[Tensor],
                       bias : Optional[Tensor],
                       eps : float,
                       cudnn_enable : bool):

            output, mean, rstd = torch.native_layer_norm(input, normalized_shape, weight, bias, eps)

            def backward(grad_output):
                output_mask = [True, weight is not None, bias is not None]
                grad_input, grad_weight, grad_bias = torch.native_layer_norm_backward(grad_output, input, normalized_shape, mean, rstd, weight, bias, output_mask)
                return grad_input, None, grad_weight, grad_bias, None, None
            return output, backward

        def dropout(input,
                    p: float,
                    train: bool):
            p1m = 1. - p
            scale = 1. / (float(p1m == 0.) + p1m)
            res,mask = torch.native_dropout(input, p1m, scale, train)

            def backward(grad_output):
                grad_input = torch.native_dropout_backward(grad_output, mask, scale)
                return grad_input, None, None
            return res, backward

        def embedding(weight,
                      indices,
                      padding_idx: int,
                      scale_grad_by_freq: bool,
                      sparse: bool):
            weight_size_0 = weight.size()[0]
            def backward(grad_output):
                grad_weight = torch.embedding_backward(grad_output, indices, weight_size_0, padding_idx, scale_grad_by_freq, sparse)
                return grad_weight, None, None, None, None

            return torch.embedding(weight, indices, padding_idx, scale_grad_by_freq, sparse), backward

        def log_softmax(self, dim: int, dtype: Optional[int]):
            result = torch.log_softmax(self, dim, dtype)
            def backward(grad_output):
                grad_self = torch._log_softmax_backward_data(grad_output, result, dim, self.dtype)
                return grad_self, None, None

            return result, backward

        def nll_loss(self, target, weight: Optional[Tensor], reduction: int, ignore_index: int):
            result, total_weight = torch.nll_loss_forward(self, target, weight, reduction, ignore_index)
            def backward(grad):
                return torch.nll_loss_backward(grad, self, target, weight, reduction, ignore_index, total_weight), None, None, None, None
            return result, backward

        def softmax(self, dim: int, dtype: Optional[int]):
            result = torch.softmax(self, dim, dtype)
            def backward(grad_output):
                grad_self = torch._softmax_backward_data(grad_output, result, dim, self.dtype)
                return grad_self, None, None

            return result, backward
    )",
    R"(
        def AD_adaptive_avg_pool3d_backward(grad,
                                            self,
                                            output_size: List[int]):
            if output_size[0] == 1 and output_size[1] == 1 and output_size[2] == 1:
                self_size = self.size()
                grad_self = grad.expand(self.size()) / (self_size[-1] * self_size[-2] * self_size[-3])
            else:
                grad_self = torch._adaptive_avg_pool3d_backward(grad, self)

            return grad_self

        def AD_adaptive_avg_pool2d_backward(grad,
                                            self,
                                            output_size: List[int]):
            if output_size[0] == 1 and output_size[1] == 1:
                self_size = self.size()
                grad_self = grad.expand(self.size()) / (self_size[-1] * self_size[-2])
            else:
                grad_self = torch._adaptive_avg_pool2d_backward(grad, self)

            return grad_self

        def AD_adaptive_avg_pool1d_backward(grad,
                                            input,
                                            output_size: List[int]):
            output_size_2d = [1, output_size[0]]
            grad_input = AD_adaptive_avg_pool2d_backward(grad.unsqueeze(2), input.unsqueeze(2), output_size_2d).squeeze(2)
            return grad_input

        def adaptive_avg_pool1d(self,
                                output_size: List[int]):
            def backward(grad_output):
                grad_self = AD_adaptive_avg_pool1d_backward(grad_output, self, output_size)
                return grad_self, None

            return torch.adaptive_avg_pool1d(self, output_size), backward

        def adaptive_avg_pool2d(self,
                                output_size: List[int]):
            def backward(grad_output):
                # self is used in backward, no need to pass in its size explicitly
                grad_self = AD_adaptive_avg_pool2d_backward(grad_output, self, output_size)
                return grad_self, None
            return torch.adaptive_avg_pool2d(self, output_size), backward

        def adaptive_avg_pool3d(self,
                                output_size: List[int]):
            def backward(grad_output):
                grad_self = AD_adaptive_avg_pool3d_backward(grad_output, self, output_size)
                return grad_self, None

            return torch.adaptive_avg_pool3d(self, output_size), backward

        def avg_pool2d(self,
                       kernel_size: List[int],
                       stride: List[int],
                       padding: List[int],
                       ceil_mode: bool,
                       count_include_pad: bool,
                       divisor_override: Optional[int]):
            def backward(grad_output):
                grad_self = torch.avg_pool2d_backward(grad_output, self, kernel_size, stride, padding, ceil_mode, count_include_pad, divisor_override)
                return grad_self, None, None, None, None, None, None

            return torch.avg_pool2d(self, kernel_size, stride, padding, ceil_mode, count_include_pad, divisor_override), backward

        def max_pool2d(self,
                       kernel_size: List[int],
                       stride: List[int],
                       padding: List[int],
                       dilation: List[int],
                       ceil_mode: bool):
            output, indices = torch.max_pool2d_with_indices(self, kernel_size, stride, padding, dilation, ceil_mode)
            def backward(grad_output):
                grad_self = torch.max_pool2d_with_indices_backward(grad_output, self, kernel_size, stride, padding, dilation, ceil_mode, indices)
                return grad_self, None, None, None, None, None
            return output, backward

        def max_pool2d_with_indices(self,
                                    kernel_size: List[int],
                                    stride: List[int],
                                    padding: List[int],
                                    dilation: List[int],
                                    ceil_mode: bool):
            output, indices = torch.max_pool2d_with_indices(self, kernel_size, stride, padding, dilation, ceil_mode)
            def backward(grad_output):
                grad_self = torch.max_pool2d_with_indices_backward(grad_output, self, kernel_size, stride, padding, dilation, ceil_mode, indices)
                return grad_self, None, None, None, None, None
            return output, indices, backward
      )",
    R"(
        def AD_sizes_if_not_equal_multi_1(t1, t2, res):
            return torch._size_if_not_equal(t1.size(), res.size()), torch._size_if_not_equal(t2.size(), res.size())

        def add_0(self,
                  other,
                  *,
                  alpha: number):
            result = torch.add(self, other, alpha=alpha)
            self_size, other_size = AD_sizes_if_not_equal_multi_1(self, other, result)
            def backward(grad_output):
                temp = grad_output
                # Conditional prevents an extra kernel in trivial cases.
                # This was noticed with bias backward fusions.
                if float(alpha) != 1.0 :
                    temp *= alpha
                grad_other = (temp)._grad_sum_to_size(other_size)
                grad_self = (grad_output)._grad_sum_to_size(self_size)
                return grad_self, grad_other, None
            return result, backward

        def add_1(self,
                  other: number,
                  alpha: number):
            def backward(grad_output):
                return grad_output, None, None
            return torch.add(self, other, alpha=alpha), backward

        def sub_0(self,
                  other,
                  *,
                  alpha: number):
            result = torch.sub(self, other, alpha=alpha)
            self_size, other_size = AD_sizes_if_not_equal_multi_1(self, other, result)
            def backward(grad_output):
                grad_other = (-grad_output * alpha)._grad_sum_to_size(other_size)
                grad_self = (grad_output)._grad_sum_to_size(self_size)
                return grad_self, grad_other, None
            return result , backward

        def sub_1(self,
                  other: number,
                  alpha: number):
            def backward(grad_output):
                return grad_output, None, None
            return torch.sub(self, other, alpha=alpha), backward

        def threshold(self,
                      threshold: number,
                      value: number):
            def backward(grad_output):
                mask = (self >= threshold).type_as(self)
                return grad_output * mask, None, None
            return torch.threshold(self, threshold, value), backward

        def softplus(self,
                      beta: number,
                      threshold: number):
            result = torch.softplus(self, beta, threshold)
            def backward(grad_output):
                z = torch.exp(result * beta)
                return torch.where( (result * beta) > threshold, grad_output, grad_output * (z - 1.) / z), None, None
            return result, backward

        def fmod(self,
                 other: number):
            def backward(grad_output):
                return grad_output, None
            return torch.fmod(self, other), backward

        def remainder(self,
                      other: number):
            def backward(grad_output):
                return grad_output, None
            return torch.remainder(self, other), backward

        def addmm(self,
                  mat1,
                  mat2,
                  *,
                  beta: number,
                  alpha: number):
            result = torch.addmm(self, mat1, mat2, beta=beta, alpha=alpha)
            self_size = torch._size_if_not_equal(self.size(), result.size())
            def backward(grad_output):
                self_grad = (grad_output * beta)._grad_sum_to_size(self_size)
                mat1_grad = grad_output.mm(mat2.t()) * alpha
                mat2_grad = mat1.t().mm(grad_output) * alpha
                return self_grad, mat1_grad, mat2_grad, None, None
            return result, backward

        # Comparison operators
        def lt(self, other: number):
            def backward(grad_output):
                return None, None
            return torch.lt(self, other), backward

        def le(self, other: number):
            def backward(grad_output):
                return None, None
            return torch.le(self, other), backward

        def gt(self, other: number):
            def backward(grad_output):
                return None, None
            return torch.gt(self, other), backward

        def ge(self, other: number):
            def backward(grad_output):
                return None, None
            return torch.ge(self, other), backward

        def eq(self, other: number):
            def backward(grad_output):
                return None, None
            return torch.eq(self, other), backward

        def ne(self, other: number):
            def backward(grad_output):
                return None, None
            return torch.ne(self, other), backward

        def hardshrink(self, lambd: number):
          def backward(grad_output):
            mask = ((self > lambd) | (self < -lambd))
            return grad_output * mask, None
          return torch.hardshrink(self, lambd=lambd), backward

        def hardtanh(self, min_val: number, max_val: number):
          def backward(grad_output):
            mask = ((self >= min_val) * (self <= max_val))
            return grad_output * mask, None, None
          return torch.hardtanh(self, min_val=min_val, max_val=max_val), backward

        def clamp_1(self,
                    min: Optional[number],
                    max: Optional[number]):
          def backward(grad_output):
            if min is not None and max is not None:
                mask = ((self >= float(min)) * (self <= float(max))).type_as(self)
                return grad_output * mask, None, None
            elif min is not None:
                mask = (self >= float(min)).type_as(self)
                return grad_output * mask, None, None
            elif max is not None:
                mask = (self <= float(max)).type_as(self)
                return grad_output * mask, None, None
            else: #min is None and max is None
                return grad_output, None, None
          return torch.clamp(self, min=min, max=max), backward

        def clamp_2(self,
                    min: Optional[Tensor],
                    max: Optional[Tensor]):
          def backward(grad_output):
            if min is not None and max is not None:
                mask = ((self >= min) * (self <= max)).type_as(self)
                return grad_output * mask, None, None
            elif min is not None:
                mask = (self >= min).type_as(self)
                return grad_output * mask, None, None
            elif max is not None:
                mask = (self <= max).type_as(self)
                return grad_output * mask, None, None
            else: #min is None and max is None
                return grad_output, None, None
          return torch.clamp(self, min=min, max=max), backward
    )"};

std::unordered_map<std::string, GradientPair> schema_to_graphs;

// This map is a workaround to cache compiled gradient_pairs. Ideally this graph
// should be compiled only once and saved in Operator structure.
// This should be done along with merging into native_functions.yaml.
std::unordered_map<const FunctionSchema*, GradientPair> cached_gradient_pairs;

// CompilationUnit that holds all these Functions and keeps them alive.
CompilationUnit compilation_unit;
} // anonymous namespace

std::pair<std::shared_ptr<Graph>, Value*> extractClosure(Value* closure) {
  TORCH_CHECK(
      closure->node()->kind() == prim::TupleConstruct,
      "closure must be a literal tuple construct");
  Value* fn = closure->node()->inputs().at(0);
  Value* context = closure->node()->inputs().at(1);

  TORCH_CHECK(
      fn->node()->kind() == prim::Closure,
      "closure tuple must contain a prim::Closure");
  return std::make_pair(fn->node()->g(attr::Subgraph), context);
}

Argument originalReturnType(const TupleTypePtr& tup) {
  TORCH_CHECK(tup->elements().size() > 1);
  if (tup->elements().size() == 2)
    return Argument("", tup->elements().at(0));
  std::vector<TypePtr> types = tup->elements().vec();
  types.pop_back();
  return Argument("", TupleType::create(std::move(types)));
}

// In torchscript AD formulas, we define {func_0, func_1, ...} as
// overloaded functions of `func`.
// Remove the suffix before adding the schema string to map
// schema_to_graphs.
std::string overloadedSchemaString(const FunctionSchema& schema) {
  const auto& schema_name = schema.name();
  auto pos = schema_name.find_last_of('_');
  auto schema_name_suffix = schema_name.substr(pos + 1);
  std::string schema_string = canonicalSchemaString(schema);
  if (!schema_name_suffix.empty() &&
      schema_name_suffix.find_first_not_of("0123456789") == std::string::npos) {
    schema_string.replace(
        schema_string.find(schema_name),
        schema_name.length(),
        schema_name.substr(0, pos));
  }

  return schema_string;
}

bool isHelperFunction(const std::string& method_name) {
  std::string helper_prefix = "AD_";
  return method_name.compare(0, helper_prefix.length(), helper_prefix) == 0;
}

void loadModule(const CompilationUnit& module) {
  for (const auto& method : module.get_functions()) {
    if (isHelperFunction(method->name()))
      continue;

    GradientPair pair;
    pair.forward = method->graph();

    // lookup the backward function
    Node* forward_tuple = pair.forward->outputs().at(0)->node();

    if (forward_tuple->kind() != prim::TupleConstruct) {
      throw ErrorReport(forward_tuple->sourceRange())
          << "gradient must return literal a tuple";
    }

    // NOLINTNEXTLINE(cppcoreguidelines-init-variables)
    Value* context;
    std::tie(pair.backward, context) =
        extractClosure(forward_tuple->inputs().back());

    // do surgery on the forward function to remove the closure tuple and
    // replace it with the context variable:
    //  backward = (<lambda>, context_tuple)
    //  return original, backward
    //  -----
    //  return original, context_tuple
    std::vector<Value*> new_inputs = forward_tuple->inputs().vec();
    new_inputs.back() = context;
    Value* new_tuple =
        pair.forward->appendNode(pair.forward->createTuple(new_inputs))
            ->output();
    pair.forward->eraseOutput(0);
    pair.forward->registerOutput(new_tuple);
    forward_tuple->destroy();

    // derive schema from original function's schema:
    const FunctionSchema& loaded_schema = method->getSchema();
    FunctionSchema actual_schema(
        Symbol::aten(loaded_schema.name()),
        loaded_schema.overload_name(),
        loaded_schema.arguments(),
        {originalReturnType(new_tuple->type()->expect<TupleType>())});

    // modify canonical string for function overloading
    // prefer not to modify the schema name
    auto schema_string = overloadedSchemaString(actual_schema);

    schema_to_graphs[schema_string] = std::move(pair);
  }
}

void loadFunctions() {
  for (const std::string& str : functions) {
    compilation_unit.define(c10::nullopt, str, nativeResolver(), nullptr);
  }
  loadModule(compilation_unit);
}

c10::optional<GradientPair> gradientInfoForSchema(
    const FunctionSchema& schema) {
  std::lock_guard<std::mutex> guard(lock);
  if (schema_to_graphs.size() == 0) {
    loadFunctions();
  }
  auto cache_it = cached_gradient_pairs.find(&schema);
  if (cache_it != cached_gradient_pairs.end()) {
    return cache_it->second;
  } else {
    auto schema_str = canonicalSchemaString(schema);
    // For debugging AD change:
    // std::cout << "Looking for " << schema_str << std::endl;
    auto sym_script_it = schema_to_graphs.find(schema_str);

    if (sym_script_it != schema_to_graphs.end()) {
      cached_gradient_pairs.emplace_hint(
          cache_it, &schema, sym_script_it->second);
      return sym_script_it->second;
    }
  }
  return c10::nullopt;
}

bool hasGradientInfoForSchema(const FunctionSchema& schema) {
  return gradientInfoForSchema(schema).has_value();
}

} // namespace jit
} // namespace torch<|MERGE_RESOLUTION|>--- conflicted
+++ resolved
@@ -1155,11 +1155,7 @@
 
             return output, backward
 
-<<<<<<< HEAD
         def layer_norm(input : Tensor,
-=======
-        def layer_norm_disabled(input : Tensor,
->>>>>>> aa80f05d
                        normalized_shape : List[int],
                        weight : Optional[Tensor],
                        bias : Optional[Tensor],
