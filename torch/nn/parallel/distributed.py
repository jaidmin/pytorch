--- conflicted
+++ resolved
@@ -755,11 +755,7 @@
             warnings.warn(
                 "The `check_reduction` argument in `DistributedDataParallel` "
                 "module is deprecated. Please avoid using it.",
-<<<<<<< HEAD
-                stacklevel=2,
-=======
                 stacklevel=TO_BE_DETERMINED,
->>>>>>> fff02e67
             )
 
         # Check that a module does not have Uninitialized parameters
@@ -2208,11 +2204,7 @@
         if self.static_graph:
             warnings.warn(
                 "You've set static_graph to be True, no need to set it again.",
-<<<<<<< HEAD
-                stacklevel=2,
-=======
                 stacklevel=TO_BE_DETERMINED,
->>>>>>> fff02e67
             )
             return
         self.static_graph = True
@@ -2227,11 +2219,7 @@
                 "you do not need to set find_unused_parameters=true, just be sure these "
                 "unused parameters will not change during training loop while calling "
                 "`_set_static_graph`.",
-<<<<<<< HEAD
-                stacklevel=2,
-=======
                 stacklevel=TO_BE_DETERMINED,
->>>>>>> fff02e67
             )
 
     def _remove_autograd_hooks(self):
