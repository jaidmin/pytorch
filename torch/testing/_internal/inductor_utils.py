--- conflicted
+++ resolved
@@ -89,8 +89,6 @@
     self.assertTrue(for_loop_found, f"Failed to find for loop\n{code}")
 
 
-<<<<<<< HEAD
-=======
 def skipCUDAIf(cond, msg):
     if cond:
         def decorate_fn(fn):
@@ -105,7 +103,6 @@
 
     return decorate_fn
 
->>>>>>> 6e962da5
 HAS_MULTIGPU = HAS_CUDA and torch.cuda.device_count() >= 2
 HAS_AVX2 = "fbgemm" in torch.backends.quantized.supported_engines
 requires_cuda = functools.partial(unittest.skipIf, not HAS_CUDA, "requires cuda")
