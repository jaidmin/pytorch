--- conflicted
+++ resolved
@@ -1,14 +1,10 @@
 import contextlib
 import os
-<<<<<<< HEAD
+import pathlib
 import sys
-=======
-import pathlib
->>>>>>> d0c06174
 import time
 from subprocess import CalledProcessError
 
-from third_party.fbgemm.fbgemm_gpu.test.test_utils import TEST_WITH_ROCM
 from torch.testing._internal.common_utils import (
     TestCase as TorchTestCase,
 )
@@ -23,6 +19,7 @@
     IS_CI,
     TEST_WITH_ASAN,
     TEST_CUDA_GRAPH,
+    TEST_WITH_ROCM,
 )
 from torch._dynamo.backends.registry import register_backend
 from torch._inductor.compile_fx import compile_fx, count_bytes_inner
@@ -55,9 +52,7 @@
 
 
 HAS_CPU = LazyVal(test_cpu)
-
 HAS_CUDA = has_triton()
-WINDOWS_CI = IS_WINDOWS and IS_CI
 
 
 @register_backend
@@ -499,7 +494,9 @@
         (torch._dynamo.config, "assume_static_by_default", False),
         xfail_prop=xfail_prop,
     )
-<<<<<<< HEAD
+def filesize(filename: pathlib.Path):
+    assert filename.exists(), f"{filename} is missing"
+    return os.stat(filename).st_size
 
 
 def run_inductor_tests(
@@ -543,7 +540,7 @@
     if skip_mac and IS_MACOS:
         sys.stderr.write("Skipping due to mac\n")
         return
-    if triton and not HAS_CUDA:
+    if (triton or big_gpu) and not HAS_CUDA:
         sys.stderr.write("Skipping due to triton\n")
         return
     if big_gpu and not is_big_gpu(0):
@@ -552,9 +549,4 @@
 
     from torch._dynamo.test_case import run_tests
 
-    return run_tests(("filelock", "sympy"))
-=======
-def filesize(filename: pathlib.Path):
-    assert filename.exists(), f"{filename} is missing"
-    return os.stat(filename).st_size
->>>>>>> d0c06174
+    return run_tests(("filelock", "sympy"))