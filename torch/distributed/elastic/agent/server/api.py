--- conflicted
+++ resolved
@@ -92,11 +92,7 @@
             warnings.warn(
                 "WorkerSpec.fn will be deprecated,"
                 " please use WorkerSpec.entrypoint instead",
-<<<<<<< HEAD
-                category=DeprecationWarning, stacklevel=2
-=======
                 category=DeprecationWarning, stacklevel=TO_BE_DETERMINED
->>>>>>> fff02e67
             )
             self.entrypoint = self.fn
         assert self.entrypoint
