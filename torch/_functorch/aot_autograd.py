import collections
import dataclasses
import itertools
import logging
import warnings
import pprint
from contextlib import contextmanager, nullcontext
from dataclasses import dataclass
from enum import Enum
from functools import partial, wraps
from typing import Any, Callable, Dict, List, Optional, Set, Tuple, Union, NewType
from unittest.mock import patch

from functorch import make_fx

import torch
import torch.fx.traceback as fx_traceback
import torch.nn as nn
import torch.utils._pytree as pytree
import torch.utils.dlpack
from torch import Tensor
from torch._subclasses.meta_utils import safe_is_leaf
from torch._dispatch.python import enable_python_dispatcher
from torch._dynamo import compiled_autograd
from torch._dynamo.utils import dynamo_timed, lazy_format_graph_code, preserve_rng_state
from torch._guards import detect_fake_mode, tracing
from torch._prims_common import CUDARngStateHelper
from torch._logging import getArtifactLogger
from torch._subclasses import FakeTensor, FakeTensorMode
from torch._subclasses.fake_tensor import is_fake
from torch._subclasses.functional_tensor import FunctionalTensor, FunctionalTensorMode
from torch.fx import immutable_collections, Interpreter
from torch.fx.experimental.proxy_tensor import is_sym_node, py_sym_types
from torch.fx.experimental.symbolic_shapes import ShapeEnv, is_concrete_int, fx_placeholder_vals
from torch.multiprocessing.reductions import StorageWeakRef
from torch.nn.utils import stateless
from torch.utils._python_dispatch import is_traceable_wrapper_subclass, transform_subclass
from torch._decomp.decompositions_for_rng import PhiloxStateTracker, rng_decompositions
from . import config
from .partitioners import default_partition
from torch._guards import TracingContext, DuplicateInputs, Source


original_zip = zip

def strict_zip(*iterables, strict=True, **kwargs):
    if not strict:
        return original_zip(*iterables, **kwargs)

    shortest_length = min(len(it) for it in iterables)
    for iterable in iterables:
        if len(iterable) != shortest_length:
            raise ValueError("The iterables have different lengths and strict mode is enabled.")

    return original_zip(*iterables, **kwargs)

zip = strict_zip

log = logging.getLogger(__name__)
aot_joint_log = getArtifactLogger(__name__, "aot_joint_graph")
aot_graphs_log = getArtifactLogger(__name__, "aot_graphs")

MutationType = Enum(
    "MutationType", ("none", "metadata_only", "data", "data_and_metadata")
)
OutputType = Enum(
    "OutputType", (
        # output is not an alias
        "non_alias",
        # output aliases an input
        "alias_of_input",
        # output **is** an input tensor
        "is_input",
        # output has a ._base tensor, which is a graph intermediate.
        # We need to return its ._base as a graph output,
        # so its requires_grad info is populated correctly.
        # Instructs the runtime code to regenerate the current output
        # from a base tensor, graph_intermediates[base_idx]
        "alias_of_intermediate_save_as_output",
        # Same as above; but we don't need to explicitly add its ._base
        # as a graph output, because it already **is** a graph output.
        "alias_of_intermediate",
        # Same as above; but the output's ._base is **already** a user output.
        # Instructs the runtime code to regenerate the current output from
        # a base tensor, user_outputs[base_idx]
        "alias_of_intermediate_base_is_user_output",
        # See Note [Intermediate Bases Optimization]
        "unsafe_view_alias",
        # output is an alias, but has a custom autograd.Function backward.
        # In this case, we don't want to do view-replay, since we won't be able to replay the custom function.
        # Instead, we'll treat this output "normally", and trace its backward into the graph.
        "custom_function_view",
    )
)

pytree._register_pytree_node(
    immutable_collections.immutable_list,
    lambda x: (list(x), None),
    lambda x, c: immutable_collections.immutable_list(x),
)
pytree._register_pytree_node(
    immutable_collections.immutable_dict,
    lambda x: (list(x.values()), list(x.keys())),
    lambda x, c: immutable_collections.immutable_dict(
        dict(zip(c, x))
    ),
)

def partial_asdict(obj: Any) -> Any:
    if dataclasses.is_dataclass(obj):
        return {field.name: getattr(obj, field.name) for field in dataclasses.fields(obj)}
    elif isinstance(obj, (list, tuple)):
        return obj.__class__([partial_asdict(item) for item in obj])
    elif isinstance(obj, dict):
        return {k: partial_asdict(v) for k, v in obj.items()}
    else:
        return obj

aten = torch.ops.aten

# This global counter increments every time we compile a graph with
# AOTAutograd.  You can use this to correlate runtime error messages
# with compile time (e.g., if you get an error at runtime saying
# compiled graph 3 failed, you can set a breakpoint at compile time
# for this graph number to investigate further at compile time.)
#
# NB: this is different from get_aot_compilation_context, which tracks
# each underlying graph that is compiled.  In contrast, AOT_COUNTER
# corresponds to top-level invocations of aot_module/aot_function;
# one counter is allocated per entire compiled block (but this block
# may involve compiling multiple subgraphs; e.g., for forwards/backwards)
AOT_COUNTER = itertools.count()

KNOWN_TYPES = tuple(
    [torch.Tensor, int, str, float, bool, type(None)] + list(py_sym_types)
)

# Set up hooks so that during backward the fx's stack_trace is properly set
callback_set = False

def setup_stacktrace_preservation_hooks(roots: List):
    def iter_graph(roots):
        if not roots:
            return
        seen = set()
        q = collections.deque()
        for node in roots:
            if node is not None:
                seen.add(node)
                q.append(node)

        while q:
            node = q.popleft()
            for fn, _idx in node.next_functions:
                if fn in seen or fn is None:
                    continue
                seen.add(fn)
                q.append(fn)

            yield node

    def get_callback(saved_stack_):
        def callback():
            global callback_set
            fx_traceback.set_stack_trace(saved_stack_)
            callback_set = False

        return callback

    def get_prehook(stack_, seq_nr):
        def prehook(grad_output):
            global callback_set

            if not callback_set:
                torch.autograd.variable.Variable._execution_engine.queue_callback(
                    get_callback(fx_traceback.format_stack())
                )
                callback_set = True

            fx_traceback.set_stack_trace(stack_)
            fx_traceback.set_grad_fn_seq_nr(seq_nr)

        return prehook

    def get_posthook(special_stack_, seq_nr):
        def posthook(grad_input, grad_output):
            fx_traceback.set_stack_trace(special_stack_)
            fx_traceback.reset_grad_fn_seq_nr()

        return posthook

    for node in iter_graph(roots):
        forward_node_stack = node.metadata.get("traceback_", [])
        node.register_prehook(get_prehook(forward_node_stack,
                              node._sequence_nr()))

        special_stack = forward_node_stack.copy()
        special_stack.append(
            "Gradient addition node due to multiple use of tensor around:"
        )
        node.register_hook(get_posthook(special_stack, node._sequence_nr()))


# ~~~~~~~~~~~~~~~~~~~~~~~~~~~~~~~~~~~~~~~~~~~~~~~~~~~~~~~~~~~~~~~~~~~~~~~~~~~~~~~~~~~~~~~~~~~~~~~~~~~~~~~~~~~~~~~~~~~~~
# ~~~~~~~~~~~~~~~~~~~~~~~~~~~~~~~~~~~~~~~~~~~~~~~~~~~~~~~~~~~~~~~~~~~~~~~~~~~~~~~~~~~~~~~~~~~~~~~~~~~~~~~~~~~~~~~~~~~~~
#
# AOT Autograd contains a pretty non-trivial amount of logic to handle edge cases around aliasing and mutation
# that are external to the graph (they show up as side effects in some way when you run the graph).
#
# Take a look at `test_aotdispatch.py TestAOTAutograd.test_input_mutation*` tests for some examples functions
# and what they're compiled graphs looks like.
# Below is a very long comment detailing several edge cases, and showing how AOT Autograd handles them.
#
# Note [AOT Autograd: input data mutations]
#
# If we compile a function that mutates inputs, then those input mutations are real side effects
# that a user expects to see after running the compiled graph.
# However, the graph that we want to send to a backend needs to be *entirely* functional.
# The way we reconcile this difference is that we remove the mutations completely from the graph that we compile
# but we update the graph to return (updated_inputs, user_outputs).
# In the epilogue that runs after the compiled graph is executed, we copy the updated inputs back to the originals.
#
# Example: original user code:
# def f(x):
#     x.mul_(2)
#     out = x.mul(3)
#     return out
#
# After AOT Autograd compiles, we end up with a:
# (a) compiled graph
# (b) autograd.Function.forward() method, that executes the compiled graph
# (c) wrapper function, that calls the autograd.Function.forward() and performs the epilogue
#
# The output of (a, b, c) are all written below.
#
# def compiled_forward_graph(x):
#     x_updated = x.mul(2)
#     out = x_updated.mul(3)
#     return x_updated, out
#
# # x_updated gets a gradient in the compiled backward
# def compiled_backward_graph(grad_x_updated, grad_out):
#     grad_x = ...
#     return grad_x
#
# def autograd.Function.forward(x):
#     x_updated, out = compiled_forward_graph(x)
#     return x_updated, out
#
# def compiled_wrapper(x):
#     x_updated, out = autograd.Function.apply(x)
#     x.copy_(x_updated)
#     return out
#
# Another important thing to note is that updated inputs (due to data mutations) *do* participate
# in the compiled backward graph! Since the compiled forward graph gets N extra outputs
# (due to updated inputs showing up as graph outputs),
# The compiled backward gets an additional N inputs.
# That way, during the x.copy_(x_updated) bit in the epilogue, gradients will flow from the updated input
# back to the original input.


# Note [AOT Autograd: input metadata mutations]
#
# For the same reason as input mutations, we also don't put input metadata mutations in the graph.
# Instead, we return the updated version of the input (a view), and mutate the input's metadata outside of the graph
#
# Example: original user code:
# def f(x):
#     x.t_()
#     out = x.mul(3)
#     return out
#
# AOT Autograd output (compiled graph, autograd.Function.forward(), wrapper function):
# def compiled_forward_graph(x):
#     x_updated = x.t()
#     out = x_updated.mul(3)
#     return x_updated, out
#
# # x_updated does *not* get a gradient in the compiled backward
# def compiled_backward_graph(grad_out):
#     grad_x = ...
#     return grad_x
#
# def autograd.Function.forward(x):
#     x_updated, out = compiled_forward_graph(x)
#     return x_updated, out
#
# def compiled_wrapper(x):
#     x_updated, out = autograd.Function.apply(x)
#     x.as_strided_(x_updated)
#     return out


# Note [AOT Autograd: outputs aliasing inputs or intermediates!]
#
# AOT Autograd needs special handling for outputs that alias graph inputs or intermediates!
# Why?
# (1) autograd.Function.forward() has a limitation, where views that returned in the forward cannot later be mutated.
# (2) views don't need to be compiled in the graph anyway - it's cheap to generate them outside of the compiled graph,
#     in an epilogue.
# For outputs that alias inputs, we do the following:
# (a) *still* return the aliased output as a graph output
# (b) In the AOT Autograd wrapper/epilogue, we don't return that aliased output. Instead, we use it to regenerate the output.
#
# For outputs that alias *intermediates*, we do the following:
# (a) Return the output in the compiled forward, **and** return it's ._base (a graph intermediates) as an output in the forward
# (b) Use (output, graph_intermediate) to regenerate the alias, and return that to the user (instead of the compiled fw output).
# You might wonder why we return the aliased output directly in the graph (and making the graph compute it),
# only to not return it and instead generate a fresh alias off of the intermediate,
# instead of (say) just storing metadata about the size/stride of the output somewhere to generate the alias. There are two reasons:
# (1) Getting the actual alias tensor allows us to use view-replay to generate the alias, instead of an as_strided() call
# (2) Inductor (and other backends) are free to change the memory format of graph outputs, if it results in better performance.
#     This can result in problems if a user later tries to .view() that output expecting it to have one set of strides,
#     when it has a different set of strides.
#     By including the view op directly in the graph, inductor takes that into account when deciding what memory format
#     the graph intermediate should be.
#
# Another important thing to note is how our traced backward() graph handles aliases.
# (this applies to outputs aliasing inputs, outputs aliasing intermediates,
#  *and* updated inputs returned in the compiled forward due to metadata-only mutations).
# Any outputs that alias (either inputs or intermediates) do NOT participate in the compiled backward graph
# It would be wasteful to include them in the compiled backward(), because we regenerate them eagerly
# at the end of the forward.
#
# Example: original user code:
# def f(x):
#     out1 = x.t()
#     intermediate = x.mul(2)
#     out2 = intermediate.view(-1)
#     return out1, out2
#
# AOT Autograd output (compiled graph, autograd.Function.forward(), wrapper function):
# def compiled_forward_graph(x):
#     out1 = x.t()
#     intermediate = x.mul(2)
#     out2 = intermediate.view(-1)
#     # the compiled graph also returns the intermediate
#     return out1, out2, intermediate
#
# # intermediate gets a gradient in the compiled backward.
# # both output aliases (out1 and out2) do not.
# def compiled_backward_graph(grad_intermediate):
#     grad_x = ...
#     return grad_x
#
# def autograd.Function.forward(x):
#     out1, out2, intermediate = compiled_forward_graph(x)
#     return out1, out2, intermediate
#
# def compiled_wrapper(x):
#     out1, out2, intermediate = autograd.Function.apply(x)
#     # regenerate out1 from the input
#     out1_regenerated = out1._view_func(x)
#     # regenerate out1 from the intermediate
#     out2_regenerated = out2._view_func(intermediate)
#     return out1_regenerated, out2_regenerated


# Note [AOT Autograd: mutations to inputs that alias other inputs]
#
# Another edge case that is (only partially) handled today is when an input is mutated, but itself aliases another input.
# AOT Autograd needs to **ensure** that functionalization knows that the two inputs are aliased to each other.
# That way, when the aliased input is accessed later in the graph, functionalization knows to "update" the alias
# given the mutation that occurred.
#
# This is handled by updating the calling convention: we create a "synthetic base" that becomes a new input
# in the compiled function, and we regenerate the original (aliased) inputs directly off of the base
# inside of the compiled function.
#
# This logic is fully encapsulated in aot_wrapper_synthetic_base()
#
# Example: original user code:
# def f(x, x_view):
#     x.mul_(2)
#     out = x * x_view
#     return out
# f(x, x.view(-1))
#
# AOT Autograd output (compiled graph, autograd.Function.forward(), wrapper function):
# def compiled_forward_graph(base)
#     x = generate_x(base)
#     x_view = generate_x_view(base)
#     x_updated = x.mul(2)
#     x_view_updated = x_updated.view(-1)
#     out = x_updated * x_view_updated
#     return x_updated, out
#
# # The calling convention change from (aliases) -> (base) happens
# # *outside* of the autograd.Function.forward().
# # That means the forward() only has 1 input (base),
# # and the backward() only has 1 output (grad_base)
# def compiled_backward_graph(grad_out):
#     grad_base = ...
#     return grad_base
#
# def autograd.Function.forward(base):
#     x_updated, out = compiled_forward_graph(base)
#     return x_updated, out
#
# # The compiled wrapper is where we create synthetic bases.
# # The info on which inputs are mutated is also tracked *before* synthetic base creation.
# def compiled_wrapper(x, x_view):
#     base = merge_view_inputs(x, x_view)
#     x_updated, out = autograd.Function.apply(base)
#     # x and x_view are aliased in eager mode, so this mutation to x will automatically affect x_view.
#     x.copy_(x_updated)
#     return out


# Note [AOT Autograd: Views to avoid tangents aliasing inputs]
#
# We view every forward output when creating out tangent tensors to handle the problematic
# case in which a subclass does extra aliasing between graph outputs/inputs in a way that
# is not visible above the sublass.
#
# Ordinarily, when constructing the joint function that we want to trace in AOTAutograd,
# we're guaranteed that the tangent tensors that we pass
# into the joint are distinct tensors from the primals. This is because when
# decide which forward outputs to create tangents for, we only create tangents
# for forward outputs that are not aliases of inputs (See Note
# [AOT Autograd: outputs aliasing inputs or intermediates!]).
#
# However, when wrapper tensor subclasses enter the picture, it is possible
# to have an output of the forward that is a subclass that is not an
# input / alias of an input, but one of its inner tensors is an alias!
# NestedTensor is an example: Performing an out-of-place pointwise op on a
# NestedTensor constructs a fresh NestedTensor that holds onto the input's
# offsets tensor directly.
#
# Having tangent tensors that are the same as the (primal) forward inputs,
# can cause problems during tracing as make_fx() will specialize on our
# duplicate inputs: If we passed in the same tensor for primals_1 and
# tangents_1 during tracing, make_fx() will happily sub out all usages of
# tangents_1 with primals_1 in the graph, which is not what we want.
#
# To work around this, we view every forward output when creating out tangent
# tensors so that tangents can never be the same as forward inputs even if
# forward inputs alias forward outputs.
#
#
# ~~~~~~~~~~~~~~~~~~~~~~~~~~~~~~~~~~~~~~~~~~~~~~~~~~~~~~~~~~~~~~~~~~~~~~~~~~~~~~~~~~~~~~~~~~~~~~~~~~~~~~~~~~~~~~~~~~~~~
# ~~~~~~~~~~~~~~~~~~~~~~~~~~~~~~~~~~~~~~~~~~~~~~~~~~~~~~~~~~~~~~~~~~~~~~~~~~~~~~~~~~~~~~~~~~~~~~~~~~~~~~~~~~~~~~~~~~~~~


# This class stores info about every user output.
@dataclass(frozen=True)
class OutputAliasInfo:
    # Tells us if this output is:
    # (1) a regular (non-aliased) output
    # (2) an alias of a forward input
    # (3) **is** a forward input (special case of "alias_of_input")
    # (4) an alias of an intermediate (aka an alias of an output of the inner traced forward)
    # (5) an alias of an intermediate, that explicitly requires returning the intermediate
    #     as a graph output
    # (6) an alias of an intermediate, where that intermediate is also a user output
    output_type: OutputType
    # The raw type of the output (torch.Tensor, SymInt, etc)
    raw_type: type
    # If (1) above, then
    # - base_idx is None
    # If (2) or (3) above, then
    # - Tells us that the base of this alias is user_fwd_input[base_idx]
    #   (This is an index into the inputs *before* we make synthetic bases)
    # If (4) or (5) above, then
    # - Tells us that the base of this alias is output_graph_intermediates[base_idx]
    #   here, this refers to the index of the *direct* traced
    # If (6) above, then:
    # - Tells us that the base of this alias is output_user_fwds[base_idx]
    #   here, this refers to the index of the *direct* traced
    base_idx: Optional[int]
    # If it is a Tensor, what the dynamic dims are (otherwise is None)
    dynamic_dims: Optional[Set[int]]
    # requires_grad
    requires_grad: bool


class MutationType(Enum):
    NOT_MUTATED = 1
    MUTATED_IN_GRAPH = 2
    MUTATED_OUT_GRAPH = 3


# This class tells us info about user inputs.
@dataclass(frozen=True)
class InputAliasInfo:
    is_leaf: bool
    mutates_data: bool
    mutates_metadata: bool
    mutations_hidden_from_autograd: bool
    requires_grad: bool
    mutation_type: MutationType


@dataclasses.dataclass
class SubclassCreationMeta:
    """
    Used for AOTDispatch.
    This dataclass gives us the information we need to reconstruct a tensor subclass
    from our flat inputs.
    Why is this important? The graph that we'd like to trace out contains flat tensor inputs,
    But the user's original model may have subclass inputs and outputs.
    So we need to wrap/unwrap subclasses as necessary to translate between the user's
    view (subclass inps/outs), and the backend compiler's view (graph with no subclass args).

    Complications arise mostly from the fact that a subclass can hold more than one inner tensor;
    So for a given subclass input/output, we need to carefully track which indices map
    to the subclass tensor in the corresponding "dense-tensor-only" graph.
    """

    # In the inner graph that only takes in dense tensor inputs,
    # this maps to the first index of "tensors that should go in this subclass wrapper"
    flat_tensor_start_idx: int
    # The number of tensors that live in this subclass wrapper
    arg_count: int
    # Stores the original subclass itself.
    # This is needed because we need the autograd metadata on the original subclass
    # (this is guaranteed to be a wrapper subclass that holds a fake tensor,
    #  so holding onto this at runtime shouldn't leak memory)
    original_subclass: torch.Tensor
    # meta and inner_keys are produced by the subclass's __tensor_flatten__.
    # We need to keep them around to plumb them into __tensor_unflatten__.
    meta: Any
    inner_keys: List[any]

    def creation_fn(self, all_args, *, is_runtime: bool):
        curr_args = all_args[self.flat_tensor_start_idx:self.flat_tensor_start_idx + self.arg_count]
        assert len(curr_args) == len(self.inner_keys), f'inner_keys: {str(self.inner_keys)}. len(curr_args): {len(curr_args)}'
        out = type(self.original_subclass).__tensor_unflatten__(dict(zip(self.inner_keys, curr_args)), self.meta)
        if not is_runtime:
            # After wrapping up the inner dense tensors into a subclass, we need to make sure that our new wrapper
            # has correct autograd metadata, since we'll be tracing through the autograd engine with the subclass.
            # We don't trace through the autograd engine at runtime though, so no need
            # to compute this extra metadata then!
            torch._mirror_autograd_meta_to(self.original_subclass, out)

        return out

    def __post_init__(self):
        # sanity assert to make sure we don't leak memory
        assert is_fake(self.original_subclass)


# This class encapsulates all aliasing + mutation info we need about the forward graph
# See a more detailed overview of the edge case handling at
# https://docs.google.com/document/d/19UoIh_SVrMy_b2Sx5ZaeOJttm6P0Qmyss2rdBuyfoic/edit
@dataclass(eq=False)
class ViewAndMutationMeta:
    # length = # user inputs
    # This gives us info about every input, and what sort of mutation happened to it (if any)
    input_info: List[InputAliasInfo]

    # length = # user outputs
    # This gives us info about every output (mostly around whether it aliases other tensors)
    output_info: List[OutputAliasInfo]

    # length = the number of intermediate bases appended as outputs to the end of the forward graph.
    # Note: this is not necessarily the same thing as:
    #   len([x for x in output_info if x.output_type == OutputType.alias_of_intermediate])
    # Because outputs might share a ._base, or an output's ._base might itself be
    # another user output (in both cases, we won't redundantly append bases to the end of the graph)
    num_intermediate_bases: int

    # For inference only: instructs us to keep data-only input mutations directly in the graph
    keep_input_mutations: int

    # length = (# inputs w data mutations) + (# user outputs that are non_aliasing tensors)
    #        + (# intermediate bases)
    # These are the FakeTensor (or potential SymInt) outputs that we traced from our
    # metadata pass of the user's forward function.
    # Their only use today is to pass them as a best-guess for tangents when tracing the joint.
    # Stashing them as part of our "metadata" makes it simpler if we want to run our analysis
    # pass once, and re-use the output throughout AOTAutograd
    traced_tangents: List[Any]

    # Each of these is a list telling us about subclasses for the inputs/outputs/grad_outs
    # They are used throughout AOTDispatch to tell us how to generate a list of subclass tensors,
    # Given a (potentially larger) list of plain torch tensors.

    # Taking subclass_inp_meta as an example:
    #   subclass_inp_meta[i] = j (an int) tells us:
    #     "The i'th user input is not a subclass, and corresponds to inputs[j] of the plain-tensor graph."
    #   subclass_inp_meta[i] = SubclassCreationMeta(flat_tensor_start_idx=3, arg_count=2)
    #     "The i'th user input is subclass holding two inner tensors, which are
    #      inputs[3] and inputs[4] of the plain-tensor graph".

    # length = # user inputs
    subclass_inp_meta: List[Union[int, SubclassCreationMeta]]
    # So, the full set of outputs to the forward graph looks something like:
    # (*mutated_inps, *user_outs, *intermediate_bases, *saved_for_bw_tensors)
    # where the first 3 of those 4 can be subclasses
    # (but not saved_for_bw tensors, since these are internal to the compiler
    # and not user visible, so there's no point in wrapping/unwrapping them at runtime).
    # This list contains subclass information on all of the fw graph outputs
    # except for saved_for_bw_tensors.
    subclass_fw_graph_out_meta: List[Union[int, SubclassCreationMeta]]
    # length = # backward graph inputs
    subclass_tangent_meta: List[Union[int, SubclassCreationMeta]]
    # TODO: we should kill this
    # (need to default it to not break internal)
    is_train: bool = False
    # Whether we are tracing through subclasses
    # (ideally should remove this)
    is_subclass: bool = False

    num_symints_saved_for_bw: Optional[int] = None

    def __post_init__(self):
        mutated_inp_indices = [
            i for i, m in enumerate(self.input_info)
            if m.mutation_type in (MutationType.MUTATED_IN_GRAPH, MutationType.MUTATED_OUT_GRAPH)
        ]
        # pre-compute the indices of the inputs that are mutated.
        # When keep_input_mutations is set, we don't need to worry about our epilogue
        # handling data-only mutations, because we keep them directly in the graph.
        mutated_inp_runtime_indices = [
            i for i, m in enumerate(self.input_info)
            if m.mutation_type == MutationType.MUTATED_OUT_GRAPH and not self.is_subclass
        ]

        mutated_graph_handled_indices = [
            i for i, m in enumerate(self.input_info)
            if m.mutation_type == MutationType.MUTATED_IN_GRAPH and not self.is_subclass
        ]
        self.mutated_graph_handled_indices = mutated_graph_handled_indices
        self.num_mutated_graph_handled_indices = len(self.mutated_graph_handled_indices)

        aliased_out_indices = [
            i
            for i, m in enumerate(self.output_info)
            if m.output_type not in [OutputType.non_alias, OutputType.unsafe_view_alias, OutputType.custom_function_view]
        ]
        unsafe_view_out_indices = [
            i for i, m in enumerate(self.output_info) if m.output_type is OutputType.unsafe_view_alias
        ]

        self.mutated_inp_indices = mutated_inp_indices
        # This is pre-computed in post_init for perf.
        # It contains the index of every element
        # of input_info that corresponds to a mutation (data or metadata or both)
        self.mutated_inp_runtime_indices = mutated_inp_runtime_indices
        self.num_mutated_inp_runtime_indices = len(self.mutated_inp_runtime_indices)
        # This is pre-computed for perf.
        # It contains the index of every element
        # of output_info that corresponds to an alias (either of an input or intermediate)
        self.aliased_out_indices = aliased_out_indices
        self.unsafe_view_out_indices = unsafe_view_out_indices
        self.num_outputs = len(self.output_info)
        self.num_outputs_non_aliased = len(
            [x for x in self.output_info
             if x.output_type in [OutputType.non_alias, OutputType.unsafe_view_alias, OutputType.custom_function_view]]
        )
        self.num_outputs_aliased_to_inputs = len(
            [
                x
                for x in self.output_info
                if x.output_type in [
                    OutputType.alias_of_input,
                    OutputType.is_input,
                ]
            ]
        )
        self.num_unsafe_view_outputs = len(self.unsafe_view_out_indices)
        self.num_outputs_aliased_to_intermediates = len(
            [
                x
                for x in self.output_info
                if x.output_type in [
                    OutputType.alias_of_intermediate,
                    OutputType.alias_of_intermediate_save_as_output,
                    OutputType.alias_of_intermediate_base_is_user_output,
                ]
            ]
        )
        self.num_outputs_aliased = (
            self.num_outputs_aliased_to_inputs + self.num_outputs_aliased_to_intermediates
        )
        self.num_mutated_data_inputs = len(
            [x for x in self.input_info if x.mutates_data]
        )

        self.num_mutated_metadata_inputs = len(
            [
                x
                for x in self.input_info
                if x.mutates_metadata
            ]
        )
        self.num_mutated_metadata_only_inputs = len(
            [
                x
                for x in self.input_info
                if not x.mutates_data and x.mutates_metadata
            ]
        )
        self.num_mutated_inputs = self.num_mutated_data_inputs + self.num_mutated_metadata_only_inputs
        self.dynamic_outputs = any(
            o.dynamic_dims for o in self.output_info
        )
        # See Note: [AOTAutograd Backward Guards]
        # This is pre-computed for fast asserts on the types of our grad_outputs in the backward.
        # Eventually, we should kill this and replace with real backward guards.
        # (we want to precompute the "runtime" types, so replace FakeTensor with torch.Tensor)
        self.output_types = [torch.Tensor if isinstance(x, FakeTensor) else type(x) for x in self.traced_tangents]

        self.is_rng_op_functionalized = config.functionalize_rng_ops
        # All of the above metadata is collected by tracing the fw function.
        # However, extra outputs for rng offsets behave differently. Both fwd
        # and bwd graphs have their own outputs for the total consumed offsets.
        # Unlike mutated inputs, we don't have to worry about sending the right
        # set of tensors between fwd and bwd. Fwd and bwd offsets are
        # independent and simpler to handle. Therefore, we track them
        # separately.
        self.num_outputs_rng_offset = 1 if self.is_rng_op_functionalized else 0

        # Our forward() returns both (mutated_inputs, outputs, output_intermediate_bases, saved_tensors, saved_symints)
        self.num_forward_returns = self.num_mutated_inp_runtime_indices + self.num_outputs + self.num_intermediate_bases
        # In case of functionalization of rng ops, the fw_module returns one
        # additional output for rng offset. This rng offset is used right
        # away to advance the rng state, and is not passed on to the raw
        # outputs. However, we need to know the exact boundary to identify
        # which tensors to be saved for the bwd graph.  num_forward captures
        # this information.
        self.num_forward = self.num_forward_returns + self.num_outputs_rng_offset

    @property
    def tensors_saved_for_backwards_slice(self):
        assert self.num_symints_saved_for_bw is not None
        if self.num_symints_saved_for_bw > 0:
            return slice(self.num_forward, -self.num_symints_saved_for_bw)
        else:
            return slice(self.num_forward, None)

    @property
    def symints_saved_for_backwards_slice(self):
        assert self.num_symints_saved_for_bw is not None
        if self.num_symints_saved_for_bw > 0:
            return slice(-self.num_symints_saved_for_bw, None)
        else:
            return slice(0, 0)  # empty slice

    def __eq__(self, other):
        if not isinstance(other, ViewAndMutationMeta):
            return NotImplemented
        return (self.input_info == other.input_info and
                self.output_info == other.output_info and
                self.num_intermediate_bases == other.num_intermediate_bases and
                self.keep_input_mutations == other.keep_input_mutations and
                self.is_rng_op_functionalized == other.is_rng_op_functionalized and
                self.num_outputs_rng_offset == other.num_outputs_rng_offset and
                len(self.traced_tangents) == len(other.traced_tangents) and
                all(x.shape == y.shape and x.dtype == y.dtype for x, y, in zip(self.traced_tangents, other.traced_tangents)))

@dataclass(eq=False)
class SubclassMeta:
    # A copy of all forward metadata, but computed on the *dense* tensor forward (after desugaring subclasses)
    # So for example, if the user had a model containing two `TwoTensor` inputs,
    # Then `SubclassMeta.fw_metadata.input_infos` would have length 4 here.
    fw_metadata: ViewAndMutationMeta

    # Note: [Computing Subclass Metadata about grad_inputs]
    # Given a list of flattened, plain tensor grad_inputs, this tells us how to reconstruct the grad_input subclasses
    #
    # You might think: why not just assume that all grad_inputs will have the same subclass-ness as the original inputs?
    # (AOTAutograd generally assumes other properties, e.g. that grad_outputs are contiguous)
    #
    # This doesn't really work though. take this example:
    #
    # def f(DoubleTensor, DenseTensor):
    #     return DoubleTensor  * DenseTensor
    #
    # In the above example, the .grad field of *both* DoubleTensor and DenseTensor will be a DoubleTensor.
    # When we trace out a joint fw-bw graph, we'll end up returning two subclasses for the two grad_inputs.
    # This means that our backward graph will return 4 outputs (two dense tensors for each DoubleTensor grad_input)
    # and we need to properly store the metadata that tells us how to turn these 4 outputs back into DoubleTensors.
    #
    # Note that this info **cannot** easily be figured out from ViewAndMutationMeta.
    # We can only compute this info by tracing the entire joint and examining the grad_inputs that we computed.
    #
    # See Note: [AOTAutograd Backward Guards]
    # This will also eventually require us to install backward guards,
    # in case we made incorrect assumptions about the subclass-ness of our grad_outputs
    #
    # Optional field because we don't compute for inference graphs
    grad_input_metas: Optional[List[Union[int, SubclassCreationMeta]]]

    def __init__(self):
        # The fields in this class get set after its construction.
        pass


# This class exists because:
# - the autograd.Function.forward() in aot autograd returns outputs that might alias inputs
# - we only care about the metadata on those aliases, so we can regenerate them.
#   We do not want them to participate in the autograd.Function.
# We do that by wrapping them in an opaque class, so the autograd.Function
# does not know to treat them as tensors.
@dataclass(frozen=True)
class TensorAlias:
    alias: torch.Tensor


def has_same_metadata(t1, t2):
    return (
        t1.size() == t2.size()
        and t1.stride() == t2.stride()
        and t1.storage_offset() == t2.storage_offset()
        and t1.storage_offset() == t2.storage_offset()
        and t1.is_conj() == t2.is_conj()
        and t1.is_neg() == t2.is_neg()
    )


def gen_alias_from_base(aliased_base_tensor, target_meta_tensor, target_requires_grad):
    # Try to do view-replay if possible.
    # fall back to .as_strided() if we can't.
    if target_meta_tensor._base is not None:
        # The base that we want to replay our view off of might have a different shape than the view's original base.
        b = target_meta_tensor._base
        abt = aliased_base_tensor
        # Don't unnecessarily call as_strided if nothing changed; as_strided's
        # backward is poorly implemented and slow
        if abt is not b and (
            abt.size() != b.size() or
            abt.stride() != b.stride() or
            abt.storage_offset() != b.storage_offset()
        ):
            reshaped_base_tensor = aliased_base_tensor.as_strided(
                b.size(), b.stride(), b.storage_offset()
            )
        else:
            reshaped_base_tensor = aliased_base_tensor
        out = target_meta_tensor._view_func(reshaped_base_tensor)
        # This shape mismatch can happen due to a bug in inplace/view handling in autograd.
        # Try putting a breakpoint here and running
        # `test/functorch/test_aotdispatch TestAOTAutograd.test_output_all_alias_types`
        # Also, https://github.com/pytorch/pytorch/issues/49825
        #
        # As a stopgap, we'll fall back to as_strided.
        if out is not None and out.shape == target_meta_tensor.shape:
            if aliased_base_tensor.requires_grad and not target_requires_grad:
                out = out.detach()
            elif not aliased_base_tensor.requires_grad and target_requires_grad:
                out.requires_grad_(True)
            return out
    size = target_meta_tensor.size()
    stride = target_meta_tensor.stride()
    storage_offset = target_meta_tensor.storage_offset()
    if aliased_base_tensor.is_complex() and not target_meta_tensor.is_complex():
        aliased_out = torch.view_as_real(aliased_base_tensor).as_strided(
            size, stride, storage_offset
        )
    elif not aliased_base_tensor.is_complex() and target_meta_tensor.is_complex():
        aliased_out = torch.view_as_complex(aliased_base_tensor).as_strided(
            size, stride, storage_offset
        )
    else:
        aliased_out = aliased_base_tensor.as_strided(size, stride, storage_offset)
    # For outputs aliasing inputs, we need to check if the requires-gradness has changed.
    if aliased_base_tensor.requires_grad and not target_requires_grad:
        aliased_out = aliased_out.detach()
    elif not aliased_base_tensor.requires_grad and target_requires_grad:
        aliased_out.requires_grad_(True)
    return aliased_out

def to_fun(t):
    if isinstance(t, Tensor):
        if is_traceable_wrapper_subclass(t):
            # See Note [Functionalization always runs last]
            # This means that if we want to "functionalize" a subclass, we need to ensure that the functional wrapper
            # goes at the bottom.
            # recurse here, so we can support nested wrapper subclasses
            out = transform_subclass(t, lambda _, inner_t: to_fun(inner_t))
            torch._mirror_autograd_meta_to(t, out)
            return out
        else:
            return FunctionalTensor.to_functional(t)
    else:
        return t

def sync_functional_tensor(t):
    if is_traceable_wrapper_subclass(t):
        attrs, ctx = t.__tensor_flatten__()
        for attr in attrs:
            sync_functional_tensor(getattr(t, attr))
    else:
        torch._sync(t)

# When subclasses are involved, t here will usually look something like:
# SubclassA(SubclassB(FunctionalTensor(_to_functional_tensor(FakeTensor))))
def from_fun(t):
    if isinstance(t, Tensor) and is_traceable_wrapper_subclass(t):
        # See Note [Functionalization always runs last]
        # This means that if we want to "functionalize" a subclass, we need to ensure that the functional wrapper
        # goes at the bottom.
        # recurse here, so we can support nested wrapper subclasses
        out = transform_subclass(t, lambda _, inner_t: from_fun(inner_t))
        torch._mirror_autograd_meta_to(t, out)
        return out

    if not isinstance(t, FunctionalTensor):
        # quick sanity assert
        if isinstance(t, torch.Tensor):
            assert not torch._is_functional_tensor(t)
        return t
    sync_functional_tensor(t)
    return torch._from_functional_tensor(t.elem)

def is_fun(t):
    if isinstance(t, Tensor) and is_traceable_wrapper_subclass(t):
        # See Note [Functionalization always runs last]
        # This means that if we want to "functionalize" a subclass, we need to ensure that the functional wrapper
        # goes at the bottom.
        # recurse here, so we can support nested wrapper subclasses
        t_attrs, _ = t.__tensor_flatten__()
        t_inners = [getattr(t, attr) for attr in t_attrs]
        any_fun = any(is_fun(x) for x in t_inners)
        all_fun = all(is_fun(x) for x in t_inners)
        assert any_fun == all_fun
        return any_fun

    return isinstance(t, FunctionalTensor)

# t here is either
# (1) A FunctionalTensor(_to_functional_tensor(FakeTensor))
# (2) A traceable tensor subclass that holds a FunctionalTensor
def has_metadata_mutation(t):
    if is_traceable_wrapper_subclass(t):
        attrs, _ = t.__tensor_flatten__()
        # A tensor subclass was updated if any of its inner elements were updated
        return any(has_metadata_mutation(getattr(t, attr)) for attr in attrs)
    else:
        assert isinstance(t, FunctionalTensor)
        return torch._functionalize_has_metadata_mutation(t.elem)

def are_all_mutations_hidden_from_autograd(t):
    if is_traceable_wrapper_subclass(t):
        attrs, _ = t.__tensor_flatten__()
        # If all inner elements are mutations hidden from autograd, then it is a mutation hidden from autograd.
        return all(are_all_mutations_hidden_from_autograd(getattr(t, attr)) for attr in attrs)
    else:
        assert isinstance(t, FunctionalTensor)
        return torch._functionalize_are_all_mutations_hidden_from_autograd(t.elem)

# new_arg and arg here are either:
# (1) both a FakeTensor
# (2) both a traceable tensor subclass that holds a FakeTensor
# Pre-condition: the two args are the "old" and "new" inputs from running functionalization.
# When we run functionalization and wrap our inputs into FunctionalTensors,
# we can detect whether or not an input was mutated by checking to see if the inner tensor has changed
#
# Normally it would be enough just to check if arg is new_arg, which is normally enough for functionalization
# to confirm that inputs were not mutated when running the user's model with functionalization on.
# But when we have subclass inputs, we can't rely on that:
# `from_fun(to_fun(x)) is x` will return False, because the call to `from_fun` constructs
# a brand new subclass instance: we are calling __tensor_unflatten__, and going
# from Subclass(FakeTensor) to Subclass(FunctionalTensor(FakeTensor))
def was_updated(arg, new_arg):
    if is_traceable_wrapper_subclass(arg):
        assert is_traceable_wrapper_subclass(new_arg)
        attrs, _ = arg.__tensor_flatten__()
        new_attrs, _ = new_arg.__tensor_flatten__()
        assert attrs == new_attrs
        # A tensor subclass was updated if any of its inner elements were updated
        return any(was_updated(getattr(arg, attr), getattr(new_arg, attr)) for attr in attrs)
    else:
        return arg is not new_arg

# new_arg and arg here are either:
# (1) both a FakeTensor
# (2) both a traceable tensor subclass that holds a FakeTensor
# Pre-condition: the two args are the "old" and "new" inputs from running functionalization.
# When we run functionalization and wrap our inputs into FunctionalTensors,
# we can detect whether or not an input was mutated by checking to see if the inner tensor has changed,
# but shares storage with the old input
def was_metadata_updated(arg, new_arg):
    if is_traceable_wrapper_subclass(arg):
        assert is_traceable_wrapper_subclass(new_arg)
        attrs, _ = arg.__tensor_flatten__()
        new_attrs, _ = new_arg.__tensor_flatten__()
        assert attrs == new_attrs
        # A tensor subclass was updated if any of its inner elements were updated
        return any(was_metadata_updated(getattr(arg, attr), getattr(new_arg, attr)) for attr in attrs)
    else:
        return arg is not new_arg and StorageWeakRef(arg.untyped_storage()) == StorageWeakRef(new_arg.untyped_storage())

def _get_hints(exprs):
    """
    Get the hints of a list/tuple of int/SymInt.
    """
    if isinstance(exprs, (list, tuple)):
        return type(exprs)(_get_hints(e) for e in exprs)
    elif isinstance(exprs, torch.SymInt):
        return exprs.node.shape_env.size_hint(exprs.node.expr)
    else:
        return exprs

def requires_subclass_dispatch(args, fw_metadata: ViewAndMutationMeta) -> bool:
    args_flattened = pytree.tree_leaves(args)
    any_subclass_args = any(is_traceable_wrapper_subclass(x) for x in args_flattened if isinstance(x, Tensor))
    any_subclass_outputs = any(is_traceable_wrapper_subclass(x) for x in fw_metadata.traced_tangents if isinstance(x, Tensor))
    # This tells us whether or not we need to perform any unwrapping/wrapping of tensor subclasses at runtime.
    return any_subclass_args or any_subclass_outputs

# Given a flat list of arguments, some of which may be tensor subclasses,
# computes metadata about "how to reconstruct the current list of subclasses,
# if we were given their flattened dense tensors instead"
def create_subclass_meta(curr_args: List[Any]) -> List[Union[int, SubclassCreationMeta]]:
    idx = 0
    infos = []
    for a in curr_args:
        if isinstance(a, torch.Tensor) and is_traceable_wrapper_subclass(a):
            attrs, meta = a.__tensor_flatten__()
            start_idx = idx
            cnt = len(attrs)
            curr_cnt = cnt
            infos.append(SubclassCreationMeta(
                flat_tensor_start_idx=start_idx,
                arg_count=curr_cnt,
                original_subclass=a,
                meta=meta,
                inner_keys=attrs,
            ))
        else:
            infos.append(idx)
            cnt = 1
        idx += cnt
    return infos

# This is a version of functionalization that is specifically designed
# for the AOTAutograd use case.
#
# Unlike functorch's variant, this doesn't use the functorch level system,
# instead it directly uses PyTorch's conventional dispatcher to hit the
# functionalization key.  In particular, this means that FunctionalTensorWrapper
# can have autograd data stored directly on it.
#
# In typical AOTAutograd usage, the dispatch key order will look like:
#
#   Autograd - Functionalization ~~~~> Proxy Mode - Fake Tensor
#       outer tensor                        inner tensor
#
# Returns:
# - ViewAndMutationMeta, telling us metadata about the inputs and outputs, and
#   The list of outputs from the forward, but **only** the outputs that we need
#   to pass in as tangents into the backward.
#   Specifically, aliased outputs from the forward get regenerated, and don't participate
#   in the compiled backward function.
def run_functionalized_fw_and_collect_metadata(
    f,
    *,
    keep_input_mutations: bool,
    # TODO: refactor to kill this flag
    is_train: bool = False,
    is_subclass: bool = False,
) -> ViewAndMutationMeta:
    memo = {}

    def _to_fun(t):
        if isinstance(t, Tensor):
            if t in memo:
                return memo[t]
            r = to_fun(t)
            memo[t] = r
            return r
        else:
            return t

    @wraps(f)
    def inner(*flat_args):
        # This function is meant to be run with the forward, which expects a flat list of tensor/symint/other args.
        assert all(isinstance(a, KNOWN_TYPES) for a in flat_args)

        input_info: List[InputAliasInfo] = []
        output_info: List[OutputAliasInfo] = []

        flat_f_args = pytree.tree_map(_to_fun, flat_args)

        # See Note [Disabling Functionalize TLS Above Python Functionalization]
        disable_above = torch._C._ExcludeDispatchKeyGuard(torch._C.DispatchKeySet(torch._C.DispatchKey.Functionalize))
        with disable_above, FunctionalTensorMode():
            # precondition: The passed in function already handles unflattening inputs + flattening outputs
            flat_f_outs = f(*flat_f_args)

        # Inspect the state of the input tensor functional wrapper to detect input mutation info
        # If inp[i] has a metadata-only mutation, then maybe_inputs_with_mutated_metadata[i] contains the updated version
        for (i, (arg, f_arg)) in enumerate(zip(flat_args, flat_f_args)):
            if not isinstance(arg, Tensor):
                new_arg = arg
            else:
                new_arg = from_fun(f_arg)
            if was_updated(arg, new_arg):
                if was_metadata_updated(arg, new_arg):
                    mutates_data = False
                    mutates_metadata = True
                else:
                    mutates_data = True
                    mutates_metadata = has_metadata_mutation(f_arg)
<<<<<<< HEAD
                # Only track requires_grad info on *mutated* inputs,
                # because they show up in the autograd.Function.forward as outputs
=======
>>>>>>> 53ed7d97
                mutations_hidden_from_autograd = are_all_mutations_hidden_from_autograd(f_arg)
                if not _check_if_mutation_can_be_in_graph(
                    keep_input_mutations,
                    is_train,
                    mutates_data,
                    mutates_metadata,
                    f_arg.requires_grad
                ):
                    input_requires_grad_info.append(isinstance(f_arg, torch.Tensor) and f_arg.requires_grad)
            else:
                mutates_data = False
                mutates_metadata = False
                mutations_hidden_from_autograd = False

            requires_grad = isinstance(f_arg, torch.Tensor) and f_arg.requires_grad

            input_info.append(InputAliasInfo(
                is_leaf=isinstance(arg, torch.Tensor) and safe_is_leaf(arg),
                mutates_data=mutates_data,
                mutates_metadata=mutates_metadata,
                mutations_hidden_from_autograd=mutations_hidden_from_autograd,
                requires_grad=requires_grad,
                mutation_type=_get_mutation_type(keep_input_mutations, is_train, mutates_data, mutates_metadata, requires_grad)
            ))

        # If a function involves creating a tensor, and returning a view of it, such that its _base is the intermediate,
        # We need to make sure our graph returns the _base as a graph output, and we manually recreate the view
        # to return to the user. Why? The backend compiler is free to (incorrectly) not set requires_grad
        # on the base tensor, but we are obligated to properly set requires-gradness on the real output.

        inp_storage_refs = {
            StorageWeakRef(inpt.untyped_storage()): idx
            for idx, inpt in enumerate(flat_f_args)
            if isinstance(inpt, torch.Tensor)
        }

        # We need inp tensor id's to be able to tell if an outputs **are** inputs.
        inp_tensor_ids = {
            id(inpt) for inpt in flat_f_args if isinstance(inpt, torch.Tensor)
        }
        # We need output tensor id's to tell if any output._base` attributes **are** other outputs.
        # (This is also a dict because we need to know that output's index, so we can regenerate
        # the alias from it).
        out_tensor_ids = {id(o): i for i, o in enumerate(flat_f_outs)}

        # Keep track of which outputs alias other outputs
        out_tensor_alias_counts = collections.defaultdict(int)
        # This tells us, for a given group of outputs that alias each other,
        # whether they e.g. all came from an unbind call
        num_aliased_tensors_that_are_multi_output_views = collections.defaultdict(int)
        out_storage_to_tensors = collections.defaultdict(set)
        for o in flat_f_outs:
            if isinstance(o, torch.Tensor):
                curr_storage = StorageWeakRef(o.untyped_storage())
                out_tensor_alias_counts[curr_storage] += 1
                # Note: [AOTAutograd: differentiable outputs that alias each other from a multi-output view call]
                # This is an optimization on top of the "alias of intermediates" logic,
                # which you can read more about under Note [AOT Autograd: outputs aliasing inputs or intermediates!]
                #
                # Before describing the optimization: this is important for AOTAutograd to have good
                # perf around, multi-output views. HOWEVER:
                # - There is a more generic change to AOTAutograd that we'd like to make, that subsumes this case,
                #   around using pre-dispatch tracing to partition out a graph so we can faithfully replay all
                #   views without having to regenerate them at runtime.
                # - It's loosely described in this doc (more details will be added soon):
                #   https://docs.google.com/document/d/1DlfFq8TKbuAn2zyJxLfoW-X1qkkm5PLdHFtySo03QAk/edit
                # - Once that change lands, we should just rip out this "optimization", since:
                #   (1) It will be fully unnecessary
                #   (2) Although it is only a few lines of code, it is a bit difficult to reason about
                #       its correctness with the autograd engine in all cases.
                #
                #
                # What is this optimization? Consider the below case:
                # def f(x):
                #     intermediate = x.mul(2)
                #     # x and intermediate here require grad
                #     o1, o2, ... o10 = intermediate.unbind(-1)
                #     return intermediate, o1, o2, ... o10
                # Now, the "intermediate base" handling in AOTAutograd implies that we must do the following:
                #   (1) return "intermediate as an extra output of the compiled graph
                #   (2) regenerate each aliased output off of "intermediate", **outside** of the autograd.Function.
                # The reason AOTAutograd ordinarily does this is for safety: the autograd engine needs to know
                # that o1 through o10 are all aliased, and if we blindly return o1 through o10 from the autograd.Function,
                # this information will be hidden.
                # In particular, mutating one alias might require autograd to update autograd metadata on the other aliases
                # (like their grad_fn, for example, when the autograd engine needs to do view-replay).
                #
                # However, intermediate_base logic can be bad for backward performance (we sometimes generate
                # as_strided calls during the intermediate base logic, which can have a slow backward formula).
                # Is it possible to find a set of conditions where it is **safe** to hide the output aliasing from autograd?
                #
                # For a set of outputs of the graph that alias each other, o_1...o_k, consider:
                # (1) They came from the same multi-output view op, e.g. o_1, ..., o_k = intermediate.unbind(0)
                # (2) If there are any other aliases of o_1 through o_k (in the example above, intermediate),
                #     **at most** 1 can escape from the graph (e.g. there is not some other graph input/output
                #     o_other, that aliases these outputs)
                # (3) o_1...o_k all require_grad, they all share the same ._base, and their ._base requires grad.
                #     This condition is important because it's what causes slowness in the intermediate_base
                #     codepath of aot_autograd. Ordinarily, o_1...o_k would all get a grad_fn, and
                #     aot_autograd's view-replay might give each output an AsStridedBackward as its grad_fn.
                #     "K" AsStridedBackward calls will be *much* slower than a single UnbindBackward.
                # In this setup, is it possible to mutate one of the outputs o_i in a way that would affect the autograd meta
                # of the other aliases?
                #
                # Claim: No! Consider a few example (which I'm pretty sure cover all cases of mutation w.r.t. autograd):
                # (a) What happens if we mutate any of o_1 through o_k directly?
                #     Autograd raises an error:
                #     "RuntimeError: Output 0 of UnbindBackward0 is a view and is being modified inplace. This view is
                #      the output of a function that returns multiple views. Such functions do not allow the output
                #      views to be modified inplace. You should replace the inplace operation by an out-of-place one."
                # (b) What if we take a view of o_k and mutate it, o_k.view(o_k.shape).mul_(2)?
                #     Autograd raises the same error- the "multi-output-view"ness of an alias propagates to future views.
                # (c) What if we mutate o_k under no_grad?
                #     Autograd raises the same error
                # (d) What if we detach and mutate, e.g. o_k.detach().mul_(2)?
                #     Autograd allows this, *but* autograd updates all alias's grad_fn's to be error functions when accessed.
                #     Autograd raises the same error
                # (e) What if we try to mutate another alias of o_1...o_k, that was **not** created from a multi-output view?
                #     We promised that there is at most **one** such alias, e.g. intermediate in the example above.
                #     You can mutate intermediate, but in eager mode this will change the grad_fn of o_1...o_k
                #     to be error fn's.
                #     Since intermediate was the *only* non-multi-output-alias, there are no other aliases
                #     of `intermediate` around that were produced by the compiled fn and have a valid grad_fn.
                #
                # Coming back to this optimization:
                # Given that it is not possible for mutating one of these aliases to affect the autograd metadata of another alias
                # without causing an error in eager mode, we will simple hide the aliasing from autograd during torch.compile
                # if all of the above conditions are met.
                # This has the slight downside that it's possible to write some "bad" code that autograd will raise an error on
                # in eager but fail to during torch.compile, but it has the benefit that this code has much better performance.
                # NOTE: if and when we eventually update AOTAutograd to do the "view graph slicing" defined here:
                # https://docs.google.com/document/d/1DlfFq8TKbuAn2zyJxLfoW-X1qkkm5PLdHFtySo03QAk/edit,
                # then this optimization will probably matter less and might be ok to remove.
                is_cur_tensor_multi_out_view = isinstance(o, FunctionalTensor) \
                    and torch._functionalize_is_multi_output_view(o.elem)
                if is_cur_tensor_multi_out_view:
                    num_aliased_tensors_that_are_multi_output_views[curr_storage] += 1
                out_storage_to_tensors[curr_storage].add(o)

        # maps the id of an intermediate base to its index in the output of the compiled forward
        intermediate_base_tensor_id_to_output_idx: Dict[int, int] = {}
        intermediate_bases: List[torch.Tensor] = []
        for o in flat_f_outs:
            curr_storage = None if not isinstance(o, torch.Tensor) else StorageWeakRef(o.untyped_storage())
            outs_with_identical_metadata_that_require_grad = [] if not isinstance(o, torch.Tensor) else [
                curr for curr in out_storage_to_tensors[curr_storage]
                if has_same_metadata(o, curr) and curr.requires_grad and o is not curr
            ]
            is_result_of_custom_autograd_fn = False
            if isinstance(o, torch.Tensor):
                # Need to check for both custom cpp (CppFunction) and python (BackwardCFunction) autograd fns
                if type(o.grad_fn).__name__ == "CppFunction":
                    is_result_of_custom_autograd_fn = True
                if isinstance(o.grad_fn, torch.autograd.function.BackwardCFunction):
                    is_result_of_custom_autograd_fn = True

            if not isinstance(o, torch.Tensor):
                output_type = OutputType.non_alias
                base_idx = None
            elif curr_storage in inp_storage_refs and o.grad_fn is not None \
                    and is_result_of_custom_autograd_fn:
                output_type = OutputType.custom_function_view
                base_idx = None
            elif curr_storage in inp_storage_refs:
                base_idx = inp_storage_refs[curr_storage]
                is_input_tensor = id(o) in inp_tensor_ids
                num_aliased_outs = out_tensor_alias_counts[curr_storage]
                num_multi_output_view_outs = num_aliased_tensors_that_are_multi_output_views[curr_storage]
                num_aliased_outs_that_are_not_multi_output_views = num_aliased_outs - num_multi_output_view_outs
                if o.grad_fn is not None and num_aliased_outs_that_are_not_multi_output_views == 0:
                    # See Note: [AOTAutograd: differentiable outputs that alias each other from a multi-output view call]
                    # In particular, given:
                    # def f(x):
                    #     return list(x.unbind(0))
                    # The main reason we ordinarily try to regenerate these output aliases outside of the
                    # compiled autograd.Function is because if any of the outputs are later mutated,
                    # autograd needs to perform view-replay to regenerate them.
                    # However, autograd does not allow users to mutate multi-output views
                    # in any way that can change the autograd metadata of other aliases.
                    # So we hide this aliasing from autograd here.
                    aot_graphs_log.info("Encountered AOTAutograd case: differentiable outputs that \
alias each other from a multi-output view call")
                    output_type = OutputType.non_alias
                elif is_input_tensor:
                    output_type = OutputType.is_input
                else:
                    output_type = OutputType.alias_of_input

            # We only need to handle the intermediate base case when both
            # the intermediate base and the output require gradients.
            # See Note [AOT Autograd: outputs aliasing inputs or intermediates!]
            elif (
                o._base is not None
                and o.requires_grad
                and o._base.requires_grad
            ):
                num_aliased_outs = out_tensor_alias_counts[curr_storage]
                num_multi_output_view_outs = num_aliased_tensors_that_are_multi_output_views[curr_storage]
                num_aliased_outs_that_are_not_multi_output_views = num_aliased_outs - num_multi_output_view_outs
                # Note: [AOTAutograd: differentiable outputs that alias each other from a multi-output view call]
                if out_tensor_alias_counts[curr_storage] == 1 or num_aliased_outs_that_are_not_multi_output_views <= 1:
                    # Note [Intermediate Bases Optimization]
                    # Normally if we have an output that aliases an intermediate,
                    # we need to add the extra "intermediate base" logic further down
                    # to prevent autograd from yelling at us if the user later tries to
                    # mutate that output.
                    # However, the common case here is if we have an output that aliases an intermediate,
                    # but doesn't alias any other outputs.
                    # In that case, autograd shouldn't have to worry about the aliasing at all
                    # (if that output is mutated, there are no other live aliases for autograd to worry about).
                    # The "intermediate bases" can hurt inductor perf by forcing more variables to become outputs.
                    # So as an optimization, we won't do intermediate base handling in this case.
                    # Instead, we'll hide the aliasing from autograd using aten._unsafe_view().
                    if out_tensor_alias_counts[curr_storage] != 1 and num_aliased_outs_that_are_not_multi_output_views <= 1:
                        aot_graphs_log.info("Encountered AOTAutograd case: differentiable outputs that alias each other \
from a multi-output view call")
                    output_type = OutputType.unsafe_view_alias
                    base_idx = None
                else:
                    # First, check if o's ._base is an existing output
                    maybe_existing_out_idx = out_tensor_ids.get(id(o._base), None)
                    if maybe_existing_out_idx is not None:
                        # Special case where the output is an alias of a graph intermediate, but that intermediate
                        # is itself also a user output.
                        output_type = OutputType.alias_of_intermediate_base_is_user_output
                        base_idx = maybe_existing_out_idx
                    else:
                        # Next, check if o's ._base is an intermediate base that we already returned
                        maybe_existing_base_output_idx = intermediate_base_tensor_id_to_output_idx.get(
                            id(o._base), None
                        )
                        if maybe_existing_base_output_idx is not None:
                            output_type = OutputType.alias_of_intermediate
                            base_idx = maybe_existing_base_output_idx
                        else:
                            # Otherwise, take o._base and explicitly return it as an output in the compiled graph
                            new_out_idx = len(intermediate_bases)
                            base_idx = new_out_idx
                            # Indicate to the logic later on (when we trace the joint)
                            # that this particular output should get it's ._base appended to the forward graph outputs
                            output_type = OutputType.alias_of_intermediate_save_as_output
                            intermediate_base_tensor_id_to_output_idx[id(o._base)] = new_out_idx
                            intermediate_bases.append(o._base)
            elif (
                # See https://github.com/pytorch/pytorch/issues/100348 for this case.
                # This protects against the specific case where a user fn returns (output, output.detach())
                out_tensor_alias_counts[curr_storage] > 1
                and len(outs_with_identical_metadata_that_require_grad) > 0
                and not o.requires_grad
            ):
                assert len(outs_with_identical_metadata_that_require_grad) > 0
                # In theory we could use any of these tensors to regenerate the aliased outputs from,
                # since they all alias each other and have identical metatadata
                out_alias = outs_with_identical_metadata_that_require_grad[0]
                existing_out_idx = out_tensor_ids[id(out_alias)]
                output_type = OutputType.alias_of_intermediate_base_is_user_output
                base_idx = existing_out_idx
            else:
                output_type = OutputType.non_alias
                base_idx = None

            if isinstance(o, torch.Tensor):
                dynamic_dims = {i for i, s in enumerate(o.shape) if not is_concrete_int(s)}
            else:
                dynamic_dims = None
            out_info = OutputAliasInfo(
                output_type=output_type,
                raw_type=type(o),
                base_idx=base_idx,
                dynamic_dims=dynamic_dims,
                requires_grad=isinstance(o, torch.Tensor) and o.requires_grad
            )
            output_info.append(out_info)
<<<<<<< HEAD
            output_requires_grad_info.append(out_info.requires_grad)

        # Our autograd.Function.forward returns both mutated inputs and outputs,
        # so we need grad info on all of them.
        requires_grad_info = input_requires_grad_info + output_requires_grad_info
        total_runtime_inps = len([
            x for x in input_info
            if x.mutation_type == MutationType.MUTATED_OUT_GRAPH
        ])
        assert len(requires_grad_info) == len(output_info) + total_runtime_inps
=======
>>>>>>> 53ed7d97

        # See Note [AOT Autograd: Views to avoid tangents aliasing inputs]
        def view_avoid_dupes_with_primals(t):
            if isinstance(t, Tensor) and is_traceable_wrapper_subclass(t):
                return transform_subclass(t, lambda _, inner_t: view_avoid_dupes_with_primals(inner_t))
            if isinstance(t, Tensor):
                return t.view(t.shape)
            return t

        # This analysis function returns *only* the outputs that are meant to be tangents to the backwards.
        # Anything that aliases (inputs returned in the fw due to metadata mutations, or outputs that alias inputs/intermediates)
        # are *regenerated* later, and not used directly in the autograd graph
        f_input_tangents = [
            inp
            for inp, info in zip(flat_f_args, input_info)
            if info.mutates_data and info.requires_grad
        ]
        f_output_tangents = [
            o
            for o, info in zip(flat_f_outs, output_info)
            if info.output_type in [OutputType.non_alias, OutputType.unsafe_view_alias, OutputType.custom_function_view]
            and issubclass(info.raw_type, torch.Tensor)
            and info.requires_grad
        ]
        # intermediate bases are also included in the backward graph
        f_tangents = f_input_tangents + f_output_tangents + intermediate_bases
        traced_tangents = pytree.tree_map(from_fun, f_tangents)
        traced_tangents = pytree.tree_map(view_avoid_dupes_with_primals, traced_tangents)
        user_outs = pytree.tree_map(from_fun, f_output_tangents)

        f_mutated_inputs = [
            inp
            for inp, info in zip(flat_f_args, input_info)
            if info.mutates_data or info.mutates_metadata
        ]
        f_metadata_mutated_inputs = [
            inp
            for inp, info in zip(flat_f_args, input_info)
            if info.mutates_metadata
        ]
        # This logic (annoyingly) re-figures out exactly what the outputs to the compiled fw graph will be.
        # When handling subclasses, we need info about **all** outputs of compiled forward graph,
        # so we know precisely which graph outputs to wrap back into tensor subclasses
        # Ideally we would refactor this so not have an is_train flag, and have the separate
        # inference and training paths decide which inputs/output to ask for subclass info on.
        # However, we currently stash indexing information on each SubclassMeta about its order
        # in the graph outputs list.
        f_fw_graph_outs = list(flat_f_outs)
        if is_train or not keep_input_mutations:
            f_fw_graph_outs = f_mutated_inputs + f_fw_graph_outs
        else:
            # even when "keep_input_mutations" is True,
            # we never keep metadata-only mutations in the fw graph
            f_fw_graph_outs = f_metadata_mutated_inputs + f_fw_graph_outs
        if is_train:
            f_fw_graph_outs = f_fw_graph_outs + intermediate_bases
        fw_graph_outs = pytree.tree_map(from_fun, f_fw_graph_outs)

        metadata = ViewAndMutationMeta(
            input_info=input_info,
            output_info=output_info,
            num_intermediate_bases=len(intermediate_bases),
            keep_input_mutations=keep_input_mutations,
            traced_tangents=traced_tangents,
            subclass_inp_meta=create_subclass_meta(flat_args),
            subclass_fw_graph_out_meta=create_subclass_meta(fw_graph_outs),
            subclass_tangent_meta=create_subclass_meta(traced_tangents),
            is_train=is_train,
            is_subclass=is_subclass,
        )
        return metadata

    return inner


@dataclass
class BackwardSignature:
    """
    Provides information about the backward section of an exported
    joint forward-backward graph.
    For a particular fx GraphModule, this class contains information on:
    (1) A mapping from each gradient (backwards output) to the parameter
        it corresponds to (forward input)
    (2) A mapping from each gradient (backwards output) to the user input
        it corresponds to (forward input)
    (3) Which of the forward outputs corresponds to the loss, that we backprop on.

    Each string name is the `node.name` of the corresponding node in the fx graph.
    """
    gradients_to_parameters: Dict[str, str]
    gradients_to_user_inputs: Dict[str, str]
    loss_output: str

GraphOutputName = NewType('GraphOutputName', str)
GraphInputName = NewType('GraphInputName', str)
FQN = NewType('FQN', str)

@dataclass
class GraphSignature:
    """
    Provides information about an exported module.
    For a particular fx GraphModule, this class contains information on:
    (1) Which graph inputs are parameters, buffers, or user inputs
    (2) (for params/buffers) a mapping from the name of each graph argument
        to its parameter/buffer FQN in the original nn.Module.
    (3) If there are input mutations, these are represented as extra outputs
        in the fx GraphModule. We provide a mapping from these
        extra output names to the names of the actual inputs.
    (4) The pytree metadata on how to flatten/unflatten inputs and outputs.
        The corresponding FX GraphModule only accepts and returns
        pytree-flattened inputs/outputs.
    (5) (Optionally) if the FX is a joint forward-backward graph, we provide
        a signature on the backward section of the joint graph.
    """

    parameters: List[FQN]
    buffers: List[FQN]

    user_inputs: List[GraphInputName]
    user_outputs: List[GraphOutputName]
    inputs_to_parameters: Dict[GraphInputName, FQN]
    inputs_to_buffers: Dict[GraphInputName, FQN]

    # If the user's module mutates a buffer,
    # it's represented in the graph as an extra graph output.
    # This dict is a mapping from
    # "graph outputs that correspond to updated buffers"
    # to the FQN names of those mutated buffers.
    buffers_to_mutate: Dict[GraphOutputName, FQN]

    in_spec: pytree.TreeSpec
    out_spec: pytree.TreeSpec

    backward_signature: Optional[BackwardSignature]

    @classmethod
    def from_tracing_metadata(
        cls,
        *,
        in_spec: pytree.TreeSpec,
        out_spec: pytree.TreeSpec,
        graph_input_names: List[str],
        graph_output_names: List[str],
        view_mutation_metadata: ViewAndMutationMeta,
        named_parameters: List[str],
        named_buffers: List[str],
        num_user_inputs: int,
        num_user_outputs: int,
        loss_index: Optional[int],
        backward_signature: Optional[BackwardSignature],
    ) -> "GraphSignature":
        graph_inputs = graph_input_names
        graph_outputs = graph_output_names
        parameters = list(named_parameters)
        buffers = list(named_buffers)

        # Calling convention assumptions:
        # (1) graph inputs = (params, buffers, user_inputs)
        # (2) graph outputs = (mutated_inputs, user_outs, param_gradients)
        # (If we are capturing an inference graph, this convention is identical
        #  except that param_gradients is empty)
        user_inputs = graph_inputs[len(parameters) + len(buffers) :]
        assert num_user_inputs == len(user_inputs)
        assert len(graph_inputs) == (len(parameters) + len(buffers) + len(user_inputs))

        inputs_to_parameters = dict(zip(graph_inputs[: len(parameters)], parameters))
        inputs_to_buffers = dict(zip(
            graph_inputs[len(parameters) : len(parameters) + len(buffers)],
            buffers,
        ))

        state_names = [*parameters, *buffers]
        mutated_buffers = []
        for idx, input_info in enumerate(view_mutation_metadata.input_info):
            if input_info.mutates_data:
                # Only buffers can be mutated, not parameters
                assert idx >= len(parameters)
                buffer_name = state_names[idx]
                mutated_buffers.append(buffer_name)

        assert len(mutated_buffers) == view_mutation_metadata.num_mutated_inputs

        start, stop = 0, view_mutation_metadata.num_mutated_inputs
        buffers_to_mutate = dict(zip(graph_outputs[start:stop], mutated_buffers))

        start, stop = stop, stop + num_user_outputs
        user_outputs = graph_outputs[start:stop]

        unused_outputs = len(graph_outputs) - stop
        if backward_signature is not None:
            unused_outputs -= len(backward_signature.gradients_to_parameters) + len(
                backward_signature.gradients_to_user_inputs
            )
        assert unused_outputs == 0

        return GraphSignature(
            parameters=parameters,
            buffers=buffers,
            user_inputs=user_inputs,
            user_outputs=user_outputs,
            inputs_to_buffers=inputs_to_buffers,
            inputs_to_parameters=inputs_to_parameters,
            buffers_to_mutate=buffers_to_mutate,
            in_spec=in_spec,
            out_spec=out_spec,
            backward_signature=backward_signature,
        )

@dataclasses.dataclass
class AOTConfig:
    """
    Configuration for AOTDispatcher
    """

    fw_compiler: Callable
    bw_compiler: Callable
    partition_fn: Callable
    decompositions: Dict[Callable, Callable]
    num_params_buffers: int
    aot_id: int
    keep_inference_input_mutations: bool
    is_export: bool = False
    no_tangents: bool = False
    dynamic_shapes: bool = False
    aot_autograd_arg_pos_to_source : Optional[List[Source]] = None
    inference_compiler: Optional[Callable] = None
    enable_log: bool = True

# This function takes in a tensor t, and returns one of t, t.view(), or t.clone().
# When tracing the joint forward + backward, for any inputs in the graph that are mutated,
# we need to clone them first (and similarly for metadata-only mutations, we need to view them first).
# The idea is that when we trace the backward, we need to pass in the *original* primals
# to autograd.grad(), before they were mutated.
# Note: when we have synthetic base inputs, we need to clone them *before* creating views off of them.
# This means that "idx" here represents the index of the (potentially) synthetic base.
# What we need to do is:
# (1) map the current (post-synthetic-base calling convention) input argument index
#     to int index pre-synthetic-base-calling-convention.
# (2) There could be multiple, if this index corresponds to a synthetic base
#     that has multiple input aliases.
# (3) If any of those corresponding inputs get metadata mutations, then we clone the base.
def maybe_to_fresh_input(idx, t, meta):
    if not isinstance(t, Tensor):
        return t
    if idx in meta.mutated_inp_runtime_indices:
        # We only need to bother cloning mutated inputs that participate in autograd.
<<<<<<< HEAD
        mutated_inp_idx = meta.mutated_inp_runtime_indices.index(idx)
        assert meta.input_info[idx].requires_grad == meta.requires_grad_info[mutated_inp_idx]
=======
        mutated_inp_idx = meta.mutated_inp_indices.index(idx)
>>>>>>> 53ed7d97
        if meta.input_info[idx].requires_grad and meta.input_info[idx].mutates_data:
            # Make sure the primal we pass to autograd.grad()
            # sees the tensor before the mutation
            return t.clone()
        if meta.input_info[idx] and meta.input_info[idx].mutates_metadata:
            # Make sure the primal we pass to autograd.grad()
            # sees the tensor before the metadata mutation
            return t.view(t.shape)
    return t

# This function returns a new function that returns mutated inputs as outputs.
# if keep_data_input_mutations is set, then we assume that data-only mutations
# will be left in the graph, and we only return metadata-mutated inputs as outputs.
def fn_input_mutations_to_outputs(
    fn: Callable,
    meta: ViewAndMutationMeta,
    keep_data_input_mutations: bool,
) -> Any:
    def inner_fn(*args):
        outs = fn(*args)
        assert len(meta.output_info) == len(outs)
        # The compiled fw will return mutated input tensors, *including* metadata-only mutation.
        # However, if keep_data_input_mutations is set, the compiled fw only needs to return metadata-mutated inputs.
        # (because data-only input mutations are handled directly in the compiled graph)
        mutated_inputs_to_return = [
            x
            for (i, x) in enumerate(args)
            if meta.input_info[i].mutates_metadata or (meta.input_info[i].mutates_data and not keep_data_input_mutations)
        ]
        return *mutated_inputs_to_return, *outs
    return inner_fn

# This function takes in a fn with external aliasing and mutation,
# and returns a new fn with no external aliasing and mutation,
# as needed for autograd.
# The main transformations are:
# - Return mutated inputs as extra outputs
# - Clone mutated inputs that require gradients,
#   because autograd will require us to pass the pre-mutated inputs into autograd.grad
# - Return intermediate bases of outputs as additional outputs,
#   needed to appease autograd.Function
# The new function returns:
# (1) The updated outputs
# (2) A boolean mask of len(new_fn_outputs),
#     that can be used to tell autograd.grad which outputs should get tangents
#     if we trace the backward.
def fn_prepped_for_autograd(
    fn: Callable,
    meta: ViewAndMutationMeta,
) -> Any:
    def inner_fn(*args):
        args_maybe_cloned = [
            maybe_to_fresh_input(i, t, meta) for i, t in enumerate(args)
        ]

        outs = fn(*args_maybe_cloned)
        assert isinstance(outs, (tuple, list))
        outs = list(outs)
        assert len(meta.output_info) == len(outs)

        mutated_inputs_to_return = [
            x
            for (i, x) in enumerate(args_maybe_cloned)
            if i in meta.mutated_inp_runtime_indices
        ]

        intermediate_bases = []
        for i, (o, info) in enumerate(zip(outs, meta.output_info)):
            if info.output_type == OutputType.alias_of_intermediate_save_as_output:
                intermediate_bases.append(o._base)

        assert meta.num_intermediate_bases == len(intermediate_bases)

        # the compiled forward should return (mutated_inputs, user_outs, intermediate_bases)
        fw_outs_to_return = *mutated_inputs_to_return, *outs, *intermediate_bases

        # Also return a boolean mask specifying which outputs to this function will be used as tangents
        mutated_inputs_grad_mask = [
            meta.input_info[meta.mutated_inp_indices[i]].mutates_data and meta.input_info[meta.mutated_inp_indices[i]].requires_grad
            for (i, x) in enumerate(mutated_inputs_to_return)
        ]

        # Pass any (non-aliased) outputs in as tangents, since they'll be returned as outputs in the fw
        # For outputs that are aliases of intermediates, we will have returned the output's _base as an output in the graph instead,
        # which we *should* send to grad()
        output_grad_mask = [
            meta.output_info[i].output_type in [OutputType.non_alias, OutputType.unsafe_view_alias, OutputType.custom_function_view]
            # Also, only tensor outputs should participate in the backward
            # (in particular, Symint outputs in the forward graph shouldn't get tangents)
            and issubclass(meta.output_info[i].raw_type, torch.Tensor)
            and meta.output_info[i].requires_grad
            for (i, x) in enumerate(outs)
        ]

        intermediate_base_grad_mask = [True for _ in range(len(intermediate_bases))]

        out_grad_mask = mutated_inputs_grad_mask + output_grad_mask + intermediate_base_grad_mask
        assert len(out_grad_mask) == len(fw_outs_to_return)

        # Take care to grab and sync the updated inputs from primals_after_cloning (the inputs we actually mutate!)
        # and not primals (the preserved inputs, pre-mutation, that we pass to grad())
        # This is annoying: our joint function needs to be aware of functionalization
        # (syncing mutated inputs before calling autograd.grad())
        # In theory, we could make the autograd engine do this automatically, although that probably isn't any cleaner.
        for arg in args_maybe_cloned:
            if not isinstance(arg, Tensor):
                continue
            sync_functional_tensor(arg)

        return fw_outs_to_return, out_grad_mask
    return inner_fn

# Given a fn, computes the joint.
# NOTE: fn is expects the following behavior:
# (1) fn() needs to return a tuple of (outs, mask),
#     where `mask` tells us which outputs are meant to have tangents.
#     we don't know this info automatically, because we don't actually want to blindly
#     compute tangents for every output that requires grad.
#     Specifically, outputs that alias inputs won't participate in the backward and get tangents.
# (2) fn() cannot mutate any inputs that require gradient.
#     otherwise, when we compute autograd.grad(), we will not take those input mutations into account
#     (the way this is handled is that we ensure any inputs that normally get mutated are cloned first)
def create_joint(
    fn: Callable, *, aot_config: AOTConfig
) -> Any:
    def inner_fn(primals: List[Any], tangents: List[Any]):
        outs, tangent_mask = fn(*primals)
        assert len(tangent_mask) == len(outs)
        outs_to_grad = [o for needs_tangent, o in zip(tangent_mask, outs) if needs_tangent]
        assert len(outs_to_grad) == len(tangents)

        # Get the inputs that need gradients
        grad_primals = []
        inputs_needs_grads = []
        # Note that we're not using primals here,
        # being carefully not to pass any mutated inputs into autograd.grad()
        for p in primals:
            is_grad_tensor = isinstance(p, Tensor) and p.requires_grad
            inputs_needs_grads.append(is_grad_tensor)
            if is_grad_tensor:
                grad_primals.append(p)

        # Get the outputs that need gradients
        needed_outs = []
        needed_tangents = []
        for out, tangent in zip(outs_to_grad, tangents):
            if isinstance(out, Tensor) and out.requires_grad:
                # A bit sketchy, but fixes e.g. test_aot_autograd_exhaustive_matmul_cpu_float32
                # The issue is that we are sensitive to decomps that don't accurately maintain
                # their output's _base.shape compared to eager mode, and this helps mitigate a bit.
                needed_outs.append(
                    out if out.shape == tangent.shape else out.view(tangent.shape)
                )
                needed_tangents.append(tangent)

        setup_stacktrace_preservation_hooks([out.grad_fn for out in needed_outs])

        if config.functionalize_rng_ops:
            PhiloxStateTracker.mark_beginning_of_backward()
        backward_out = []
        # Call the backwards pass
        if grad_primals:
            with fx_traceback.preserve_node_meta():
                # for full graph export, we always export a joint graph where we assume no tangents are needed.
                if aot_config.no_tangents:
                    assert len(needed_tangents) == 1 and needed_tangents[0].numel() == 1
                    backward_out = torch.autograd.grad(
                        needed_outs,
                        grad_primals,
                        allow_unused=True,
                    )
                else:
                    backward_out = torch.autograd.grad(
                        needed_outs,
                        grad_primals,
                        grad_outputs=needed_tangents,
                        allow_unused=True,
                    )
        backward_out_iter = iter(backward_out)
        return outs, [
            next(backward_out_iter) if i else None for i in inputs_needs_grads
        ]

    def inner_fn_with_anomaly(*args):
        with fx_traceback.preserve_node_meta(), warnings.catch_warnings():
            warnings.filterwarnings(
                "ignore", "Anomaly Detection has been enabled."
            )
            with torch.autograd.detect_anomaly(check_nan=False):
                return inner_fn(*args)

    return inner_fn_with_anomaly

# This creates the final function that we want to trace using make_fx(),
# in both aot_dispatch_autograd and aot_dispatch_base.
# Preconditions:
# - fn corresponds to the user's fw function
# - fn arguments have been flattened, duplicate arguments have been handled
# - In the returned function, the "primals" arguments *includes* synthetic bases.
# This function does the work of functionalizing the input function,
# and performing copy_() calls at the end of the function if `keep_input_mutations` is set.
# The function returned has signature that is either:
# (1) "traced_fn(primals: List[Any])" if trace_joint is False
# (2) "traced_fn(primals: List[Any], tangents: List[Any])" if trace_joint is True
# Returns a new (functionalized) function, and updated arguments to call it with.
def create_functionalized_fn(
    fn,
    args,
    *,
    meta: ViewAndMutationMeta,
    aot_config: AOTConfig,
    trace_joint: bool,
) -> Tuple[Callable, List[Any]]:
    def functionalized_f_helper(*args):
        # Wrap inputs into functional wrappers
        f_args = pytree.tree_map(to_fun, args)

        # See Note [Disabling Functionalize TLS Above Python Functionalization]
        disable_above = torch._C._ExcludeDispatchKeyGuard(torch._C.DispatchKeySet(torch._C.DispatchKey.Functionalize))
        with disable_above, FunctionalTensorMode():
            # Run the joint
            f_outs = fn(*f_args)

        if aot_config.keep_inference_input_mutations:
            # Note: This is a bit annoying. There's a layering issue here, where:
            # (1) functionalization needs to operate on **synthetic base** inputs, before unpacking them into the "real" inputs.
            # (2) For keep_input_mutations, we support tracing a call to copy_() directly on mutated inputs.
            #     However, we **only** want to support this for inputs that have data-only (and no metadata) mutations,
            #     because inductor (and backends in generally) would prefer not to see these (e.g. as_strided_(), resize_()).
            #     This makes it pretty difficult for this logic to operate on synthetic bases.
            # (3) In addition, there are cases where it's significantly cheaper to perform the copy on the individual
            #     (unpacked) input aliases, instead of the synthetic base.
            # Example case where (3) could be important:
            #
            #     def f(x, y):
            #         x.mul_(2)
            #         y.mul_(3)
            #         return x, y
            #    a = torch.ones(1'000'000)
            #    x, y = out(a[0:9], a[1:10])
            #
            # It would be much better to add copy_() calls into the graph for the two tiny slices, instead of materializing
            # a giant "updated synthetic base" and copying into a's entire storage.
            #
            # For now, we are pessimistically not performing the optimization from (3);
            # we will materialize an "updated" synthetic base, and copy it back to the synthetic input base.
            # This allows us to factor aot autograd much more nicely, since only one area of the code needs to worry
            # about synthetic bases.
            for i, (inpt_old, inpt_f) in enumerate(zip(args, f_args) if not trace_joint else zip(args[0], f_args[0])):
                if not isinstance(inpt_f, torch.Tensor):
                    continue
                assert is_fun(inpt_f)
                inpt_new = from_fun(inpt_f)
                if meta.input_info[i].mutates_data and not meta.input_info[i].mutates_metadata:
                    # We found an input that had a (data-only) mutation.
                    # Since keep_input_mutations is set, we need to faithfully apply a copy_()
                    # so the compiler will see the input mutation in the graph.
                    if not trace_joint or (trace_joint and not inpt_old.requires_grad and not meta.input_info[i].requires_grad):
                        if meta.input_info[i].mutations_hidden_from_autograd:
                            with torch.no_grad(), torch.autograd._unsafe_preserve_version_counter(inpt_old):
                                inpt_old.copy_(inpt_new)
                        else:
                            inpt_old.copy_(inpt_new)

        return pytree.tree_map(from_fun, f_outs)

    # Kinda annoying, but needed to make sure that the fx graph we trace out has "primals"
    # and "tangents" as its input names (which are special-cased by the partitioner)
    def joint_helper(primals, tangents):
        return functionalized_f_helper(primals, tangents)

    def fwd_helper(*args):
        return functionalized_f_helper(*args)

    helper = joint_helper if trace_joint else fwd_helper
    if config.functionalize_rng_ops:
        # Setup the wrapper for functionalization of rng ops
        helper, args = create_functionalized_rng_ops_wrapper(helper, args, trace_joint)

    return helper, args

def create_graph(f, args, *, aot_config: AOTConfig) -> torch.fx.GraphModule:
    with enable_python_dispatcher():
        fx_g = make_fx(f, decomposition_table=aot_config.decompositions)(*args)

    return fx_g


def normalize_as_list(x):
    if isinstance(x, tuple):
        return list(x)
    elif isinstance(x, list):
        return x
    return [x]


aot_autograd_decompositions = {}


# This is a list since looking forward, we can have this arbitrarily nested.
graph_being_compiled: List[str] = []
# TODO: It would be nice to reset the numbering every time aot_id goes
# up, but this is annoying to do right now (because we don't know if
# an aot_id will come back from the dead), so right now this also happens
# to be a globally unique number too (at the cost of wobbling if you change
# how the graphs compile)
nth_graph: int = 0
model_name: str = "model"


def set_model_name(name):
    global model_name
    model_name = name


def get_aot_compilation_context() -> Tuple[List[str], str, int]:
    return list(graph_being_compiled), model_name, nth_graph


def get_aot_graph_name() -> str:
    """
    Returns the name of the graph being compiled.
    """
    global model_name, graph_being_compiled, nth_graph
    return f"{model_name}__{'_'.join(graph_being_compiled)}_{nth_graph}"


get_graph_being_compiled = get_aot_graph_name


@contextmanager
def track_graph_compiling(aot_config, graph_name):
    global graph_being_compiled
    # TODO: Don't shove the aot_id in here; set it in the context
    graph_being_compiled = [f"{aot_config.aot_id}_{graph_name}"]
    try:
        yield
    finally:
        global nth_graph
        nth_graph += 1
        graph_being_compiled = []


def make_boxed_func(f):
    def g(args):
        return f(*args)

    g._boxed_call = True
    return g


def make_boxed_compiler(compiler):
    @wraps(compiler)
    def f(fx_g, inps):
        out_f = compiler(fx_g, inps)
        fx_g = make_boxed_func(out_f)
        return fx_g

    return f


def call_func_with_args(f, args, steal_args=False, disable_amp=False):
    if not steal_args:
        args = list(args)
    assert isinstance(args, list)

    context = torch._C._DisableAutocast if disable_amp else nullcontext
    with context():
        if hasattr(f, "_boxed_call"):
            out = normalize_as_list(f(args))
        else:
            # TODO: Please remove soon
            # https://github.com/pytorch/pytorch/pull/83137#issuecomment-1211320670
            warnings.warn(
                "Your compiler for AOTAutograd is returning a function that doesn't take boxed arguments. "
                "Please wrap it with functorch.compile.make_boxed_func or handle the boxed arguments yourself. "
                "See https://github.com/pytorch/pytorch/pull/83137#issuecomment-1211320670 for rationale."
            )
            out = normalize_as_list(f(*args))
    return out

def aot_dispatch_base_graph(
    flat_fn,
    flat_args: List[Tensor],
    aot_config: AOTConfig,
    *,
    fw_metadata: ViewAndMutationMeta
) -> Tuple[Callable, List[Any], Optional[SubclassMeta]]:
    # aot_dispatch_base requires functionalization, but doesn't need to handle as many cases as the autograd case.
    # The cases that aot_dispatch_base doesn't need to handle include:
    # - outputs that are aliases of graph intermediates
    # - outputs that are aliases of graph inputs
    # While cases that it does need to handle include:
    # - input mutations (including when inputs are aliases of each other)
    # - input metadata mutations
    fn_to_trace = fn_input_mutations_to_outputs(
        flat_fn,
        fw_metadata,
        keep_data_input_mutations=aot_config.keep_inference_input_mutations,
    )

    fn_to_trace, updated_flat_args = create_functionalized_fn(
        fn_to_trace, flat_args, meta=fw_metadata, aot_config=aot_config, trace_joint=False)

    fn_to_trace, updated_flat_args_subclasses_desugared, maybe_subclass_meta = aot_dispatch_subclass(
        fn_to_trace, updated_flat_args, is_joint_structure=False, meta=fw_metadata, fw_only=flat_fn
    )

    fw_module = create_graph(
        fn_to_trace,
        updated_flat_args_subclasses_desugared,
        aot_config=aot_config,
    )

    # As long as we opted to remove input mutations, then
    # there should be *NO* mutating ops in the graph at this point.
    copy_count = assert_functional_graph(fw_module.graph, allow_input_mutations=aot_config.keep_inference_input_mutations)

    fw_module.graph.eliminate_dead_code()
    fw_module.recompile()

    copy_count2 = assert_functional_graph(fw_module.graph, allow_input_mutations=aot_config.keep_inference_input_mutations)

    assert copy_count == copy_count2

    if aot_config.enable_log:
        aot_graphs_log.info("%s", lazy_format_graph_code("Forward graph", fw_module, aot_config.aot_id))

    # TODO: should factor this into a separate function for export that always only returns just the graph.
    if aot_config.is_export:
        assert maybe_subclass_meta is None, "aot_export_module does not support tensor subclass inputs for now."
        return fw_module
    return fw_module, list(updated_flat_args_subclasses_desugared), maybe_subclass_meta

def aot_dispatch_base(flat_fn, flat_args: List[Tensor], aot_config: AOTConfig, *, fw_metadata: ViewAndMutationMeta):
    fw_module, updated_flat_args, maybe_subclass_meta = aot_dispatch_base_graph(
        flat_fn, flat_args, aot_config, fw_metadata=fw_metadata)

    disable_amp = torch._C._is_any_autocast_enabled()
    context = torch._C._DisableAutocast if disable_amp else nullcontext

    with context(), track_graph_compiling(aot_config, "inference"):
        compiler = aot_config.inference_compiler if aot_config.inference_compiler is not None else aot_config.fw_compiler
        if config.functionalize_rng_ops:
            # Add the seed and offset as example inputs to pass to the compiler
            fake_mode = detect_fake_mode()
            seed, offset = CUDARngStateHelper.get_torch_state_as_tuple(fake_mode)
            updated_flat_args.extend([seed, offset])

        if torch._guards.TracingContext.get():
            torch._guards.TracingContext.get().fw_metadata = fw_metadata \
                if maybe_subclass_meta is None else maybe_subclass_meta.fw_metadata
        compiled_fw = compiler(fw_module, updated_flat_args)

    # This boxed_call handling happens inside create_runtime_wrapper as well.
    # However, create_runtime_wrapper does not expect the rng offsets in the
    # output. So, we have to create another wrapper and take out the offset. As
    # a result, we have to account for not boxed_call compilers as well.
    if not hasattr(compiled_fw, "_boxed_call"):
        compiled_fw = make_boxed_func(compiled_fw)

    # Create a wrapper to set up the rng functionalize bits
    @wraps(compiled_fw)
    def rng_functionalization_wrapper(args):
        # args is a list because compiled_fw is boxed_call
        if fw_metadata.is_rng_op_functionalized:
            # Add the seed and offset to args
            seed, offset = CUDARngStateHelper.get_torch_state_as_tuple()
            args.extend([seed, offset])
            out = compiled_fw(args)
            out = functionalized_rng_runtime_epilogue(fw_metadata, out)
            return out
        else:
            return compiled_fw(args)

    if maybe_subclass_meta is not None:
        compiled_fw_func = aot_dispatch_subclass_wrapper(
            rng_functionalization_wrapper, subclass_metas=fw_metadata.subclass_fw_graph_out_meta, num_fw_outs_saved_for_bw=None)
    else:
        compiled_fw_func = rng_functionalization_wrapper

    if not hasattr(compiled_fw_func, "_boxed_call"):
        compiled_fw_func = make_boxed_func(compiled_fw_func)

    compiled_fn = create_runtime_wrapper(
        compiled_fw_func,
        runtime_metadata=fw_metadata,
        indices_of_inps_to_detach=[],
        trace_joint=False,
        keep_input_mutations=aot_config.keep_inference_input_mutations,
        disable_amp=disable_amp
    )

    return compiled_fn


# Returns the number of detected copy_
def assert_functional_graph(fx_g: torch.fx.Graph, *, allow_input_mutations: bool = False) -> int:
    placeholders = set()
    copy_count = 0
    # NB: It would also be nice to verify that the mutations all happen at the
    # end, but we also do some administrative views after mutations so this
    # isn't actually true.  (TODO: Could this cause problems for Inductor?)
    for n in fx_g.nodes:
        if n.op == "placeholder":
            placeholders.add(n)
        if isinstance(n.target, torch._ops.OpOverload):
            if n.target is aten.copy_.default and allow_input_mutations:
                suffix = True
                # Can only copy_ into an input, and can only do so once
                assert n.args[0] in placeholders
                placeholders.remove(n.args[0])
                copy_count += 1
            else:
                assert not n.target._schema.is_mutable, \
                    f'aot_autograd expected to have an entirely functional graph, but found {n.format_node()}'
    return copy_count


def are_differentiable_views(view1, view2):
    if view1 is view2:
        return True
    if view1._base is None and view2._base is None:
        return False
    if view1._base is view2._base or view1._base is view2 or view1 is view2._base:
        return True
    return False


def same_dtype_views(view1, view2):
    if view1.dtype != view2.dtype:
        return False
    if view1._base is not None and view1.dtype != view1._base.dtype:
        return False
    if view2._base is not None and view2.dtype != view2._base.dtype:
        return False
    return True



# Assumption: x and y are known to share a storage, and we are trying to determine
# if their memory is actually completely disjoint, based on sizes/strides/storage_offset
def tensors_definitely_do_not_overlap(x, y):
    if x is y:
        return False
    if x.numel() == 0 or y.numel() == 0:
        return True

    # Make x always on the left
    if x.storage_offset() > y.storage_offset():
        x, y = y, x
    # Short-circuit in the "obvious" overlapping case: both tensors are contiguous
    if x.is_contiguous() and y.is_contiguous():
        if x.storage_offset() + x.numel() > y.storage_offset():
            # definitely overlap
            return False
        else:
            # definitely no overlap
            return True

    if x.dim() == 2 and y.dim() == 2 and x.stride(1) == 1 and y.stride(1) == 1:
        # This cases is needed for the shampoo optimizer.
        # All tensors are 2d (non-contiguous), have the same outer stride, and have an inner stride of 1
        # (so rows are contiguous)
        if x.stride(0) == y.stride(0):
            offset_delta = y.storage_offset() - x.storage_offset()
            if offset_delta < x.size(1):
                # definitely overlaps (row 0 of y overlaps with row 0 of x)
                # Example:
                #   base = torch.arange(32).reshape(4, 8)
                #   x = base.narrow(1, 0, 4)
                #     x: size=(4, 4), stride=(8, 1), offset=0
                #   y = base.narrow(1, 3, 4)
                #     y: size=(4, 4), stride=(8, 1), offset=3
                return False
            x_total_elems_covered = x.stride(0) * (x.size(0) - 1) + x.size(1)
            if x_total_elems_covered <= offset_delta:
                # definitely does not overlap (last byte of x is before start of y)
                # Example:
                #   x: size=(4, 4), stride=(8, 1), offset=0 (last byte is 27)
                #   y: size=(4, 4), stride=(8, 1), offset=28 (start byte is 28)
                return True
            # At this point, we want to check if the 0th row of y
            # overlaps with **some** row of x.
            # We can check this by shifting y backward by the shared stride, repeatedly,
            # until the first row of y is before the first row of x.
            # Then we can check if these rows overlap.
            # We can accomplish this by modding our offset by the stride.
            offset_delta_mod = offset_delta % x.stride(0)
            # Example:
            # 0 1 2 3
            # 9 10 11 12
            # 18 19 20 21
            # 27 28 29 30
            #   x: size=(4, 4), stride=(9, 1), offset=0
            #   y: size=(4, 4), stride=(9, 1), offset=22 (this would not overlap)
            #   y: size=(4, 4), stride=(9, 1), offset=23 (this would not overlap)
            #   y: size=(4, 4), stride=(9, 1), offset=24 (this would overlap)
            #   y: size=(4, 4), stride=(9, 1), offset=25 (this would overlap)
            # If the interval [modded_offset, modded_offset + x_size] falls entirely
            # without
            if offset_delta_mod + y.size(1) <= x.stride(0):
                return True
            else:
                return False
    return False


def compute_overlapping_inputs(fwd_inputs, aliased_input_indices):
    actual_aliased_indices = set()
    for j in range(len(aliased_input_indices)):
        for i in range(j):
            i_ = aliased_input_indices[i]
            j_ = aliased_input_indices[j]
            if not tensors_definitely_do_not_overlap(fwd_inputs[i_], fwd_inputs[j_]):
                actual_aliased_indices.add(i_)
                actual_aliased_indices.add(j_)
    return actual_aliased_indices


def _check_if_mutation_can_be_in_graph(keep_input_mutations: bool, is_train: bool, mutates_data, mutates_metadata, requires_grad):
    if keep_input_mutations and is_train:
        return mutates_data and not mutates_metadata and not requires_grad
    if keep_input_mutations:
        return mutates_data and not mutates_metadata
    return False


def _get_mutation_type(keep_input_mutations: bool, is_train: bool, mutates_data, mutates_metadata, requires_grad):
    if (not mutates_data) and (not mutates_metadata):
        return MutationType.NOT_MUTATED

    if _check_if_mutation_can_be_in_graph(keep_input_mutations, is_train, mutates_data, mutates_metadata, requires_grad):
        return MutationType.MUTATED_IN_GRAPH

    return MutationType.MUTATED_OUT_GRAPH


# Note [Handling mutations on an input that aliases other inputs]
# The easiest example to show-case this edge case is here:
#
# def f(a, b):
#     a.mul_(2)
#     out = a + b
#     return out
# b = torch.ones(...)
# a = b.view(-1)
# f(a, b)
#
# In this situation, if a and b happened to be aliased, we need to trace something different!
# Suppose we had b = a.view(-1)
# (In this case, that means that `a._base is b`)
#
# We need to ensure that the aliasing relationship between a and b is preserved.
# We do that detecting the specific situation above (mutate an input that aliases another input),
# and when we do that, we create a synthetic base argument. Then inside of the traced forward,
# we regenerate a and b off of that base.
# The complete example of the transformed function looks like this:
#
# // The traced forward takes in a synthetic base, and regenerates the aliased inputs as views
# // We could consider getting view-replay support here to minimize as_strided_scatter ops in the graph
# def traced_forward(base):
#     a = base.as_strided(...)
#     b = base.as_strided(...)
#     a_updated = a.mul(2)
#     base_updated = torch.as_strided_scatter(base, a_updated, ...)
#     b_updated = base_updated.as_strided(...)
#     out = a_updated + b_updated
#     return a_updated, out
#
# def compiled_fn(a, b):
#     // we detect that a is the "differentiable base" here
#     base = a
#     // In other situations, we might do either:
#     // (1) a and b are both views off of some larger differentiable base
#     //     assert a._base is b._base and a._base is not None
#     //     base = a._base
#     // (2) a and b both don't require gradients. Create a base from the storage
#     //     assert a._base is None and b._base is None
#     //     base = torch.Tensor(a.storage())
#     a_updated, out = traced_forward(base)
#     a.copy_(a_updated)
#     return out
#
# This function:
# (1) Merges input views into a synthetic base argument, when any of those input views are mutated
# (2) Returns metadata telling the autograd.Function how to modify their arguments properly,
#     to respect the new calling convention.
#
# The calling convention is as follows.
# Any inputs that were originally views of one another get yanked, and replaced with a synthetic base.
# The argument list ordering goes [base1, ..., baseN], [arg1, ..., argN],
# Where the ordering of the bases is determined from the ordering of the original view args.
# baseA will come before baseB if the earliest original argument coming from baseA
# showed up earlier in the argument list than the earliest original argument coming from baseB.
#
# Example, given some tensors a, b, c, d
# call site:
#   f(a, c.view(-1), b.view(-1), b, c, d)
# Modified argument list:
#   c_base comes first because the first c view came earlier in arg list than the first b view
#   a and d still show up in the modified arg list, but b and c don't- they're regenerated from their bases
#   b_base = torch.Tensor(b.storage())
#   c_base = torch.Tensor(c.storage())
#   f(c_base, b_base, a, d)
def merge_view_inputs(
    fwd_inputs: List[Any], mutated_input_info: List[InputAliasInfo],
    *,
    # The autograd case currently has more restrictions than the inference case.
    is_inference: bool,
) -> Tuple[List[Any], Optional[List[Union[int, Tuple[int, torch.Tensor]]]]]:
    assert len(fwd_inputs) == len(mutated_input_info)
    storage_ref_to_idx: Dict[StorageWeakRef, List[int]] = collections.defaultdict(list)
    base_args = []
    other_args = []
    for i, inpt in enumerate(fwd_inputs):
        if isinstance(inpt, Tensor):
            storage_ref = StorageWeakRef(inpt.untyped_storage())
            storage_ref_to_idx[storage_ref].append(i)
        else:
            other_args.append(inpt)
    # Note [Synthetic Base Info Metadata]
    # This list contains metadata that tells you what the i'th argument in the inner calling convention should be.
    # It's either:
    # - another int (corresponding to the index in the argument list of the element from the outer calling convention)
    # - idx, view_tensor, where we can generate the new output with view_tensor._view_func(old_args[idx])
    #   idx corresponds to which synthetic base from the outer calling context to view
    inner_calling_convention_meta: Dict[int, Union[int, Tuple[int, torch.Tensor]]] = {}
    for aliased_input_indices in storage_ref_to_idx.values():
        if len(aliased_input_indices) <= 1 or not any(
            # We only care about mutations that affect all aliases,
            # so metadata mutations on an input doesn't require us to do synthetic base handling.
            mutated_input_info[inpt_idx].mutates_data
            for inpt_idx in aliased_input_indices
        ):
            for curr_idx in aliased_input_indices:
                other_args.append(fwd_inputs[curr_idx])
            continue

        # Here, we attempt to do a more complicated check to detect false aliasing
        # (e.g. if all the tensors have the same storage, but don't actually overlap)
        # In theory, we could have a large group of tensors that all share storages, where only *some* of them
        # have overlapping memory.
        # I don't bother with that case for now: here, we only bail out earlier if we detect that **every** pair
        # of tensors in the current group that shares a storage is non-overlapping.
        aliased_input_indices_no_false_sharing = compute_overlapping_inputs(fwd_inputs, aliased_input_indices)
        if len(aliased_input_indices_no_false_sharing) <= 1:
            for curr_idx in aliased_input_indices:
                other_args.append(fwd_inputs[curr_idx])
            continue

        # We detected an input that was mutated, AND aliases with another input.
        # we need to replace this set of aliased inputs with a single synthetic base.
        # For now, I'm banning a bunch of cases. We expect dynamo to properly detect these cases
        # and error out. We can fix them later.
        # These checks are transitive, so we don't need to check every pair.
        for idx1, idx2 in zip(aliased_input_indices, aliased_input_indices[1:], strict=False):
            view1 = fwd_inputs[idx1]
            view2 = fwd_inputs[idx2]
            # The "inputs that are aliased but have different differentiable bases" case
            # is more complicated and hopefully pretty rare. Not currently handled.
            if not is_inference:
                assert are_differentiable_views(
                    view1, view2
                ), "aot_autograd() does not yet handle non-differentiable view input mutations."
            # Regenerating views when reinterpreting complex / real tensors seems non-trivial,
            # not handling for now
            assert same_dtype_views(
                view1, view2
            ), "aot_autograd() does not yet handle input mutations on views with different dtypes."
        non_none_bases = [
            fwd_inputs[i]._base
            for i in aliased_input_indices
            if fwd_inputs[i]._base is not None
        ]
        aliases_with_none_bases = [
            fwd_inputs[i] for i in aliased_input_indices if fwd_inputs[i]._base is None
        ]
        if len(non_none_bases) == 0:
            # Case where none of the aliases have a ._base
            # we generate a synthetic base without gradients, and generate views off of it
            # We hit this case when we have input tensors to the graph that share a storage,
            # but do not have a ._base field.
            # Wondering when we hit this case?
            # The _base field simply says that autograd knows about the aliasing relationship,
            # but sometimes we create tensors which are aliased out of the same storage but guaranteed
            # to be disjoint. In these cases, we will skip setting up the _base relationship
            # for performance reasons (because the fact that the tensors share the same storage
            # is unobservable unless you (1) do naughty things with resize_/as_strided
            # or (2) look at the storage--as we are doing here.)
            # One particular example of this is optimizer steps on the LSTM module:
            # LSTM parameters are packed into a contiguous storage for efficiency reasons when
            # calling cuDNN kernels, so when these parameters get passed to the optimizer we will
            # find they share the same storage, but do not have _base set since they are all disjoint.
            #
            # NOTE: There is one case where this is unsafe:
            # torch.Tensor(storage) will ALWAYS create a 1D tensor, which is not necessarily
            # the same shape as the "actual" base that the tensor came from.
            # For the most part this is fine, because we always use as_strided()
            # to generate the original aliased inputs again.
            # If we were to use view-replay though, this could cause the aliased views
            # to have incorrect sizes.
            example_idx = aliased_input_indices[0]
            example_alias = fwd_inputs[example_idx]
            # Note that this function is re-used at both trace time and runtime.
            # At trace time, we're under a FakeMode so synthetic_base becomes a FakeTensor.
            synthetic_base = torch.empty((0,), dtype=example_alias.dtype, device=example_alias.device)
            # We don't actually have a convenient way of going from storage -> tensor,
            # So using set_() here (we suffer some minor overhead, but this case is rare).
            synthetic_base.set_(example_alias.untyped_storage())
        else:
            # Case where all of the aliases require gradients, and have the same _base.
            synthetic_base = non_none_bases[0]
            for other_base in non_none_bases[1:]:
                assert (
                    other_base is synthetic_base
                ), "aot_autograd() does not yet handle non-differentiable view input mutations."
            for alias in aliases_with_none_bases:
                assert (
                    alias is synthetic_base
                ), "aot_autograd() does not yet handle non-differentiable view input mutations."
        base_args.append(synthetic_base)
        for curr_view_idx in aliased_input_indices:
            curr_view = fwd_inputs[curr_view_idx]
            base_idx = len(base_args) - 1
            # We store just enough info here so that we can regenerate the view later.
            # Regeneration: curr_view._view_func(args[base_idx])
            inner_calling_convention_meta[curr_view_idx] = (base_idx, curr_view)
    if len(base_args) == 0:
        assert len(other_args) == len(fwd_inputs)
        # If no synthetic bases are necessary, just return the original inputs.
        return fwd_inputs, None
    else:
        # Otherwise, return:
        # (1) The new args according to the updated calling convention: (synthetic_bases, other_args)
        # (2) Metadata telling functionalization how to generate the inner argument list given the outer calling convention.
        #     We post-process it into a list, where meta[i] tells you info about the i'th argument in the inner calling convention.
        args_to_functionalization = base_args + other_args
        arg_to_old_idx_map = {arg: i for (i, arg) in enumerate(fwd_inputs)}
        for i, other_arg in enumerate(other_args):
            new_idx = len(base_args) + i
            old_idx = arg_to_old_idx_map[other_arg]
            inner_calling_convention_meta[old_idx] = new_idx
        # post process into a list
        post_processed_calling_convention_meta: List[Union[int, Callable]] = [
            -1 for _ in range(len(inner_calling_convention_meta))
        ]
        for k, v in inner_calling_convention_meta.items():
            post_processed_calling_convention_meta[k] = v
        # Quick assert: every argument in the inner calling convention should be accounted for.
        for x in post_processed_calling_convention_meta:
            assert x != -1
        return args_to_functionalization, post_processed_calling_convention_meta


def format_guard_bug_msg(aot_config, expected):
    return (
        f"At compilation time, graph {aot_config.aot_id} was compiled under the "
        f"assumption that {expected}, but at runtime this was not the case.  "
        "This indicates a guard bug in AOTAutograd or Dynamo, please file a bug to PyTorch."
    )


def remove_dupe_metadata(
    m: ViewAndMutationMeta,
    keep_arg_mask: List[bool],
    add_dupe_map: List[int],
) -> ViewAndMutationMeta:
    assert len(m.input_info) == len(keep_arg_mask)
    # Easy invariant: the first argument should never be a dupe (it will be kept)
    assert len(keep_arg_mask) > 0 and keep_arg_mask[0]

    # Filter dupe'd mutated inputs out of traced_tangents
    num_data_mutations = len([x for x in m.input_info if x.mutates_data])
    other_traced_tangents = m.traced_tangents[num_data_mutations:]
    inp_traced_tangents = m.traced_tangents[:num_data_mutations]
    filtered_inp_traced_tangents = [x for i, x in enumerate(inp_traced_tangents) if keep_arg_mask[m.mutated_inp_indices[i]]]
    traced_tangents = filtered_inp_traced_tangents + other_traced_tangents

    return ViewAndMutationMeta(
        input_info=[x for i, x in enumerate(m.input_info) if keep_arg_mask[i]],
        # For outputs that are views of inputs, we store the index of the input that the output
        # was generated from. Need to update that index to account for removed dupes.
        output_info=[
            OutputAliasInfo(
                output_type=o.output_type,
                raw_type=o.raw_type,
                dynamic_dims=o.dynamic_dims,
                base_idx=None if o.base_idx is None else add_dupe_map[o.base_idx],
                requires_grad=o.requires_grad
            )
            for o in m.output_info
        ],
        num_intermediate_bases=m.num_intermediate_bases,
        keep_input_mutations=m.keep_input_mutations,
        traced_tangents=traced_tangents,
        # We are guaranteed not to get here, since dupes are not supported today with subclass inputs.
        subclass_inp_meta=None,
        subclass_fw_graph_out_meta=None,
        subclass_tangent_meta=None,
        is_train=m.is_train
    )

# Given our ViewAndMutation metadata, this fn constructs a new set of metadata,
# after adding synthetic base arguments to the function.
# Most of the work in this fn is slogging through all of the metadata corresponding to inputs,
# and updating it with our synthetic base calling convention.
#
# When config.debug_assert is set, we automatically regenerate the metadata
# and compare it to this output for sanity.
#
# In addition to the updated metadata, also return the list of input indices
# that will need to be updated in the synthetic base epilogue
def create_synthetic_base_metadata(
    m: ViewAndMutationMeta,
    # Maps each outer argument idx to its inner idx (or, if this outer arg is generated from a
    # synthetic base, you get a tuple of (i, TensorMeta), telling you the base tensor idx, and view metadata)
    synthetic_base_info: List[Union[int, Tuple[int, torch.Tensor]]],
    outer_args: List[Any],
    inner_args: List[Any],
) -> Tuple[ViewAndMutationMeta, List[int]]:

    S_Outer = NewType('S_Outer', int)
    S_Inner = NewType('S_Inner', int)
    synthetic_base_to_indices: Dict[S_Inner, List[S_Outer]] = {}
    for inner_idx in range(len(inner_args)):
        outer_aliased_indices_of_current_base_arg = [
            outer_idx for outer_idx, inner_idx_or_tuple in enumerate(synthetic_base_info)
            if (isinstance(inner_idx_or_tuple, int) and inner_idx_or_tuple == inner_idx)
            or (isinstance(inner_idx_or_tuple, tuple) and inner_idx_or_tuple[0] == inner_idx)
        ]
        synthetic_base_to_indices[inner_idx] = outer_aliased_indices_of_current_base_arg

    # given the requires_grad info on mutated inputs,
    # generate the requires_grad info on those same mutated inputs, but after constructing synthetic bases.
    input_infos = []
    for outer_indices in synthetic_base_to_indices.values():
        # leaf-ness should be all-or-nothing for aliased tensor.
        # (aka if "a" and "b" are views, then a.is_leaf == b.is_leaf)
        any_leaf = any(m.input_info[x].is_leaf for x in outer_indices)
        all_leaf = all(m.input_info[x].is_leaf for x in outer_indices)
        assert any_leaf == all_leaf

        mutates_data = True if len(outer_indices) > 1 else m.input_info[outer_indices[0]].mutates_data
        mutates_metadata = False if len(outer_indices) > 1 else m.input_info[outer_indices[0]].mutates_metadata
        requires_grad = any(m.input_info[x].requires_grad for x in outer_indices)

        inpt_info = InputAliasInfo(
            # If len(outer_indices) > 1, then this input is a synthetic base.
            # The invariant is that to the rest of aot autograd, synthetic bases only show up if
            # one of their aliases gets a data mutation. And if any of their aliases get metadata
            # mutations, they will be hidden from the rest of aot autograd.
            mutates_data=mutates_data,
            mutates_metadata=mutates_metadata,
            mutations_hidden_from_autograd=all(m.input_info[x].mutations_hidden_from_autograd for x in outer_indices),
            is_leaf=any_leaf,
            requires_grad=requires_grad,
            mutation_type=_get_mutation_type(m.keep_input_mutations, m.is_train, mutates_data, mutates_metadata, requires_grad)
        )
        input_infos.append(inpt_info)
<<<<<<< HEAD
        # requires_grad_info consists of (mutated_inputs, forward_outputs).
        # For any mutated inputs that correspond to aliased inputs,
        # Need to replace them with their mutated synthetic base
        if inpt_info.mutation_type == MutationType.MUTATED_OUT_GRAPH:
            for x in outer_indices:
                assert m.requires_grad_info[x] == m.input_info[x].requires_grad
            mutated_inp_require_grad_info.append(any(m.input_info[x].requires_grad for x in outer_indices))
=======
>>>>>>> 53ed7d97



    # Find any inputs that fulfill the following criteria:
    # (1) They are part of a synthetic base (because they alias another input,
    #      and at least one input experiences a data mutation)
    # (2) They experience a metadata mutation
    outer_aliased_arg_idx_with_metadata_mutations = [
        outer_idx for outer_idx, inpt_info in enumerate(m.input_info)
        if inpt_info.mutates_metadata and not isinstance(synthetic_base_info[outer_idx], int)
    ]

    # grab the original requires grad info on the outputs, except the ones from the mutated inputs
<<<<<<< HEAD
    num_original_input_data_mutations = len([
        x for x in m.input_info
        if x.mutation_type == MutationType.MUTATED_OUT_GRAPH
    ])

    output_grad_info = [x.requires_grad for x in m.output_info]
    assert output_grad_info == m.requires_grad_info[num_original_input_data_mutations:]
    input_metadata_mutation_grad_info = [
        outer_args[outer_idx].requires_grad for outer_idx in outer_aliased_arg_idx_with_metadata_mutations]
=======
>>>>>>> 53ed7d97
    input_metadata_output_info = [
        OutputAliasInfo(
            output_type=OutputType.alias_of_input,
            raw_type=FunctionalTensor,
            dynamic_dims={i for i, s in enumerate(outer_args[outer_idx].shape) if not is_concrete_int(s)},
            base_idx=synthetic_base_info[outer_idx][0],
            requires_grad=outer_args[outer_idx].requires_grad
        ) for outer_idx in outer_aliased_arg_idx_with_metadata_mutations]
    existing_output_infos = [
        OutputAliasInfo(
            output_type=o.output_type,
            raw_type=o.raw_type,
            dynamic_dims=o.dynamic_dims,
            # Map the input idx pre-synthetic-bases to the new idx post-synthetic-bases
            base_idx=None if o.base_idx is None
            else synthetic_base_info[o.base_idx]
            if isinstance(synthetic_base_info[o.base_idx], int)
            else synthetic_base_info[o.base_idx][0],
            requires_grad=o.requires_grad
        )

        for o in m.output_info]

    inner_mutated_tangents = [
        x
        for inner_idx, x in enumerate(inner_args)
        if input_infos[inner_idx].mutates_data and input_infos[inner_idx].requires_grad
    ]

    output_info = existing_output_infos + input_metadata_output_info
    # Regenerate traced tangents to include mutated inputs including synthetic bases
    traced_tangents = inner_mutated_tangents + m.traced_tangents[len(inner_mutated_tangents):]

    return ViewAndMutationMeta(
        input_info=input_infos,
        output_info=output_info,
        num_intermediate_bases=m.num_intermediate_bases,
        keep_input_mutations=m.keep_input_mutations,
        traced_tangents=traced_tangents,
        # We are guaranteed not to get here, since synthetic_base codepaths are not supported today with subclass inputs.
        subclass_inp_meta=None,
        subclass_fw_graph_out_meta=None,
        subclass_tangent_meta=None,
        is_train=m.is_train
    ), outer_aliased_arg_idx_with_metadata_mutations

# MOTIVATION:
#
# When tracing functions for future execution, one must be careful not to pass
# in the same input tensor multiple times (e.g., f(x, x), as this can result
# in graphs that are ONLY valid if you later pass a new tensor in exactly the
# same way (e.g., f(y, y)).  (NB: we really mean duplicate; two distinct
# tensors that alias each other is a different situation that is covered by
# aot_dispatch_deduplicated_autograd). Here are two examples:
#
# (1) Suppose you have a function:
#
#   def f(x, y):
#       return x + y
#
# If you make_fx(f)(x, x), you will trace out:
#
#   def f(x, y):
#       return y + y
#
# Oops!
#
# (2) For most tensors x and y, you can compute f's gradient with respect to
# these to inputs by saying torch.autograd.grad(f(x, y), (x, y)).  However,
# if x is y, you will trace out a program that gets incorrect gradients:
#
#   >>> x = torch.randn(1, requires_grad=True)
#   >>> torch.autograd.grad(x + x, (x, x))
#   (tensor([2.]), tensor([2.]))
#
# In other words, the gradient is double-counted.  Deduplicating the arguments
# gives you an appropriate gradient:
#
#   >>> y = torch.randn(1, requires_grad=True)
#   >>> torch.autograd.grad(x + y, (x, y))
#   (tensor([1.]), tensor([1.]))
#
# HOW TO DEDUPLICATE:
#
# There are a few strategies, in order of preference:
#
# 1. For every duplicate argument to the function, detach it into
#    a separate leaf tensor, so that it is no longer duplicated.
#
#       PRO: The resulting compiled graph works for any configuration
#       of duplicated arguments.
#
#       CON: It does not (naively) work if you mutate the metadata of inputs:
#
#           def f(x, y):
#               x.transpose_(0, 1)
#               y.transpose_(0, 2)
#
#           x = torch.randn(2, 3, 4)
#           f(x, x)
#
#       The ordering of the transposes inside f dictates whether or not
#       you get [4, 2, 3] or [3, 4, 2].  This means that you cannot precompute
#       what metadata mutations should get applied to each input; you need to
#       assume they aren't duplicates (what we do today) or preserve
#       the original metadata mutations exactly in order, so that they work
#       for any duplicate configuration.
#
#       CON: It does not (naively) work if you mutate the data of inputs.
#       In particular, leaf tensors that require grad cannot be mutated,
#       this makes it impossible to differentiate with respect to the original
#       base.
#
# 2. For every duplicate argument to the function, remove it, so it is
#    no longer part of the "true" signature:
#
#       PRO: Implemented naively, it still works for metadata/data mutation.
#
#       CON: The resulting compiled graph is duplicate-specialized: it only
#       works if future calls duplicate arguments in exactly the same way.
#       Horribly, Dynamo doesn't guard on this at the moment.  But even if
#       it did, you could still end up recompiling a bunch of each duplicate.
#
# Our strategy is to do (1) if we can, and do (2) otherwise, erroring if
# Dynamo's guards are not enough.  In practice, this seems to cover
# everything.
#
def aot_wrapper_dedupe(
    flat_fn,
    flat_args: List[Tensor],
    aot_config: AOTConfig,
    *,
    compiler_fn,
    fw_metadata,
):
    # Use information about whether or not flat_fn mutates its arguments
    # or not to handle dupe args

    # Strategy 1: For any input that is not mutated, we can leafify it if we
    # need to remove a duplicate.
    leaf_flat_args = []
    args_set = set()
    ok = True

    for i, a in enumerate(flat_args):
        if not isinstance(a, torch.Tensor):
            leaf_flat_args.append(a)
        elif a not in args_set:
            args_set.add(a)
            leaf_flat_args.append(a)
        elif not fw_metadata.input_info[i].mutates_data and not fw_metadata.input_info[i].mutates_metadata:
            leaf_flat_args.append(a.detach().requires_grad_(a.requires_grad))
        else:
            ok = False
            break

    if ok:
        return compiler_fn(flat_fn, leaf_flat_args, aot_config, fw_metadata=fw_metadata)

    if requires_subclass_dispatch(leaf_flat_args, fw_metadata):
        raise RuntimeError("""\
Encountered duplicate inputs that are mutated in the graph, but at least one input/output
to the graph is a tensor subclass. This is not supported today. You can try to
remove the aliasing yourself as a workaround, or otherwise file an issue on github.""")

    # export path: ban duplicate inputs for now, add later if requested.
    if aot_config.is_export:
        raise RuntimeError(f"""\
Encountered duplicated inputs that are mutated in the graph you are trying to export.
This functionality is currently not supported. If needed, please file a github issue.

fw_metadata={str(fw_metadata)}
        """)

    # Strategy 2: Duplicate specialize.
    #
    # In Haskell types, suppose you have:
    #
    #   add_dupe_args :: DedupedArgs -> Args
    #   remove_dupe_args :: Args -> DedupedArgs
    #
    #   compiler_fn
    #       :: (DedupedArgs -> R) -> DedupedArgs -> AOTConfig -> (DedupedArgs -> R)
    #   deped_compiler_fn
    #       :: (Args -> R) -> Args -> AOTConfig -> (Args -> R)
    #
    # Then the code below can be written in point-free style as:
    #
    #   deduped_compiler_fn f a c =
    #       compiler_fn (f . add_dupe_args) (remove_dupe_args a) c . remove_dupe_args
    #
    # Suppose you have:
    #
    #   [a, b, a, c]
    #
    # We want:
    #
    #   remove_dupe_args([a, b, a, c]) == [a, b, c]
    #   add_dupe_args([a, b, c]) == [a, b, a, c]
    #
    # This is done via (respectively):
    #
    #   seen_args = {a: 0, b: 1, c: 2}
    #   enumerate(add_dupe_map) = [  # how to get args from the deduped list
    #       (0, 0),
    #       (1, 1),
    #       (2, 0),
    #       (3, 2),
    #   ]
    #   keep_arg_mask = [True, True, False, True]

    seen_args = {}
    keep_arg_mask = []
    # Implicitly map duped arg position (list index) to de-duped arg position
    add_dupe_map: List[int] = []
    duped_arg_len = len(flat_args)

    j = 0  # index into deduped_flat_args
    for t in flat_args:
        if isinstance(t, torch.Tensor):
            if t in seen_args:
                keep_arg_mask.append(False)
                add_dupe_map.append(seen_args[t])
                continue
            seen_args[t] = j

        keep_arg_mask.append(True)
        add_dupe_map.append(j)
        j += 1
    assert len(add_dupe_map) == duped_arg_len, (
        f"Expects add_dupe_map to have length {duped_arg_len} but got {len(add_dupe_map)}"
    )

    # NB: Hot path, avoid set lookups here
    # TODO: Can avoid the zip here too, probably
    def remove_dupe_args(args):
        return [t for t, keep in zip(args, keep_arg_mask) if keep]

    def add_dupe_args(args):
        return [args[add_dupe_map[i]] for i in range(duped_arg_len)]

    deduped_flat_args = remove_dupe_args(flat_args)

    # Update our input metadata to remove duped input metadata.
    updated_fw_metadata = remove_dupe_metadata(fw_metadata, keep_arg_mask, add_dupe_map)

    tracing_context = TracingContext.get()
    if tracing_context and aot_config.aot_autograd_arg_pos_to_source:
        # TODO(voz): This structure is 1:1, we could consider an alternate structure like
        # kept_pos:[dupe_arg_pos], however, add_dupe_map is 1:1 so we would need a new structure there,
        # which feels like needless complexity for a tiny bit of efficiency at this point.
        for dupe_arg_pos, (kept_pos, keep_arg) in enumerate(zip(add_dupe_map, keep_arg_mask)):
            if not keep_arg:
                dupe_arg_source = aot_config.aot_autograd_arg_pos_to_source[dupe_arg_pos]
                kept_arg_source = aot_config.aot_autograd_arg_pos_to_source[kept_pos]
                tracing_context.guards_context.aotautograd_guards.append(DuplicateInputs(kept_arg_source, dupe_arg_source))

    @wraps(flat_fn)
    def wrapped_flat_fn(*args):
        return flat_fn(*add_dupe_args(args))

    if config.debug_assert:
        ref_fw_metadata = run_functionalized_fw_and_collect_metadata(
            wrapped_flat_fn,
            keep_input_mutations=fw_metadata.keep_input_mutations,
            is_train=fw_metadata.is_train,
        )(*deduped_flat_args)
        assert ref_fw_metadata == updated_fw_metadata, \
            f'ref_metadata={str(ref_fw_metadata)}, actual_metadata={str(updated_fw_metadata)}'

    compiled_fn = compiler_fn(wrapped_flat_fn, deduped_flat_args, aot_config, fw_metadata=updated_fw_metadata)

    if not hasattr(compiled_fn, "_boxed_call"):
        compiled_fn = make_boxed_func(compiled_fn)

    @wraps(compiled_fn)
    def wrapped_compiled_fn(args):
        deduped_args = remove_dupe_args(args)
        args.clear()
        return compiled_fn(deduped_args)

    wrapped_compiled_fn._boxed_call = True

    # This can be uncommented when we properly guard for duplicates,
    # but right now we must not do it.
    # if not config.debug_assert:
    #     return wrapped_compiled_fn

    @wraps(wrapped_compiled_fn)
    def debugged_compiled_fn(args):
        # Test that the computed remove/add arg functions are an inverse
        new_args = add_dupe_args(remove_dupe_args(args))
        seen = {}
        for i, (x, y) in enumerate(zip(new_args, args)):
            seen[y] = None
            assert x is y, format_guard_bug_msg(
                aot_config,
                f"{describe_input(i, aot_config)} would be a duplicate of "
                f"{describe_input(add_dupe_map[i], aot_config)}",
            )
        # This is only an error if there is metadata mutation on both of
        # the duped arguments; in this case, we need to know what order
        # the metadata mutation applies in.  You'll get the correct result
        # otherwise, because a graph that assumes distinct inputs works if
        # you dupe the inputs (the gradient contributions from each input
        # will get summed up appropriately.)
        #
        # TODO: work out how to setup this assert correctly
        """
        assert len(seen) == unique_args, format_guard_bug_msg(aot_config,
            f"there would be {unique_args} distinct arguments"
        )
        """
        return wrapped_compiled_fn(args)

    debugged_compiled_fn._boxed_call = True

    return debugged_compiled_fn

# This layer handles the situation where you have two inputs that alias each other,
# and one of the inputs is mutated.
# We need to take special care to ensure that the mutation is applied to the other aliases in the graph.
#
# pre-condition: aot_wrapper_dedup has already run.
# (This function will in theory work if there are duplicate args.
# However, the synthetic base code path is a bit sub-optimal, and running with dupe'd inputs
# would cause us to hit that path more frequently).
def aot_wrapper_synthetic_base(
    flat_fn,
    flat_args: List[Tensor],
    aot_config: AOTConfig,
    *,
    fw_metadata: ViewAndMutationMeta,
    # Currently, the only reason we need to plumb this bool is because
    # the synthetic base code prohibits more cases in the autograd case than the inference case.
    needs_autograd: bool,
    compiler_fn,
):
    is_inference = not needs_autograd
    flat_args_with_synthetic_bases, synthetic_base_info = merge_view_inputs(
        flat_args, fw_metadata.input_info, is_inference=is_inference,
    )
    # Happy path: we don't need synthetic bases
    if synthetic_base_info is None:
        return compiler_fn(flat_fn, flat_args, aot_config, fw_metadata=fw_metadata)

    # export path: ban synthetic bases for now, add later if requested.
    if requires_subclass_dispatch(flat_args, fw_metadata):
        raise RuntimeError("""\
Encountered aliased inputs that are mutated in the graph, but at least one input/output
to the graph is a tensor subclass. This is not supported today. You can try to
remove the aliasing yourself as a workaround, or otherwise file an issue on github.""")

    if aot_config.is_export:
        raise RuntimeError(f"""\
Encountered aliased inputs that are mutated in the graph you are trying to export.
This functionality is currently not supported. If needed, please file a github issue.

synthetic_base_info={str(synthetic_base_info)}

fw_metadata={str(fw_metadata)}
        """)

    assert len(fw_metadata.input_info) == len(synthetic_base_info)

    # Update our forward metadata to take synthetic bases into account
    fw_metadata_updated, aliased_arg_idx_with_metadata_mutations = \
        create_synthetic_base_metadata(fw_metadata, synthetic_base_info, flat_args, flat_args_with_synthetic_bases)

    num_aliased_args_with_metadata_mutations = len(aliased_arg_idx_with_metadata_mutations)

    def unpack_synthetic_bases(primals: List[Any]) -> List[Any]:
        f_args_inner = []
        for inner_idx_or_tuple in synthetic_base_info:
            if isinstance(inner_idx_or_tuple, int):
                f_args_inner.append(primals[inner_idx_or_tuple])
            else:
                inner_base_idx, view_tensor = inner_idx_or_tuple
                base = primals[inner_base_idx]
                view_arg = gen_alias_from_base(
                    base, view_tensor, view_tensor.requires_grad
                )
                f_args_inner.append(view_arg)
        return f_args_inner

    @wraps(flat_fn)
    def wrapped_flat_fn(*args):
        unpacked_args = unpack_synthetic_bases(args)
        # This is a bit subtle. The goal of this entire function (aot_dispatch_synthetic_bases)
        # is to relieve the downstream logic from having to reason about mutations on inputs that alias
        # each other, by replacing aliased inputs with a synthetic base.
        # One area where this breaks down a bit however is if one of those aliased inputs
        # experienced a metadata mutation.
        # We are now obligated to reapply the metadata mutation directly to the user's input;
        # it isn't enough to apply mutations back to the synthetic base in the downstream logic.
        #
        # The way we handle this is by pretending that those aliased inputs that experience metadata mutations
        # are additional outputs in the user's forward function.
        # The downstream logic will just treat these as "user outputs that alias inputs".
        # However, we will manually grab them at runtime here, use them to reapply the metadata mutation
        # to the user inputs, and not return them to the user.
        aliased_args_with_metadata_mutations = [
            x for i, x in enumerate(unpacked_args) if i in aliased_arg_idx_with_metadata_mutations]
        if len(aliased_args_with_metadata_mutations) > 0:
            return *(flat_fn(*unpacked_args)), *aliased_args_with_metadata_mutations
        else:
            return flat_fn(*unpacked_args)

    if config.debug_assert:
        ref_fw_metadata = run_functionalized_fw_and_collect_metadata(
            wrapped_flat_fn,
            keep_input_mutations=fw_metadata.keep_input_mutations,
            is_train=fw_metadata.is_train,
        )(*flat_args_with_synthetic_bases)
        assert ref_fw_metadata == fw_metadata_updated, (
            f'ref_metadata={pprint.pformat(partial_asdict(ref_fw_metadata))}, '
            f'\nactual_metadata={pprint.pformat(partial_asdict(fw_metadata_updated))}'
        )

    compiled_fn = compiler_fn(wrapped_flat_fn, flat_args_with_synthetic_bases, aot_config, fw_metadata=fw_metadata_updated)

    if not hasattr(compiled_fn, "_boxed_call"):
        compiled_fn = make_boxed_func(compiled_fn)

    @wraps(compiled_fn)
    def wrapped_compiled_fn(args):
        args_with_synthetic_bases, synthetic_base_info = merge_view_inputs(
            args, fw_metadata.input_info, is_inference=is_inference
        )
        assert synthetic_base_info is not None
        aliased_args_w_metadata_mutations = [args[i] for i in aliased_arg_idx_with_metadata_mutations]
        args.clear()
        outs = compiled_fn(args_with_synthetic_bases)
        if num_aliased_args_with_metadata_mutations > 0:
            # This code does not handle **all** input metadata mutations.
            # Instead, it only handles metadata mutations on inputs that were converted into synthetic bases
            # (which only happens if at least one aliased input experienced a data mutation).
            # e.g:
            # def f(a, b):
            #     a.mul_(2)
            #     b.t_(1, 0)
            # f(x.view(2, 2), x.view(2, 2))
            mutated_metadata_inps = outs[-num_aliased_args_with_metadata_mutations:]
            user_outs = outs[:-num_aliased_args_with_metadata_mutations]
            for inp, mutated_inp in zip(aliased_args_w_metadata_mutations, mutated_metadata_inps):
                inp.as_strided_(mutated_inp.size(), mutated_inp.stride(), mutated_inp.storage_offset())
            return user_outs
        return outs

    return wrapped_compiled_fn


def describe_input(i, aot_config):
    if i < aot_config.num_params_buffers:
        return f"parameter/buffer {i}"
    else:
        return f"input {i - aot_config.num_params_buffers}"

# The wrapper created by this function handles all of the runtime aliasing and mutation "epilogue" logic
# that needs to run after the compiled function.
#
# This function accepts a trace_joint flag, indicating whether or not we're generating the runtime
# epilogue for a forward-only inference graph, or for an autograd.Function.apply function.
# This is because there are some minor differences in how we treat these cases at runtime:
# - resize_() is currently handled in the inference case, but not fully handled in the autograd case.
# - the autograd cases inserts TensorAlias wrapper objects for outputs that alias inputs
def create_runtime_wrapper(
    compiled_fn,
    *,
    runtime_metadata: ViewAndMutationMeta,
    indices_of_inps_to_detach: List[int],
    trace_joint: bool,
    keep_input_mutations: bool,
    disable_amp: bool
):
    if not hasattr(compiled_fn, "_boxed_call"):
        compiled_fn = make_boxed_func(compiled_fn)

    def runtime_wrapper(*args):
        if trace_joint:
            args_ = list(args)
            # See Note [Detaching inputs that never need gradients]
            for idx in indices_of_inps_to_detach:
                if isinstance(args_[idx], torch.Tensor):
                    args_[idx] = args_[idx].detach()
            with torch.autograd._force_original_view_tracking(True):
                all_outs = call_func_with_args(
                    compiled_fn,
                    args_,
                    disable_amp=disable_amp,
                )
        else:
            # When we have an inference graph, we run with torch.no_grad.
            # It's possible to get an inference graph with inputs that require grad,
            # in which case we want to make sure autograd is disabled
            # (since e.g., inductor will generate aten.addmm.out calls which autograd will complain on)
            with torch.no_grad():
                all_outs = call_func_with_args(
                    compiled_fn,
                    args,
                    disable_amp=disable_amp,
                )

        num_mutated_inps = runtime_metadata.num_mutated_inputs
        num_mutated_runtime_inps = runtime_metadata.num_mutated_inp_runtime_indices
        num_metadata_mutated_inps = runtime_metadata.num_mutated_metadata_inputs
        num_intermediate_bases = runtime_metadata.num_intermediate_bases

        if keep_input_mutations:
            if not trace_joint:
                assert (
                    len(all_outs)
                    == num_metadata_mutated_inps + runtime_metadata.num_outputs + num_intermediate_bases
                )
                assert (
                    runtime_metadata.num_mutated_inp_runtime_indices == num_metadata_mutated_inps
                )
            else:
                num_graph_handled = runtime_metadata.num_mutated_graph_handled_indices
                # We return graph handled inputs in CompiledFunction.forward as we marked them with mark_dirty
                if num_graph_handled > 0:
                    all_outs = all_outs[:-num_graph_handled]
                assert (
                    len(all_outs)
                    == num_mutated_runtime_inps + runtime_metadata.num_outputs + num_intermediate_bases
                )
                assert (
                    runtime_metadata.num_mutated_inp_runtime_indices == num_mutated_runtime_inps
                )

        else:
            assert (
                len(all_outs)
                == num_mutated_inps + runtime_metadata.num_outputs + num_intermediate_bases
            )
            assert (
                runtime_metadata.num_mutated_inp_runtime_indices == num_mutated_inps
            )

        # Step 3: After running the compiled fw, apply updates to mutated inputs
        num_mutations_to_apply = runtime_metadata.num_mutated_inp_runtime_indices
        if num_mutations_to_apply > 0:
            updated_inputs = all_outs[: num_mutations_to_apply]
            fw_outs = all_outs[num_mutations_to_apply :]

            for i, inpt_idx in enumerate(
                runtime_metadata.mutated_inp_runtime_indices
            ):
                meta = runtime_metadata.input_info[inpt_idx]
                if not meta.mutates_data and not meta.mutates_metadata:
                    continue
                original_inpt = args[inpt_idx]
                updated_inpt = updated_inputs[i]
                if meta.mutates_metadata and not meta.mutates_data:
                    if trace_joint:
                        assert isinstance(updated_inpt, TensorAlias)
                        updated_inpt = updated_inpt.alias
                    # We need to grab the size/stride/storage_offset from the compiled forward,
                    # and use that to mutate the metadata of the input
                    original_inpt.as_strided_(
                        updated_inpt.size(),
                        updated_inpt.stride(),
                        updated_inpt.storage_offset(),
                    )
                else:
                    if meta.mutates_data and meta.mutates_metadata:
                        original_inpt.as_strided_(
                            updated_inpt.size(),
                            updated_inpt.stride(),
                            updated_inpt.storage_offset(),
                        )
                    else:
                        assert meta.mutates_data
                    if meta.is_leaf and original_inpt.requires_grad:
                        # We can hit this situation in this case:
                        #   def f(x):
                        #       x.detach().mul_(2)
                        #       return x + 1
                        # AOTAutograd will see a mutation in the above case, and try to
                        # apply a copy_() here, in the epilogue.
                        # But if x required gradients, and is a leaf, then autograd
                        # will yell at us for trying to mutate it.
                        # However, it's only possible to end up in this scenario (like the above)
                        # if all of the mutations to the leaf input were non-autograd-tracking mutations
                        # (aka mutations under no_grad(), or on detached views).
                        # In that case, we fully want to hide the mutation from autograd, so detaching is ok.
                        original_inpt.detach().copy_(updated_inpt)
                    else:
                        original_inpt.copy_(updated_inpt)
        else:
            fw_outs = all_outs

        # Step 4: Manually regenerate any outputs that are aliased to inputs, instead of
        # compiling them.
        if runtime_metadata.num_outputs_aliased > 0:
            # The compiled forward also returned intermediate bases. We don't want to return them to the user.
            if runtime_metadata.num_intermediate_bases > 0:
                fw_outs_no_intermediate_bases = fw_outs[
                    : -runtime_metadata.num_intermediate_bases
                ]
                intermediate_bases = fw_outs[-runtime_metadata.num_intermediate_bases:]
            else:
                fw_outs_no_intermediate_bases = fw_outs
                intermediate_bases = []

            assert len(fw_outs_no_intermediate_bases) == len(runtime_metadata.output_info)
            fw_outs_including_aliases = []
            for i, (o, info) in enumerate(zip(
                fw_outs_no_intermediate_bases, runtime_metadata.output_info
            )):
                if info.output_type in [OutputType.non_alias, OutputType.unsafe_view_alias, OutputType.custom_function_view]:
                    fw_outs_including_aliases.append(o)
                    continue
                if trace_joint:
                    assert isinstance(o, TensorAlias)
                    o_ = o.alias
                else:
                    o_ = o
<<<<<<< HEAD
                assert (
                    runtime_metadata.requires_grad_info[runtime_metadata.num_mutated_inp_runtime_indices + i]
                    ==
                    runtime_metadata.output_info[i].requires_grad
                )
=======
>>>>>>> 53ed7d97

                o_grad = runtime_metadata.output_info[i].requires_grad
                if info.output_type == OutputType.alias_of_input:
                    aliased_base_tensor = args[info.base_idx]
                    regenerated_out = gen_alias_from_base(aliased_base_tensor, o_, o_grad)
                    fw_outs_including_aliases.append(regenerated_out)
                    continue
                elif info.output_type == OutputType.is_input:
                    aliased_base_tensor = args[info.base_idx]
                    regenerated_out = aliased_base_tensor
                    fw_outs_including_aliases.append(regenerated_out)
                    continue
                elif info.output_type == OutputType.alias_of_intermediate:
                    base_tensor_list = intermediate_bases
                elif info.output_type == OutputType.alias_of_intermediate_save_as_output:
                    base_tensor_list = intermediate_bases
                else:
                    assert info.output_type == OutputType.alias_of_intermediate_base_is_user_output
                    base_tensor_list = fw_outs_no_intermediate_bases
                aliased_base_tensor = base_tensor_list[info.base_idx]
                # TODO: handle the custom autograd function case here.
                # We need a way to check whether a tensor came from a custom autograd fn from python,
                # AND a way to replay that custom view fn.
                regenerated_out = gen_alias_from_base(aliased_base_tensor, o_, o_grad)
                fw_outs_including_aliases.append(regenerated_out)
            ret_outs = fw_outs_including_aliases
        else:
            ret_outs = fw_outs

        if runtime_metadata.dynamic_outputs:
            for t, o in zip(ret_outs, runtime_metadata.output_info):
                if o.dynamic_dims is None:
                    continue
                if hasattr(t, '_dynamo_weak_dynamic_indices'):
                    t._dynamo_weak_dynamic_indices |= o.dynamic_dims
                else:
                    t._dynamo_weak_dynamic_indices = o.dynamic_dims.copy()

        return ret_outs
    return runtime_wrapper

# Calling convention: If we are running functionalized RNG, then outs consists
# of (user_outs, rng_offset)
def functionalized_rng_runtime_epilogue(metadata, outs, return_new_outs=True):
    if metadata.is_rng_op_functionalized:
        assert metadata.num_outputs_rng_offset == 1
        new_rng_offset = outs[-1]
        CUDARngStateHelper.set_new_offset(new_rng_offset)
        if return_new_outs:
            user_outs = outs[:-1]
            return user_outs
        else:
            return None
    return outs


def create_functionalized_rng_ops_wrapper(func, args, trace_joint=True):
    # Functionalization of rng ops changes the calling convention of the joint graph.
    # It goes from (primals, tangents) to (seed, offset, primals, tangents)
    # At runtime, we pass on the current seed and offset. This is hidden from
    # the user.
    fake_mode = detect_fake_mode()
    if fake_mode is None:
        fake_mode = nullcontext()

    def override_get_rng_state(device: Union[int, str, torch.device] = 'cuda'):
        out = PhiloxStateTracker.get_state_as_tensor()
        return out

    def override_set_rng_state(x, device: Union[int, str, torch.device] = 'cuda'):
        PhiloxStateTracker.set_state_from_tensor(x)

    def append_rng_offsets(args):
        if trace_joint:
            # args signature before: Tuple(fwd_outputs), Tuple(bwd_outputs)
            # args signature after: Tuple(fwd_outputs, new_fwd_rng_offset), Tuple(bwd_offset, new_bwd_rng_offset)
            return ((*args[0], PhiloxStateTracker.get_updated_fwd_offset()),
                    (*args[1], PhiloxStateTracker.get_updated_bwd_offset()))
        else:
            # args signature before: Tuple(fwd_outputs)
            # args signature after: Tuple(fwd_outputs, new_fwd_rng_offset)
            return (*args, PhiloxStateTracker.get_updated_fwd_offset())


    def traced_joint(primals, tangents, fwd_seed, fwd_base_offset, bwd_seed, bwd_base_offset):
        with patch("torch.cuda.get_rng_state", override_get_rng_state), patch("torch.cuda.set_rng_state", override_set_rng_state):
            return append_rng_offsets(func(primals, tangents))

    def traced_forward(*primals_fwd_seed_fwd_base_offset):
        # The signature is (*primals, seed, offset)
        with patch("torch.cuda.get_rng_state", override_get_rng_state), patch("torch.cuda.set_rng_state", override_set_rng_state):
            return append_rng_offsets(func(*primals_fwd_seed_fwd_base_offset[:-2]))

    if trace_joint:
        # Get the current seed and offset to setup tracing.
        fwd_seed, fwd_base_offset = CUDARngStateHelper.get_torch_state_as_tuple(fake_mode)
        bwd_seed, bwd_base_offset = CUDARngStateHelper.get_torch_state_as_tuple(fake_mode)
        PhiloxStateTracker.record_state(fwd_seed, fwd_base_offset, "forward")
        PhiloxStateTracker.record_state(bwd_seed, bwd_base_offset, "backward")
        return traced_joint, (*args, fwd_seed, fwd_base_offset, bwd_seed, bwd_base_offset)
    else:
        # Get the current seed and offset to setup tracing.
        fwd_seed, fwd_base_offset = CUDARngStateHelper.get_torch_state_as_tuple(fake_mode)
        PhiloxStateTracker.record_state(fwd_seed, fwd_base_offset, "forward")
        return traced_forward, (*args, fwd_seed, fwd_base_offset)


# Output structure:
# - List[Tensor] if tracing an inference graph
# - Tuple[List[Tensor], List[Tensor]] if tracing a joint graph.
# This function effectively concats each inner list of subclass tensors
# into a (potentially longer) list of inner tensors.
#
# This function takes in a pytree of arguments and unwraps any tensor subclasses.
# Annoyingly, we can't use pytrees to perform the unwrapping, because unwrapping returns
# a list of tensors that we would then need to concat together.
# Instead, we specialize the logic for the inference vs. joint graph case.
# NOTE: this function is hot, since we unwrap tensor subclass inputs at runtime
def unwrap_tensor_subclasses(wrapped_args, *, is_joint_structure: bool):
    def concat_inner_tensors_from_subclasses(xs):
        xs_inner = []
        for x in xs:
            if isinstance(x, torch.Tensor) and is_traceable_wrapper_subclass(x):
                attrs, _ = x.__tensor_flatten__()
                xs_inner += [getattr(x, attr) for attr in attrs]
            else:
                xs_inner += [x]
        return xs_inner

    if is_joint_structure:
        assert isinstance(wrapped_args, tuple) and len(wrapped_args) == 2
        assert isinstance(wrapped_args[0], (tuple, list)) and isinstance(wrapped_args[1], (tuple, list))
        unwrapped_args_fw = concat_inner_tensors_from_subclasses(wrapped_args[0])
        unwrapped_args_tangents = concat_inner_tensors_from_subclasses(wrapped_args[1])
        unwrapped_args = (unwrapped_args_fw, unwrapped_args_tangents)
    else:
        assert isinstance(wrapped_args, (list, tuple))
        unwrapped_args_fw = concat_inner_tensors_from_subclasses(wrapped_args)
        unwrapped_args = unwrapped_args_fw
    return unwrapped_args

# Turns a flattened list of tensor arguments into (maybe) subclass tensors.
# This function is used both at trace time and runtime, so we have an is_runtime flag telling us which context we're in.
def wrap_tensor_subclasses(
    unwrapped_args: List[Any],
    *,
    subclass_metas: List[Union[int, SubclassCreationMeta]],
    num_fw_outs_saved_for_bw: Optional[int] = None,
    is_runtime: bool = False,
) -> List[Any]:
    wrapped_args = []
    num_args_tallied = 0
    for subclass_meta in subclass_metas:
        if isinstance(subclass_meta, int):
            wrapped_args.append(unwrapped_args[subclass_meta])
            num_args_tallied += 1
        else:
            assert isinstance(subclass_meta, SubclassCreationMeta)
            wrapped_args.append(subclass_meta.creation_fn(unwrapped_args, is_runtime=is_runtime))
            num_args_tallied += subclass_meta.arg_count

    # Note: [Partitioner handling for Subclasses, Part 2]
    # At the beginning of AOTAutograd, we collect metadata on the inputs and outputs of the user fw,
    # to figure out which inputs/outputs are subclasses, and how to reconstruct the subclasses after flattening them.
    #
    # When this function is called at runtime in the forward,
    # we have been passed a list of (flattened) dense-tensor fw-outs, and need to reconstruct any subclass fw outs.
    #
    # One reasonable question that you should ask: when should the dense_tensor -> subclass_tensor wrapping happen?
    # Answer: we do it **inside of our compiled autograd.Function**.
    # This seems like morally the right place: autograd happens above subclass desugaring,
    # so autograd should see actual tensor subclasses at runtime, and not flattened dense tensors.
    #
    # This causes a tricky interaction though: when we run the min-cut partitioner to divvy up the joint graph
    # into a forward and backward graph, we end up with some activations that show up as extra outputs
    # in the compiled forward graph, that are **not** user outputs.
    # These activations are not visible to the user, and so there's no need for us to wrap them back into subclasses.
    #
    # On top of that, when we first computed subclass metadata (in `run_functionalized_fw_and_collect_metadata`),
    # we computed subclass metadata on every forward output, but this did **not** include activations
    # created by the partitioner.
    # as a result, `unwrapped_args` here will correspond to (*unwrapped_user_fw_outs, *activations),
    # but `subclass_metas` will only correspond to subclass metatadata on `user_fw_outs`.
    # We then need to make sure that we return (*wrapped_user_fw_outs, *activations).
    if num_fw_outs_saved_for_bw is not None:
        assert len(unwrapped_args) == num_args_tallied + num_fw_outs_saved_for_bw
        activations = unwrapped_args[num_args_tallied:]
        if isinstance(wrapped_args, tuple) and isinstance(activations, tuple):
            return wrapped_args + activations
        return tuple(list(wrapped_args) + list(activations))
    else:
        assert len(unwrapped_args) == num_args_tallied
        return tuple(wrapped_args)

# Given a bunch of "dense" tensor arguments, this function (potentially) wraps them into tensor subclasses.
# This function carefully handles the inference vs. joint cases:
# - when is_joint_structure is True, args is (primals, tangents)
# - when is_joint_structure is False, args is [*primals]
def wrap_tensor_subclasses_maybe_joint(unwrapped_args, *, is_joint_structure: bool, meta: ViewAndMutationMeta) -> List[Any]:
    # Since this function is re-used for both inference and joint graphs,
    if is_joint_structure:
        assert isinstance(unwrapped_args, tuple) and len(unwrapped_args) == 2
        assert isinstance(unwrapped_args[0], (tuple, list)) and isinstance(unwrapped_args[1], (tuple, list))
        primals, tangents = unwrapped_args[0], unwrapped_args[1]
        wrapped_primals = wrap_tensor_subclasses(primals, subclass_metas=meta.subclass_inp_meta)
        wrapped_tangents = wrap_tensor_subclasses(tangents, subclass_metas=meta.subclass_tangent_meta)
        return (wrapped_primals, wrapped_tangents)
    else:
        wrapped_args = wrap_tensor_subclasses(unwrapped_args, subclass_metas=meta.subclass_inp_meta)
        return wrapped_args

# This wrapper handles the AOTDispatch runtime logic for tensor subclasses.
# At runtime, we have a compiled function that knows how to operate on the domain of DenseTensor -> DenseTensor,
# But the user might have passed us some tensor subclass inputs (or expect some subclass tensor outputs).
# This function handles the wrapping and unwrapping of tensor subclasses at runtime.
def aot_dispatch_subclass_wrapper(
    runtime_fn: Callable,
    *,
    subclass_metas: List[Union[int, SubclassCreationMeta]],
    num_fw_outs_saved_for_bw: Optional[int],
) -> Callable:
    def inner_fn(args):
        unwrapped_args = unwrap_tensor_subclasses(args, is_joint_structure=False)
        # expectation: runtime_fn is a boxed fn
        unwrapped_outs = runtime_fn(unwrapped_args)
        wrapped_outs = wrap_tensor_subclasses(
            unwrapped_outs, subclass_metas=subclass_metas, num_fw_outs_saved_for_bw=num_fw_outs_saved_for_bw, is_runtime=True)
        return wrapped_outs
    # box it
    inner_fn._boxed_call = True
    return inner_fn

def create_metadata_for_subclass(meta: ViewAndMutationMeta) -> ViewAndMutationMeta:
    # input infos
    input_info = []
    for inp, subclass_meta in zip(meta.input_info, meta.subclass_inp_meta):
        num_inps = 1 if isinstance(subclass_meta, int) else subclass_meta.arg_count
        for _ in range(num_inps):
            input_info.append(inp)

    # output infos
    output_info = []
    subclass_out_meta_user_outs_only = meta.subclass_fw_graph_out_meta[meta.num_mutated_data_inputs:]
    if meta.num_intermediate_bases > 0:
        subclass_out_meta_user_outs_only = subclass_out_meta_user_outs_only[:-meta.num_intermediate_bases]
    # sanity assert
    assert len(meta.output_info) == len(subclass_out_meta_user_outs_only)
    # Assume that the information on the output is shared by all of its inner tensors.
    for out, subclass_meta in zip(meta.output_info, subclass_out_meta_user_outs_only):
        num_outs = 1 if isinstance(subclass_meta, int) else subclass_meta.arg_count
        for _ in range(num_outs):
            output_info.append(out)

    # A bit hacky, but we don't actually care about all of the metadata here.
    # This metadata is used **underneath** both autograd and subclass de-sugaring,
    # So all we really care about is stuff like:
    # - num inputs/outputs (needed by the partitioner)
    # - input mutations (**not** used today, since we don't handle input mutations inside the subclass,
    #   although we should handle this eventually)
    #   TODO: add a test case to assert we error when this happens, instead of getting silent correctness
    num_intermediate_bases = None
    keep_input_mutations = meta.keep_input_mutations
    traced_tangents = None
    subclass_inp_meta = None
    subclass_fw_graph_out_meta = None
    subclass_tangent_meta = None

    metadata = ViewAndMutationMeta(
        input_info=input_info,
        output_info=output_info,
        num_intermediate_bases=num_intermediate_bases,
        keep_input_mutations=keep_input_mutations,
        traced_tangents=traced_tangents,
        subclass_inp_meta=subclass_inp_meta,
        subclass_fw_graph_out_meta=subclass_fw_graph_out_meta,
        subclass_tangent_meta=subclass_tangent_meta,
    )
    return metadata


SubclassTracingInfo = collections.namedtuple("SubclassTracingInfo", [
    "plain_tensor_trace_fn", "plain_tensor_args", "maybe_subclass_meta"
])

# Given a function operating on Subclass -> Subclass, returns an function that operates on Tensor -> Tensor
# Also returns:
# - the new set of arguments to pass into this function (now that tensor subclasses have been eliminated)
# - the updated ViewAndMutationMeta for this dense -> dense function.
# The other important arguments are:
# - flat_fn_maybe_joint: when is_joint_structure=True, this is the joint fw-bw function.
#                        when is_joint_structure=False, this is just the forward function.
# - fw_only: this is *always* the forward-only function.
#   Why do we need this? We need to collect updated ViewAndMutationMeta on our new dense -> dense functions.
#   In particular, we need this to tell the partitioner how many dense forward outputs there are.
def aot_dispatch_subclass(
    flat_fn_maybe_joint,
    args: List[Any],
    *,
    is_joint_structure: bool,
    meta: ViewAndMutationMeta,
    fw_only: Callable,
) -> "SubclassTracingInfo":
    # Skip logic if we don't need to trace through any subclasses
    req_subclass_dispatch = requires_subclass_dispatch(args, meta)
    if not req_subclass_dispatch:
        return SubclassTracingInfo(
            plain_tensor_trace_fn=flat_fn_maybe_joint,
            plain_tensor_args=args,
            maybe_subclass_meta=None,
        )

    # TODO: add subclass guards (later PR).

    # What's going on here? We need to compute subclass metadata about the outputs of the joint (grad_inputs).
    # Annoying: we don't know the grad input metas until we're in the middle of tracing the joint,
    # so we set it later, while we're tracing the joint (see inner_fn() below).
    # Another option would be to run our run_functionalized_fw_and_collect_metadata() function
    # directly on the joint, but this would hurt compile time (adding yet another pass through the joint).
    subclass_meta = SubclassMeta()

    def inner_fn(fn, args, *, use_trace_joint: bool):
        # Step 1: wrap tensor inputs into subclasses if necessary
        all_args = wrap_tensor_subclasses_maybe_joint(args, is_joint_structure=use_trace_joint, meta=meta)

        # Step 2: call the inner function, with our (maybe subclass) inputs
        wrapped_outs = fn(*all_args)

        if use_trace_joint:
            # See Note: [Computing Subclass Metadata about grad_inputs]
            # We also stash subclass info on our grad_inputs, if we're tracing the joint.
            nonlocal subclass_meta
            assert isinstance(wrapped_outs, tuple) and len(wrapped_outs) == 2
            # Don't need fw outs since we already have subclass metadata on them
            grad_inputs = wrapped_outs[1]
            subclass_meta.grad_input_metas = create_subclass_meta(grad_inputs)

        # Step 3: Unwrap any subclass outputs back into dense tensors
        unwrapped_outs = unwrap_tensor_subclasses(wrapped_outs, is_joint_structure=use_trace_joint)
        return unwrapped_outs

    def joint_fn(primals, tangents):
        return inner_fn(flat_fn_maybe_joint, (primals, tangents), use_trace_joint=True)

    def fw_fn(*primals):
        return inner_fn(flat_fn_maybe_joint, primals, use_trace_joint=False)

    def metadata_fn(*primals):
        return inner_fn(fw_only, primals, use_trace_joint=False)

    args_unwrapped = unwrap_tensor_subclasses(args, is_joint_structure=is_joint_structure)

    if is_joint_structure:
        primals_unwrapped = args_unwrapped[0]
        fn_to_trace = joint_fn
    else:
        primals_unwrapped = args_unwrapped
        fn_to_trace = fw_fn

    # Note: [Partitioner handling for Subclasses, Part 1]
    # The way the partitioner works is that:
    # (1) we pass is a single graph containing the joint fw/bw,
    #     where the # of graph outputs corresponds to # fw_outputs + # grad_inputs
    # (2) The partitioner accepts an arguments, num_fwd_outputs,
    #     and assumes that the first "num_fwd_outputs" graph outputs correspond
    #     to outputs of the forward graph.
    # How do tensor subclasses enter the picture?
    # the num_fwd_outputs in the final graph is actually non-trivial to compute,
    # because it can be influenced by input mutations and intermediate bases.
    # So we compute it by inspecting the current ViewAndMutationMeta object.
    # However, the original ViewAndMutationMeta that we computed was created
    # on the subclass -> subclass graph,
    # which can have a different number of outputs than the dense -> dense graph.
    # That's why we createa a fresh metadata object on the dense -> dense function here,
    # and plumb it back up to the partitioner.
    # See Note: [Partitioner handling for Subclasses, Part 2] for more info.
    meta_updated = run_functionalized_fw_and_collect_metadata(
        metadata_fn,
        keep_input_mutations=meta.keep_input_mutations,
        is_train=meta.is_train,
        is_subclass=True,
    )(*primals_unwrapped)

    subclass_meta.fw_metadata = meta_updated

    return SubclassTracingInfo(
        plain_tensor_trace_fn=fn_to_trace,
        plain_tensor_args=args_unwrapped,
        maybe_subclass_meta=subclass_meta,
    )


# Has the precondition that there
# are no duplicate arguments in flat_args (e.g., the same Tensor
# object never shows up twice.  However, two tensor inputs MAY alias
# the same storage, so long as they have separate TensorImpls.)
def aot_dispatch_autograd_graph(flat_fn, flat_args: List[Any], aot_config: AOTConfig, *, fw_metadata: ViewAndMutationMeta):
    # traced_tangents corresponds to the set of outputs in the traced forward that should get grad_outputs in the traced backward.
    # It includes outputs of the original forward, *and* any updated inputs due to input mutations.
    # However, it does *not* include any outputs that are aliases of inputs or intermediates, or any metadata-only input mutations.
    traced_tangents = pytree.tree_map(
        lambda x: x.detach().contiguous() if isinstance(x, Tensor) else x,
        fw_metadata.traced_tangents,
    )

<<<<<<< HEAD
    assert len(fw_metadata.requires_grad_info) == fw_metadata.num_mutated_inp_runtime_indices + fw_metadata.num_outputs
=======
>>>>>>> 53ed7d97
    joint_inputs = (flat_args, traced_tangents)

    fn_prepared_for_autograd = fn_prepped_for_autograd(
        flat_fn,
        fw_metadata,
    )
    joint_fn_to_trace = create_joint(fn_prepared_for_autograd, aot_config=aot_config)

    joint_fn_to_trace, updated_joint_inputs = create_functionalized_fn(
        joint_fn_to_trace,
        joint_inputs,
        meta=fw_metadata,
        aot_config=aot_config,
        trace_joint=True,
    )

    subclass_tracing_info = aot_dispatch_subclass(
        joint_fn_to_trace, updated_joint_inputs, is_joint_structure=True, meta=fw_metadata, fw_only=flat_fn
    )

    joint_fn_to_trace = subclass_tracing_info.plain_tensor_trace_fn
    updated_joint_inputs = subclass_tracing_info.plain_tensor_args
    maybe_subclass_meta = subclass_tracing_info.maybe_subclass_meta

    fx_g = create_graph(joint_fn_to_trace, updated_joint_inputs, aot_config=aot_config)

    # There should be *NO* mutating ops in the graph at this point.
    assert_functional_graph(fx_g.graph, allow_input_mutations=aot_config.keep_inference_input_mutations)

    # Redundant with the check above, but worth having in case tracing introduced
    # a fake tensor. Unlikely.
    # See Note: [Fake Modules and AOTAutograd]
    torch._dynamo.utils.assert_no_fake_params_or_buffers(fx_g)
    fx_g.graph.eliminate_dead_code()
    fx_g.recompile()
    # TODO: in AOTAutograd, we create metadata like _indices_of_inps_to_detach to detect
    # when we need to manually detach() some inputs in the forward.
    # Higher order ops might eventually need to do the same.
    if aot_config.is_export:
        assert maybe_subclass_meta is None, "aot_export_module does not support tensor subclass inputs for now."
        return fx_g
    return fx_g, updated_joint_inputs, maybe_subclass_meta

def aot_dispatch_autograd(flat_fn, flat_args: List[Any], aot_config: AOTConfig, *, fw_metadata: ViewAndMutationMeta):
    fx_g, joint_inputs, maybe_subclass_meta = aot_dispatch_autograd_graph(flat_fn, flat_args, aot_config, fw_metadata=fw_metadata)

    # Copied from aot_dispatch_autograd_graph.
    traced_tangents = pytree.tree_map(
        lambda x: x.detach().contiguous() if isinstance(x, Tensor) else x,
        fw_metadata.traced_tangents,
    )
    disable_amp = torch._C._is_any_autocast_enabled()

    if aot_config.enable_log:
        aot_joint_log.info("%s", lazy_format_graph_code("Joint graph", fx_g, aot_config.aot_id))

    with torch.no_grad():
        inner_meta = fw_metadata if maybe_subclass_meta is None else maybe_subclass_meta.fw_metadata
        with track_graph_compiling(aot_config, "joint"):
            # See Note: [Partitioner handling for Subclasses, Part 1]
            num_inner_fwd_outputs = (
                inner_meta.num_mutated_inputs
                + inner_meta.num_outputs
                + inner_meta.num_intermediate_bases
                + inner_meta.num_outputs_rng_offset
                - inner_meta.num_mutated_graph_handled_indices
            )
            fw_module, bw_module = aot_config.partition_fn(
                fx_g, joint_inputs, num_fwd_outputs=num_inner_fwd_outputs
            )
            fw_outs = [n for n in fw_module.graph.nodes if n.op == "output"][0].args[0]
            # we only need to bookkeep the symints that are saved for bw, not any symints
            # the user forward might have returned in its own output
            fw_outs_saved_for_bw = fw_outs[num_inner_fwd_outputs:]
            num_fw_outs_saved_for_bw = len(fw_outs_saved_for_bw)
            symint_outs_saved_for_bw = [
                n for n in fw_outs_saved_for_bw if is_sym_node(n)
            ]
            fw_metadata.num_symints_saved_for_bw = len(symint_outs_saved_for_bw)
            inner_meta.num_symints_saved_for_bw = len(symint_outs_saved_for_bw)
            _num_symints_saved_for_bw = len(symint_outs_saved_for_bw)

        # Note [Detaching inputs that never need gradients]
        # See https://github.com/pytorch/pytorch/issues/97745
        # Suppose we have a function like this that we want to compile:
        #
        # def f(x, y):
        #     return torch.mul(x, y.detach())
        #
        # What gradients should we compute for x and y?
        # By default, AOTAutograd will compute a gradient for **every** input that requires gradients,
        # and so we'll compute:
        #    x_grad_input = y
        #    y_grad_input = None
        # Does this preserve the semantics of eager mode?
        # Unfortunately, no.
        # Doing the above will cause autograd to **continue** to backprop the autograd tape
        # that was generated from constructing y.
        #
        # This is **different** from what would have happened in eager mode.
        # In eager mode, if we backprop through the output of this function, autograd will only traverse
        # the bit of the autograd tape corresponding to "x".
        # In particular, if a user had previously backpropped through y's autograd tape,
        # And then they try to backprop through the output of the above function,
        # then we'll hit the dreaded "Trying to backward through the graph a second time" error.
        #
        # You might think: If autograd sees that a gradient is None, shouldn't it stop early,
        # instead of continuing the backprop through the ancestors of that node in the graph?
        #
        # Autograd has two passes:
        # (1) a first pass that traverses the autograd graph and figures out which nodes need to be executed
        # (2) a second pass that actually goes ahead and executes each node when it becomes ready,
        #     propagating gradients
        # By the time we're executing a node and we see that it produces a None, the set of nodes to execute
        # is already locked-in.
        #
        # The fix: instead, we can recognize statically that the graph we're compiling will never contribute
        # gradients to y, and prevent autograd from trying to traverse y's autograd tape at all.
        # We can do this by manually detach'ing y before sending it through the `CompiledFunction`.
        #
        # Note that this solution is not bulletproof.
        # It's possible to construct a case where eager may or may not have have tried to autograd through y,
        # depending on the actual grad_outputs that were passed in during the backward.
        # There is no easy fix for this: the simplest fix would be to run with `retain_graph=True`,
        # allowing autograd to re-use the graph.
        #
        # An example of this case is:
        # def f(x):
        #     return x.detach() * 2, x * 3
        # If we were to only backprop through outs[0], in eager, we would stop
        # If we backward only on the first output, we shouldn't send a grad through x.
        # But the custom autograd function doesn't know that: it will materialize zero grads for x * 3
        # and we will end up with a zero grad at x.
        # If we later backprop through the second output, this will also require backprop'ing through x.
        # Meaning we'll need to use `retain_graph=True` to be able to backprop through x the second time.
        _indices_of_inps_to_detach = []
        bw_outs = [n for n in bw_module.graph.nodes if n.op == "output"][0].args[0]

        # TODO: we should apply the below "detach inputs if their gradients are statically known to be None"
        # optimization even if we have subclass inputs/outputs (we do not handle this today).
        # Computing which our our inputs get None gradients is a bit more complicated,
        # if any of our inputs are subclasses. Why?
        # (a) we need to make sure that we call .detach() on the input subclasses, since autograd sees subclasses.
        # (b) The grad_outputs that we AOT computed in our backward graph are the desugared tensor tensors,
        #     so we need to figure out which subclass fw inputs they map to.
        if maybe_subclass_meta is None:
            assert len(bw_outs) == len(fw_metadata.input_info) + inner_meta.num_outputs_rng_offset
            for i, (bw_out) in enumerate(bw_outs):
                if bw_out is None:
                    _indices_of_inps_to_detach.append(i)

        if aot_config.enable_log:
            aot_graphs_log.info("%s", lazy_format_graph_code("Forward graph", fw_module, aot_config.aot_id))
            aot_graphs_log.info("%s", lazy_format_graph_code("Backward graph", bw_module, aot_config.aot_id))

        with track_graph_compiling(aot_config, "forward"):
            # flat_args at this point might still be subclasses-
            # make sure to pass the unwrapped fake tensors into the compiler!
            adjusted_flat_args = joint_inputs[0]
            if config.functionalize_rng_ops:
                # Update example inputs for the fw_compiler
                fake_mode = detect_fake_mode()
                seed, offset = CUDARngStateHelper.get_torch_state_as_tuple(fake_mode)
                adjusted_flat_args.extend([seed, offset])
                # We are not clearing flat_args here because
                # 1) There is a check in the debug compiler at the end
                # 2) It does not matter as these are fake tensors

            if torch._guards.TracingContext.get():
                torch._guards.TracingContext.get().fw_metadata = inner_meta

            with TracingContext.report_output_strides() as fwd_output_strides:
                compiled_fw_func = aot_config.fw_compiler(
                    fw_module, adjusted_flat_args
                )
            if not hasattr(compiled_fw_func, "_boxed_call"):
                compiled_fw_func = make_boxed_func(compiled_fw_func)

            if maybe_subclass_meta is not None:
                # Why do we need to pass in num_fw_outs_saved_for_bw?
                # See Note: [Partitioner handling for Subclasses, Part 2]
                compiled_fw_func = aot_dispatch_subclass_wrapper(
                    compiled_fw_func,
                    subclass_metas=fw_metadata.subclass_fw_graph_out_meta,
                    num_fw_outs_saved_for_bw=num_fw_outs_saved_for_bw
                )
                if not hasattr(compiled_fw_func, "_boxed_call"):
                    compiled_fw_func = make_boxed_func(compiled_fw_func)

        # NB: It's important to compile backwards ahead of time, as this may
        # add extra guards which we need to apply to the Dynamo cache at
        # forwards
        with track_graph_compiling(aot_config, "backward"):
            placeholder_list = fx_placeholder_vals(bw_module)

            forward_saved_for_backwards_strides = None
            if fwd_output_strides is not None:
                forward_saved_for_backwards_strides = fwd_output_strides[inner_meta.tensors_saved_for_backwards_slice]

            # saved activations can have different stride to eager if
            # the compiler does layout optimization. We should restride the
            # tensor passed in for compiling the backward graph using the
            # saved tensor's stride.
            for i in range(len(placeholder_list)):
                ph_arg = placeholder_list[i]
                if not isinstance(ph_arg, torch.Tensor):
                    continue

                if forward_saved_for_backwards_strides is None:
                    continue

                real_stride = None
                # Per all_args calling convention
                j = i - len(symint_outs_saved_for_bw)
                if 0 <= j < len(forward_saved_for_backwards_strides):
                    real_stride = forward_saved_for_backwards_strides[j]
                if real_stride is None:
                    continue

                # Comparing ph_arg.stride() with real_stride directly may
                # cause dynamic dimensions in ph_arg being specialized to static
                # value. Using the hints to avoid that.
                if _get_hints(ph_arg.stride()) != real_stride:
                    # Note that here we use the stride of the real tensor to
                    # restride a FakeTensor. This does not cause trouble
                    # for dynamic shape since this code path only get
                    # executed if layout optimization is enabled. And we
                    # disable layout optimization for dynamic shape right
                    # now.
                    #
                    # A solution that decide stride order based on real
                    # tensor's stride and then apply that stride order to
                    # the FakeTensor does not work smoothly since some
                    # tensor's layout is not 'dense'. E.g. mixnet_l has a
                    # tensor with size [8, 64, 112, 112] and strides
                    # (2408448, 1, 21504, 192). The solution mentioned will
                    # decide a stride of (802816, 1, 7168, 64) for this
                    # tensor which is wrong.
                    placeholder_list[i] = ph_arg.as_strided(ph_arg.size(), real_stride)

            compiled_bw_func = None
            if len(symint_outs_saved_for_bw):
                context = torch._C._DisableAutocast if disable_amp else nullcontext
                with context():
                    try:
                        compiled_bw_func = aot_config.bw_compiler(
                            bw_module, placeholder_list
                        )
                    except Exception:
                        log.warning(
                            "failed to eagerly compile backwards for dynamic, suppressing in case backwards not needed",
                            exc_info=True
                        )

    saved_context = TracingContext.get()

    class CompiledFunction(torch.autograd.Function):
        compiled_fw = compiled_fw_func
        compiled_bw = compiled_bw_func
        metadata = fw_metadata
        maybe_subclass_metadata: Optional[SubclassMeta] = maybe_subclass_meta
        num_symints_saved_for_bw = _num_symints_saved_for_bw

        @staticmethod
        def _compiled_autograd_key(ctx):
            return (aot_config.aot_id, *ctx.symints)

        @staticmethod
        def forward(ctx, *deduped_flat_tensor_args):
            args = deduped_flat_tensor_args

            marked_dirty_inps = []
            for i in fw_metadata.mutated_graph_handled_indices:
                ctx.mark_dirty(deduped_flat_tensor_args[i])
                marked_dirty_inps.append(deduped_flat_tensor_args[i])

            if CompiledFunction.metadata.is_rng_op_functionalized:
                # Add the seed and offset to args
                seed, offset = CUDARngStateHelper.get_torch_state_as_tuple()
                args = (*args, seed, offset)
            # There is a pretty complicated calling convention around what the compiled fw returns.
            # The full list of outputs and their relative order is:
            # (*mutated_inputs, *fw_outs, *fw_intermediate_bases, *saved_tensors, *saved_symints)
            # - Note that in the synthetic bases case, mutated_inputs will correspond to an updated version
            #   of the original view, and not the synthetic base
            fw_outs = call_func_with_args(
                CompiledFunction.compiled_fw,
                args,
                disable_amp=disable_amp,
            )

            num_outputs = CompiledFunction.metadata.num_outputs
            num_outputs_aliased = CompiledFunction.metadata.num_outputs_aliased
            num_intermediate_bases = CompiledFunction.metadata.num_intermediate_bases
            num_symints_saved_for_bw = CompiledFunction.num_symints_saved_for_bw
            num_mutated_inputs = CompiledFunction.metadata.num_mutated_inputs
            num_mutated_runtime_inps = CompiledFunction.metadata.num_mutated_inp_runtime_indices
            num_mutated_metadata_only_inputs = (
                CompiledFunction.metadata.num_mutated_metadata_only_inputs
            )
            num_forward_returns = CompiledFunction.metadata.num_forward_returns
            num_forward = CompiledFunction.metadata.num_forward

            # Partitioners must put symint arguments at the end separate from tensor arguments
            tensors_saved_for_backwards = fw_outs[
                CompiledFunction.metadata.tensors_saved_for_backwards_slice
            ]
            assert all(
                isinstance(x, torch.Tensor) for x in tensors_saved_for_backwards
            )
            # See Note [Detaching saved tensors in AOTAutograd]
            ctx.save_for_backward(*(x.detach() if x._is_view() else x for x in tensors_saved_for_backwards))
            symint_outs = fw_outs[CompiledFunction.metadata.symints_saved_for_backwards_slice]
            assert all(
                isinstance(x, (int, float, torch.SymInt, torch.SymFloat))
                for x in symint_outs
            ), str([type(x) for x in symint_outs])
            ctx.symints = symint_outs

            raw_returns = fw_outs[0:num_forward_returns]

            # Wrap all autograd.Function.forward() outputs that are aliases
            # so that autograd.Function doesn't treat them as tensors
            if num_mutated_metadata_only_inputs > 0:
                for i, idx in enumerate(
                    CompiledFunction.metadata.mutated_inp_indices
                ):
                    # We could make this faster by only looping over inputs with metadata-only mutations
                    # (instead of looping over inputs with either data or metadata mutations), but there shouldn't be many.
                    info = CompiledFunction.metadata.input_info[idx]
                    if info.mutates_metadata and not info.mutates_data:
                        raw_returns[i] = TensorAlias(raw_returns[i])

                if config.debug_assert:
                    user_mutated_inputs_raw = raw_returns[0:num_mutated_inputs]
                    mut_inp_infos = [
                        x for x in CompiledFunction.metadata.input_info if x.mutates_data or x.mutates_metadata
                    ]
                    assert len(user_mutated_inputs_raw) == len(mut_inp_infos)

            if CompiledFunction.metadata.num_unsafe_view_outputs > 0:
                for idx in CompiledFunction.metadata.unsafe_view_out_indices:
                    raw_return_idx = num_mutated_runtime_inps + idx
                    o = raw_returns[raw_return_idx]
                    raw_returns[raw_return_idx] = torch.ops.aten._unsafe_view(o, o.shape)

            if num_outputs_aliased > 0:
                for idx in CompiledFunction.metadata.aliased_out_indices:
                    raw_return_idx = num_mutated_runtime_inps + idx
                    raw_returns[raw_return_idx] = TensorAlias(raw_returns[raw_return_idx])

                if config.debug_assert:
                    intermediates_raw = raw_returns[num_mutated_runtime_inps + num_outputs:]
                    assert not any(isinstance(x, TensorAlias) for x in intermediates_raw)

            # invariant: intermediate bases always require gradients, so we don't have to
            # consider marking them as non-differentiable.
            raw_returns_not_including_intermediate_bases = raw_returns[:num_mutated_runtime_inps + num_outputs]
            raw_returns_meta = (
                [
                    x for x in CompiledFunction.metadata.input_info
                    if x.mutation_type == MutationType.MUTATED_OUT_GRAPH
                ] + CompiledFunction.metadata.output_info
            )

            fw_outs_not_requiring_grad = [
                x
                for (i, x) in enumerate(raw_returns_not_including_intermediate_bases)
                if isinstance(x, torch.Tensor)
                and not raw_returns_meta[i].requires_grad
            ]
            ctx.mark_non_differentiable(*fw_outs_not_requiring_grad)
            ctx._materialize_non_diff_grads = False

            functionalized_rng_runtime_epilogue(
                CompiledFunction.metadata,
                fw_outs[num_forward_returns:num_forward],
                return_new_outs=False
            )
            return tuple(raw_returns) + tuple(marked_dirty_inps)

        @staticmethod
        def backward(ctx, *flat_args):
            # Calling convention: we expect a grad_out passed to the backward:
            # - for every output of the fw that does *not* alias an input or graph intermediate
            # - for every updated_input generated by the fw that does *not* alias an input (aka only data-mutations)
            # - for every graph intermediate that we need to use to generate an output later.
            # The other outputs in the autograd.Function.forward that do *not* show up in the backward include:
            # - outputs that alias inputs or graph intermediates
            # - updated inputs due to metadata-only mutations.
            # We need to return them in the forward, but ensure that they all do not get gradients in the backward,
            # and we filter them out here before passing the remaining grad_outputs into the compiled backward.
            num_mutated_inps = CompiledFunction.metadata.num_mutated_inputs
            num_intermediate_bases = CompiledFunction.metadata.num_intermediate_bases
            num_graph_handled_inputs = CompiledFunction.metadata.num_mutated_graph_handled_indices
            expected_grad_outs = (
                CompiledFunction.metadata.num_outputs + num_mutated_inps + num_intermediate_bases - num_graph_handled_inputs
            )

            if num_graph_handled_inputs > 0:
                flat_args = flat_args[:-num_graph_handled_inputs]
            assert len(flat_args) == expected_grad_outs
            out_info = CompiledFunction.metadata.output_info

            num_mutated_inps_returned = num_mutated_inps - num_graph_handled_inputs
            assert num_mutated_inps_returned == CompiledFunction.metadata.num_mutated_inp_runtime_indices

            inp_tangents, out_tangents, intermediate_base_tangents = (
                flat_args[0:num_mutated_inps_returned],
                flat_args[num_mutated_inps_returned:num_mutated_inps_returned + CompiledFunction.metadata.num_outputs],
                flat_args[num_mutated_inps_returned + CompiledFunction.metadata.num_outputs:],
            )
            # input_info contains info on *every* input,
            # But in the backward(), we are only given grad outputs for every mutated input
            # We then need to filter out the grad outputs that correspond to metadata-only mutations or don't require grad
            input_info = CompiledFunction.metadata.input_info
            inp_tangents_filtered = [
                x
                for x, info_idx in zip(inp_tangents, CompiledFunction.metadata.mutated_inp_runtime_indices)
                if input_info[info_idx].mutates_data and input_info[info_idx].requires_grad
            ]
            # We also need to filter out grad outputs that correspond to outputs aliasing inputs/intermediates
            out_tangents_filtered = [
                x
                for x, info in zip(out_tangents, out_info)
                if info.output_type in [OutputType.non_alias, OutputType.unsafe_view_alias, OutputType.custom_function_view]
                and issubclass(info.raw_type, torch.Tensor)
                and info.requires_grad
            ]
            # intermediate bases always require gradients, and always participate in the backward graph.
            flat_bw_args_with_grads = [*inp_tangents_filtered, *out_tangents_filtered, *intermediate_base_tangents]
            num_flat_bw_args_with_grads = len(flat_bw_args_with_grads)

            # sanity asserts
            # metadata_only_inps = [
            #     x for x, info_idx in zip(inp_tangents, mutated_inp_indices)
            #     if not input_info[info_idx].mutates_data
            # ]
            # aliased_outputs = [
            #     x for x, info in zip(out_tangents, out_info) if info.output_type != OutputType.non_alias]
            # assert all(x is None for x in metadata_only_inps)
            # assert all(x is None for x in aliased_outputs)

            rng_args = []
            if CompiledFunction.metadata.is_rng_op_functionalized:
                # Add the seed and offset to args
                rng_args = CUDARngStateHelper.get_torch_state_as_tuple()

            all_args = [
                *ctx.symints,
                *ctx.saved_tensors,
                *flat_bw_args_with_grads,
                *rng_args
            ]
            del flat_bw_args_with_grads

            tangents_start_idx = len(all_args) - num_flat_bw_args_with_grads - len(rng_args)
            tangents_end_idx = len(all_args) - len(rng_args)

            # Note: [AOTAutograd Backward Guards]
            # During AOTDispatch, we eagerly create and trace out a joint fw-bw graph.
            # Doing so requires us to "guess" about some of the metadata of our grad_outputs.
            #
            # In particular: if an output to the forward is a plain tensor or a subclass,
            # its corresponding grad_output in the backward **may or may not** be
            # a plain tensor or a subclass. The main cases are:
            # (1) If an output is a plain tensor, its grad_out will also be a plain tensor,
            #     *unless* the output is used in some subclass compute later in the forward graph,
            #     which will cause its grad_output to become a subclass
            # (2) If an output is a subclass, its grad_out will also be a subclass,
            #     *unless* the output of the forward did not actually participate in the gradient computation,
            #     in which case autograd will insert a plain tensor of zeros for the grad_output.
            #     We could avoid this case with `torch.autograd.Function.set_materialize_grads`,
            #     although this is not turned on today in AOTAutgrad and would require more work.
            #
            # Today, we make a guess on subclass-ness based on the above examples,
            # and hard-error in the backward if we guessed wrong.
            #
            # In the future, we should add backward guards that would allow us to
            # properly handle this case instead of erroring: we would need to retrace the backward graph,
            # since we might produce an entirely different trace if our grad_outputs are subclass or not.
            assert len(CompiledFunction.metadata.output_types) == num_flat_bw_args_with_grads
            grad_output_types = [type(x) for x in all_args[-num_flat_bw_args_with_grads:]]
            # In general, we can add more asserts/guards here for when we partitioned
            # with incorrect assumptions about the grad_outputs.
            # Normalize FakeTensor -> torch.Tensor
            # - during tracing our types are FakeTensor
            # - at runtime in the backward our types are torch.Tensor...
            # - unless we're running compiled backward, in which case they are also FakeTensor
            grad_output_types_ = [torch.Tensor if x is FakeTensor else x for x in grad_output_types]
            assert grad_output_types_ == CompiledFunction.metadata.output_types, f"""\
We incorrectly attempted to compile the backward with incorrect subclass metadata.
If you run into this error, please file an issue.
Expected grad_output types: {str(CompiledFunction.metadata.output_types)}
Got grad_output types: {str(grad_output_types)}"""

            # TODO: figure out how to refactor the backward properly so I can use aot_dispatch_subclass_wrapper() here.
            if CompiledFunction.maybe_subclass_metadata is not None:
                # Get the number of tangents after unwrapping
                len_tangents = len(unwrap_tensor_subclasses(
                    all_args[tangents_start_idx: tangents_end_idx], is_joint_structure=False
                ))
                all_args = unwrap_tensor_subclasses(all_args, is_joint_structure=False)
                tangents_start_idx = len(all_args) - len_tangents - len(rng_args)
                tangents_end_idx = tangents_start_idx + len_tangents

            # Make the tangents contiguous. Note that we must do this after subclass desugaring
            # because inputs to inductor have to be contiguous
            all_args = [
                t.contiguous() if tangents_start_idx <= i < tangents_end_idx else t
                for i, t in enumerate(all_args)
            ]

            def call_compiled_backward():
                if ctx._is_compiled_autograd_tracing():
                    # For compiled autograd, run raw FX graph so that it can be inlined into the larger graph
                    symints = ctx._get_compiled_autograd_symints()
                    assert len(symints) == len(ctx.symints)
                    all_args[:len(symints)] = symints
                    context = torch._C._DisableAutocast if disable_amp else nullcontext
                    with context():
                        out = normalize_as_list(bw_module(*all_args))
                    out = functionalized_rng_runtime_epilogue(CompiledFunction.metadata, out)
                    return tuple(out)
                ctx.maybe_clear_saved_tensors()
                if CompiledFunction.compiled_bw is None:
                    context = torch._C._DisableAutocast if disable_amp else nullcontext
                    with tracing(saved_context), context(), track_graph_compiling(aot_config, "backward"):
                        CompiledFunction.compiled_bw = aot_config.bw_compiler(
                            bw_module, placeholder_list
                        )

                out = call_func_with_args(
                    CompiledFunction.compiled_bw,
                    all_args,
                    steal_args=True,
                    disable_amp=disable_amp,
                )

                out = functionalized_rng_runtime_epilogue(CompiledFunction.metadata, out)
                return tuple(out)

            if torch.is_grad_enabled() and any(t.requires_grad for t in all_args if isinstance(t, torch.Tensor)):
                # Ensure that the graph is connected, and error if double backward is performed.
                # See comment for why once_differentiable is not sufficient:
                # https://github.com/pytorch/pytorch/pull/92348/files#r1072962107
                class CompiledFunctionBackward(torch.autograd.Function):
                    @staticmethod
                    def forward(ctx, *unused_args):
                        outs = call_compiled_backward()
                        # TODO: figure out how to refactor the backward properly so I can use aot_dispatch_subclass_wrapper() here.
                        if CompiledFunction.maybe_subclass_metadata is not None:
                            outs_wrapped = wrap_tensor_subclasses(
                                outs, subclass_metas=CompiledFunction.maybe_subclass_metadata.grad_input_metas)
                            return outs_wrapped
                        return outs

                    @staticmethod
                    def backward(ctx, *args):
                        raise RuntimeError("torch.compile with aot_autograd does not currently support double backward")

                CompiledFunctionBackward._compiled_autograd_key = CompiledFunction._compiled_autograd_key

                # Pass args even though they're unused, so that the graph is built
                out = CompiledFunctionBackward.apply(*all_args)
            else:
                out = call_compiled_backward()

            # TODO: figure out how to refactor the backward properly so I can use aot_dispatch_subclass_wrapper() here.
            if CompiledFunction.maybe_subclass_metadata is not None:
                outs_wrapped = wrap_tensor_subclasses(
                    out, subclass_metas=CompiledFunction.maybe_subclass_metadata.grad_input_metas)
                return outs_wrapped
            return out

    compiled_function = create_runtime_wrapper(
        CompiledFunction.apply,
        runtime_metadata=fw_metadata,
        indices_of_inps_to_detach=_indices_of_inps_to_detach,
        trace_joint=True,
        keep_input_mutations=aot_config.keep_inference_input_mutations,
        disable_amp=disable_amp
    )

    if not config.debug_assert:
        return compiled_function

    flat_requires_grad = [
        a.requires_grad if isinstance(a, Tensor) else None for a in flat_args
    ]

    @wraps(compiled_function)
    def debug_compiled_function(*args):
        # TODO: Check aliasing relationships
        # TODO: Check strides for metadata mutation
        # (NB: ideally, this logic is factored out of this function and
        # you move these debug checks there)

        # Check requires grad.  Bad case is when we compiled with
        # requires_grad = False, but input requires_grad = True
        # (vice versa is OK; we compute a gradient and then throw
        # it away when it hits the input.)
        for i, a in enumerate(args):
            can_require_grad = flat_requires_grad[i]
            if can_require_grad is None:
                assert not isinstance(a, Tensor)
            elif not can_require_grad:
                assert not a.requires_grad, format_guard_bug_msg(
                    aot_config,
                    f"{describe_input(i, aot_config)} would not require grad",
                )

        return compiled_function(*args)

    return debug_compiled_function


@dynamo_timed
def create_aot_dispatcher_function(
    flat_fn, flat_args: List[Any], aot_config: AOTConfig
):
    """
    Traces the forward and backward graphs of the attr:`flat_fn` to generate a
    joint graph. The joint graph is an Fx graph with Aten ops. Please refer to
    the tracing mechanism to understand the graph capturing details.

    The joint graph is then passed through attr:`partition_fn` to isolate the
    forward and backward portions, which are then respectively compiled via the
    provided attr:`fw_compiler` and attr:`bw_compiler`.

    The resulting compiled forward and backward graphs are then wrapped up in a
    ``torch.autograd.Function`` object.

    The calling convention here is that the first aot_config.num_params_buffers
    inputs in flat_args are parameters and buffers, and the rest are inputs.

    We use this to assume that parameters/buffer's shapes don't change.

    Note: this function is used both by aot_function and aot_export (controlled by aot_config.is_export)
        When aot_config.is_export is True, we return an FX graph + metadata
        When aot_config.is_export is False, we return an ordinary runtime function
    """

    # This is the main entry point.
    # TODO: Chillee argues that dynamo itself should pass in fake tensors to
    # the list of arguments when compiling; at the moment we do not do this

    if aot_config.decompositions is None:
        aot_config.decompositions = {}


    aot_config.decompositions = {
        **aot_autograd_decompositions,
        **aot_config.decompositions,
    }

    if config.functionalize_rng_ops:
        # Update the decompositions with functionalized random decompositions
        aot_config.decompositions = {
            **rng_decompositions,
            **aot_config.decompositions,
        }

    # Check flat_args to see if they're already fake.  If so, use that fake
    # mode instead.

    fake_mode = detect_fake_mode(flat_args)
    if fake_mode is None:
        shape_env = ShapeEnv() if aot_config.dynamic_shapes else None
        fake_mode = FakeTensorMode(shape_env=shape_env)
    else:
        shape_env = fake_mode.shape_env

    python_dispatcher_mode = (
        enable_python_dispatcher() if shape_env is not None else nullcontext()
    )

    with torch.autograd.set_multithreading_enabled(
        False
    ), preserve_rng_state(), fake_mode, python_dispatcher_mode, PhiloxStateTracker():

        def process_inputs(flat_args):
            def convert(idx, x):
                if shape_env is not None:
                    from torch._dynamo.source import ConstantSource
                    if isinstance(x, int):
                        source = ConstantSource(f"sym_{idx}")
                        return shape_env.create_symintnode(
                            shape_env.create_symbol(x, source),
                            hint=x,
                            source=source
                        )
                if not isinstance(x, torch.Tensor):
                    return x
                if isinstance(x, FakeTensor):
                    assert x.fake_mode is fake_mode
                    return x
                if is_traceable_wrapper_subclass(x):
                    attrs, _ = x.__tensor_flatten__()
                    if all(isinstance(getattr(x, attr), FakeTensor) for attr in attrs):
                        assert all(getattr(x, attr).fake_mode is fake_mode for attr in attrs)
                        return x
                # TODO: Ensure that this codepath is never exercised from
                # Dynamo
                if (
                    idx < aot_config.num_params_buffers
                    and config.static_weight_shapes
                ):
                    return fake_mode.from_tensor(x, static_shapes=True)
                return fake_mode.from_tensor(x, static_shapes=False)

            return [convert(idx, x) for idx, x in enumerate(flat_args)]

        fake_flat_args = process_inputs(flat_args)

        needs_autograd = (
            any(x.requires_grad for x in fake_flat_args if isinstance(x, Tensor))
            and torch.is_grad_enabled()
        )

        with enable_python_dispatcher():
            # Patch set_rng_state as set_rng_state with fake tensors is
            # nonsensical. This does not affect the collection of metadata.
            with patch("torch.cuda.set_rng_state", lambda *args: None):
                fw_metadata = run_functionalized_fw_and_collect_metadata(
                    flat_fn,
                    keep_input_mutations=aot_config.keep_inference_input_mutations,
                    is_train=needs_autograd,
                )(*fake_flat_args)

                req_subclass_dispatch = requires_subclass_dispatch(fake_flat_args, fw_metadata)

                if needs_autograd and not any(x.requires_grad for x in fw_metadata.output_info):
                    # We realized that none of the outputs require grad,
                    # so we actually have an inference graph.
                    needs_autograd = False
                    # A bit silly: right now in the subclass codepath, our ViewAndMutationMeta
                    # changes depending on whether we pass in is_train / keep_input_mutations,
                    # so we're forced to recompute the metadata.
                    # TODO: refactor the subclass path of run_functionalized_fw_and_collect_metadata
                    # so that this is unnecessary.
                    if req_subclass_dispatch:
                        fw_metadata = run_functionalized_fw_and_collect_metadata(
                            flat_fn,
                            keep_input_mutations=aot_config.keep_inference_input_mutations and not needs_autograd,
                            is_train=needs_autograd,
                        )(*fake_flat_args)
                    else:
                        fw_metadata = ViewAndMutationMeta(
                            input_info=fw_metadata.input_info,
                            output_info=fw_metadata.output_info,
                            num_intermediate_bases=fw_metadata.num_intermediate_bases,
                            keep_input_mutations=aot_config.keep_inference_input_mutations and not needs_autograd,
                            traced_tangents=fw_metadata.traced_tangents,
                            subclass_inp_meta=fw_metadata.subclass_inp_meta,
                            subclass_fw_graph_out_meta=fw_metadata.subclass_fw_graph_out_meta,
                            subclass_tangent_meta=fw_metadata.subclass_tangent_meta,
                            is_train=needs_autograd,
                        )


        if fw_metadata.num_intermediate_bases > 0:
            assert not req_subclass_dispatch, f"""\
torch.compile is currently being used with tensor subclass inputs:
{','.join([str(type(x)) for x in fake_flat_args])}. We are attempting to a compile a graph with two graph outputs
that alias one another, which is currently unsupported in the subclass use case. If you run into this,
please file a github issue"""

        if aot_config.is_export:
            # aot_export: ban input metadata mutations for now to keep shared code paths simpler.
            # Keeping .resize_() in the graph will require some work
            # Allowing it but keeping the graph functional will require some calling convention changes.
            if len([x for x in fw_metadata.input_info if x.mutates_metadata]) != 0:
                raise RuntimeError(f"""\
Found an input that received a metadata mutation, through e.g. a call to `.resize_()` or `.transpose_()`.
This is currently banned in the aot_export workflow. If you need this functionality, please file a github issue.

fw_metadata={str(fw_metadata)}""")
            # In export, banning data mutations on inputs that require grad for now.
            # This should be rare, and is tricky to get right. When we trace the backward,
            # we currently trace with autograd.grad instead of .backward(), which makes it difficult
            # to ensure that we run autograd all the way through the input **before** it saw the mutation.
            if len([x for x in fw_metadata.input_info if x.requires_grad and x.mutates_data]) != 0:
                raise RuntimeError(f"""\
Found a graph input that requires gradients, and received a mutation.
This is currently banned in the aot_export workflow. If you need this functionality, please file a github issue.

fw_metadata={str(fw_metadata)}""")
            if req_subclass_dispatch:
                raise RuntimeError("""\
aot_export is not currently supported with traceable tensor subclass.
If you need this feature, please comment on <CREATE_ISSUE_LINK>""")

            # Need to decide on a strategy for functionalized RNG: toggling via global config seems bad,
            # and turning it on will require a non-trivial calling convention change for any export runtime.
            if config.functionalize_rng_ops:
                raise RuntimeError("""\
Functionalized RNG is not currently supported in the aot_export workflow. Please file a github issue,
or otherwise set torch._functorch.config.functionalize_rng_ops = False.""")

        # crappy version of dispatcher
        # TODO: Do this properly
        if needs_autograd:
            # For now, aot_dispatch_autograd knows to explicitly return a graph
            # when run with export, and an opaque callable otherwise.
            # In theory we could factor these out, but I wanted to let the dust
            # settle on how functionalized rng fits into export first.
            compiler_fn = aot_dispatch_autograd_graph if aot_config.is_export else aot_dispatch_autograd
        else:
            # aot_dispatch_base_graph contains only the "graph bits", while aot_dispatch_base
            # includes some extra work around handling a runtime epilogue.
            compiler_fn = aot_dispatch_base_graph if aot_config.is_export else aot_dispatch_base

        compiler_fn = partial(aot_wrapper_synthetic_base, compiler_fn=compiler_fn, needs_autograd=needs_autograd)
        compiler_fn = partial(aot_wrapper_dedupe, compiler_fn=compiler_fn)
        # You can put more passes here

        compiled_fn = compiler_fn(flat_fn, fake_flat_args, aot_config, fw_metadata=fw_metadata)
        if aot_config.is_export:
            mutated_user_inp_locs = [
                idx - aot_config.num_params_buffers
                for idx in fw_metadata.mutated_inp_indices
                if idx >= aot_config.num_params_buffers
            ]
            if len(mutated_user_inp_locs) > 0:
                raise RuntimeError(f"""
Found following user inputs located at {mutated_user_inp_locs} are mutated. This is currently banned in the aot_export workflow.
If you need this functionality, please file a github issue.

fw_metadata={str(fw_metadata)}""")

            # During export, we don't get back a callable - we get back the raw fx graph
            # (either a joint or an inference-only graph)
            assert isinstance(compiled_fn, torch.fx.GraphModule)
            return compiled_fn, fw_metadata

        if not hasattr(compiled_fn, "_boxed_call"):
            compiled_fn = make_boxed_func(compiled_fn)

        return compiled_fn


# Inspired by autodidax (thanks!)
class PytreeThunk:
    spec = None
    # These are some kinda dumb microoptimizations that save about 3-4 us of overhead.
    is_simple = (
        None  # if the output spec is a tuple/list, we won't bother unflattening it.
    )
    is_really_simple = None  # if the output spec is a LeafSpec

    def set(self, spec):
        assert self.spec is None or self.spec == spec
        self.spec = spec
        if type(self.spec) in [tuple, list] and all(
            isinstance(i, pytree.LeafSpec) for i in spec.children_specs
        ):
            self.is_simple = True
        if isinstance(self.spec, pytree.LeafSpec):
            self.is_really_simple = True

    def unflatten(self, x):
        if self.is_really_simple:
            return x[0]
        if self.is_simple:
            return x
        return pytree.tree_unflatten(x, self.spec)


def create_functional_call(mod, params_spec, params_len):
    # Redundant with dynamo, but worth having in case this gets invoked elsewhere.
    # https://github.com/pytorch/pytorch/issues/103569

    def functional_call(*args, **kwargs):
        with stateless._reparametrize_module(
            mod, pytree.tree_unflatten(args[:params_len], params_spec)
        ):
            if isinstance(mod, torch.fx.GraphModule):
                with fx_traceback.preserve_node_meta(), warnings.catch_warnings():
                    warnings.filterwarnings(
                        "ignore", "Anomaly Detection has been enabled."
                    )
                    with torch.autograd.detect_anomaly(check_nan=False):
                        out = Interpreter(mod).run(*args[params_len:], **kwargs)
            else:
                out = mod(*args[params_len:], **kwargs)

        if not isinstance(out, (tuple, list)):
            raise RuntimeError(
                "Graph output must be a tuple(). This is so that we can avoid "
                "pytree processing of the outputs. Please change the module to "
                "have tuple outputs or use aot_module instead."
            )
        return out
    return functional_call

# Creates a function that returns flattened inputs and outputs
# Also returns the output tree spec, which is needed to recover the "unflattened"
# output tree structure later.
def create_tree_flattened_fn(fn, args, kwargs=None) -> Tuple[Callable, PytreeThunk]:
    if kwargs is None:
        kwargs = {}
    # Save the args_spec for flat_tensor_args to unflatten while tracing
    _, tensor_args_spec = pytree.tree_flatten((args, kwargs))
    out_spec = PytreeThunk()

    def flat_fn(*flat_args):
        # The input are flattened tensor args. Prepare the args in the
        # order that original function expects. Add static args as well.
        # They will appear as tensor constants in the traced graph.
        nonlocal out_spec
        args, kwargs = pytree.tree_unflatten(flat_args, tensor_args_spec)
        tree_out = fn(*args, **kwargs)
        flat_out, spec = pytree.tree_flatten(tree_out)
        for i in flat_out:
            is_known_type = False
            for j in KNOWN_TYPES:
                if isinstance(i, j):
                    is_known_type = True
                    break
            if not is_known_type:
                raise RuntimeError(
                    f"Found {type(i)} in output, which is not a known type. "
                    "If this type holds tensors, you need to register a pytree for it. "
                    "See https://github.com/pytorch/functorch/issues/475 for a brief "
                    "explanation why. If you don't need to register a pytree, please "
                    "leave a comment explaining your use case and we'll make this more "
                    "ergonomic to deal with"
                )
        out_spec.set(spec)
        return flat_out
    return flat_fn, out_spec

def _graph_input_names(gm):
    return [node.name for node in gm.graph.nodes if node.op == "placeholder"]


def _graph_output_names(gm):
    output_node = next(iter(reversed(gm.graph.nodes)))
    assert output_node.op == "output" and len(output_node.args) == 1
    return_args = output_node.args[0]
    return [getattr(return_arg, "name", None) for return_arg in return_args]


def create_graph_signature(
    fx_g: torch.fx.GraphModule,
    fw_metadata: ViewAndMutationMeta,
    in_spec: pytree.TreeSpec,
    out_spec: pytree.TreeSpec,
    *,
    user_args_flat: List[torch.Tensor],
    params_and_buffers_flat: List[torch.Tensor],
    param_names: List[str],
    buffer_names: List[str],
    trace_joint: bool,
    num_user_fw_outs: Optional[int],
    loss_index: Optional[int],
) -> GraphSignature:

    # Retrieve graph input names
    graph_input_names = _graph_input_names(fx_g)
    # Retrieve graph output names
    graph_output_names = _graph_output_names(fx_g)

    num_params_buffers = len(param_names) + len(buffer_names)
    # We have enough restrictions on the graph (no de-duping, synthetic bases, etc),
    # Such that # graph inps = # user inps + # params + # buffers
    num_user_args = len(graph_input_names) - num_params_buffers

    if trace_joint:
        assert num_user_fw_outs is not None
        num_fw_outs = num_user_fw_outs + fw_metadata.num_mutated_inputs
        backward_output_names = graph_output_names[num_fw_outs:]

        grad_index = itertools.count(0)
        gradients_to_parameters = {
            backward_output_names[next(grad_index)]: param_names[i]
            for i, param in enumerate(params_and_buffers_flat)
            if param.requires_grad
        }

        gradients_to_user_inputs = {
            backward_output_names[next(grad_index)]: graph_input_names[i + len(params_and_buffers_flat)]
            for i, user_input in enumerate(user_args_flat)
            if user_input.requires_grad
        }

        assert len(gradients_to_parameters) + len(gradients_to_user_inputs) == len(
            backward_output_names
        )

        # Check that we have fully accounted for all graph outputs
        backward_signature = BackwardSignature(
            gradients_to_parameters,
            gradients_to_user_inputs,
            graph_output_names[loss_index],
        )
    else:
        backward_signature = None
        num_user_fw_outs = len(graph_output_names) - fw_metadata.num_mutated_inputs

    return GraphSignature.from_tracing_metadata(
        in_spec=in_spec,
        out_spec=out_spec,
        graph_input_names=graph_input_names,
        graph_output_names=graph_output_names,
        view_mutation_metadata=fw_metadata,
        named_parameters=param_names,
        named_buffers=buffer_names,
        num_user_inputs=num_user_args,
        num_user_outputs=num_user_fw_outs,
        loss_index=loss_index,
        backward_signature=backward_signature,
    )

def aot_function(
    fn: Callable,
    fw_compiler: Callable,
    bw_compiler: Optional[Callable] = None,
    partition_fn: Callable = default_partition,
    decompositions: Optional[Dict] = None,
    num_params_buffers: int = 0,
    keep_inference_input_mutations: bool = False,
    inference_compiler: Optional[Callable] = None,
    *,
    # Whether or not to trace with dynamic shapes
    dynamic=False,
    enable_log=True,
) -> Callable:
    """
    Traces the forward and backward graph of :attr:`fn` using torch dispatch
    mechanism, and then compiles the generated forward and backward graphs
    through :attr:`fw_compiler` and :attr:`bw_compiler`.

    :func:`aot_function` traces the forward and backward graph ahead of time,
    and generates a joint forward and backward graph.  :attr:`partition_fn` is
    then used to separate out forward and backward graphs. The partitioner
    function can be used to perform optimizations such as recomputation. One can
    set `decompositions` dictionary to decompose the operators into a sequence
    of core or simpler operators supported by the backend compilers.

    .. warning::
        This API is experimental and likely to change.

    Args:
        fn (Callable): A Python function that takes one ore more arguments. Must
            return one or more Tensors.
        fw_compiler (Callable): A Python function that accepts an Fx graph with
            Aten ops and input args, and returns a Callable that semantically is
            equivalent to the input Fx graph.
        bw_compiler (Optional[Callable]): A Python function that accepts an
            Fx graph with Aten ops and input args, and returns a Callable that
            semantically is equivalent to the input Fx graph.  Default: None
            (when None, it defaults to the :attr:`fw_compiler`)
        partition_fn (Callable): A Python function that takes a joint forward
            and backward graph, and partitions it into separate forward and
            backward graphs.
        decompositions (Dict): A dictionary to define the decomposition of
            larger Aten ops into simpler or core Aten ops.
        inference_compiler (Optional[Callable]): A Python function that accepts an
            Fx graph with Aten ops and input args, and returns a Callable that
            semantically is equivalent to the input Fx graph. inference_compiler is invoked
            if no autograd is needed. Default: None
            (when None, it defaults to the :attr:`fw_compiler`)
    Returns:
        Returns a ``Callable`` that retains the eager behavior of the original
        :attr:`fn`, but with forward and backward graph compiled via
        :attr:`fw_compile` and :attr:`bw_compile`.

    A simple example usage of :func:`aot_function` is as follows. This example
    will print the forward and backward graphs of the function ``fn``

        >>> fn = lambda x : x.sin().cos()
        >>> def print_compile_fn(fx_module, args):
        >>>     print(fx_module)
        >>>     return fx_module
        >>> aot_fn = aot_function(fn, print_compile_fn)
        >>> x = torch.randn(4, 5, requires_grad=True)
        >>> aot_fn(x)
    """

    if bw_compiler is None:
        bw_compiler = fw_compiler
    if inference_compiler is None:
        inference_compiler = fw_compiler
    aot_config = AOTConfig(
        fw_compiler=fw_compiler,
        bw_compiler=bw_compiler,
        inference_compiler=inference_compiler,
        partition_fn=partition_fn,
        decompositions=decompositions,
        num_params_buffers=num_params_buffers,
        aot_id=next(AOT_COUNTER),
        keep_inference_input_mutations=keep_inference_input_mutations,
        dynamic_shapes=dynamic,
        aot_autograd_arg_pos_to_source=None,
        is_export=False,
        no_tangents=False,
        enable_log=enable_log,
    )
    cached_res = None

    @wraps(fn)
    def returned_function(*args, **kwargs):
        nonlocal cached_res
        # Now flatten the tensor args
        flat_args = pytree.tree_leaves((args, kwargs))

        # Compile the function and save it in the cache
        if cached_res is None:
            flat_fn, out_spec = create_tree_flattened_fn(fn, args, kwargs)

            compiled_fn = create_aot_dispatcher_function(
                flat_fn,
                flat_args,
                aot_config,
            )
            cached_res = (compiled_fn, out_spec)

        cached_fn, out_spec = cached_res
        out = cached_fn(flat_args)
        return out_spec.unflatten(out)

    return returned_function


def aot_module(mod: nn.Module, *args, **kwargs) -> nn.Module:
    """
    Traces the forward and backward graph of :attr:`mod` using torch dispatch
    tracing mechanism. It is wrapper function, that underneath uses
    :func:`aot_function` to perform tracing and compilation.

    :func:`aot_module` lifts the parameters and buffers of ``nn.Module`` as inputs
    to a new callable which is then compiled through :func:`aot_function`.

    .. warning::
        This API is experimental and likely to change.

    Args:
        mod (Callable): A ``nn.Module`` module.
        args : args to be passed to :func:`aot_function`
        kwargs : kwargs to be passed to :func:`aot_function`

    Returns:
        Returns a ``nn.Module`` that retains the eager behavior of the original
        :attr:`mod`, but with forward and backward graph compiled.

    """
    # See Note: [Fake Modules and AOTAutograd]
    torch._dynamo.utils.assert_no_fake_params_or_buffers(mod)

    def functional_call(named_params, named_buffers, *args, **kwargs):
        params_and_buffers = {**named_params, **named_buffers}
        return torch.func.functional_call(mod, params_and_buffers, args, kwargs)

    named_params = dict(mod.named_parameters(remove_duplicate=False))
    named_buffers = dict(mod.named_buffers(remove_duplicate=False))
    num_params_buffers = len(named_params) + len(named_buffers)
    compiled_f = aot_function(
        functional_call, num_params_buffers=num_params_buffers, *args, **kwargs
    )

    class AOTModule(nn.Module):
        def __init__(self):
            super().__init__()
            self.orig_module = mod

        def forward(self, *args, **kwargs):
            return compiled_f(
                named_params,
                named_buffers,
                *args,
                **kwargs,
            )

    return AOTModule()


def aot_module_simplified(
    mod: nn.Module,
    args,
    fw_compiler: Callable,
    bw_compiler: Optional[Callable] = None,
    partition_fn: Callable = default_partition,
    decompositions: Optional[Dict] = None,
    keep_inference_input_mutations=False,
    inference_compiler: Optional[Callable] = None,
) -> nn.Module:
    """
    This is the simplified or low overhead version of aot_module. For frontends
    like TorchDynamo, the input functions/modules to AOT are static and have
    unpacked inputs/outputs. This gives us an opportunity to remove the
        (1) pytree overhead to parse inputs/outputs,
        (2) AOT Autograd cache,
        (3) Reading of params/buffers in every forward call

    :func:`aot_module_simplified` removes these overheads.
    """

    params = {
        **dict(mod.named_parameters(remove_duplicate=False)),
        **dict(mod.named_buffers(remove_duplicate=False)),
    }
    params_flat, params_spec = pytree.tree_flatten(params)
    params_flat = list(params_flat)
    params_len = len(params_flat)

    functional_call = create_functional_call(mod, params_spec, params_len)

    if bw_compiler is None:
        bw_compiler = fw_compiler
    if inference_compiler is None:
        inference_compiler = fw_compiler

    seen_sources = set()

    full_args = []
    # First, the params
    full_args.extend(params_flat)

    if torch._guards.TracingContext.get():
        torch._guards.TracingContext.get().params_flat = params_flat

    aot_autograd_arg_pos_to_source = None
    # Then, the params 1:1 mapped sources, if relevant.
    if hasattr(mod, "_param_name_to_source"):
        aot_autograd_arg_pos_to_source = []
        # We now know this came from dynamo, and (1) we care about guards,
        # so setting up aot_autograd_arg_pos_to_source for downstream dedup guards
        # can now be done safely. (2) Dynamo logic protects the 1:1 sizing below.
        for name in params.keys():
            assert name in mod._param_name_to_source, f"{name} not found."
            source = mod._param_name_to_source[name]
            assert source not in seen_sources, source
            seen_sources.add(source)
            aot_autograd_arg_pos_to_source.append(source)

    # Next, the input args
    full_args.extend(args)

    if hasattr(mod, "graph"):
        # Non dynamo entrypoints can get to here...
        for i, node in enumerate(mod.graph.nodes):
            if node.op == "placeholder":
                if hasattr(node, "_dynamo_source"):
                    # ... but not here!
                    if aot_autograd_arg_pos_to_source is None:
                        aot_autograd_arg_pos_to_source = []
                    source = node._dynamo_source
                    assert source not in seen_sources, source
                    seen_sources.add(source)
                    aot_autograd_arg_pos_to_source.append(source)

    if aot_autograd_arg_pos_to_source is not None:
        assert len(full_args) == len(aot_autograd_arg_pos_to_source)

    dynamic_shapes = False
    for x in full_args:
        if isinstance(x, FakeTensor):
            dynamic_shapes = x.fake_mode.shape_env is not None
            break

    aot_config = AOTConfig(
        fw_compiler=fw_compiler,
        bw_compiler=bw_compiler,
        inference_compiler=inference_compiler,
        partition_fn=partition_fn,
        decompositions=decompositions,
        num_params_buffers=params_len,
        aot_id=next(AOT_COUNTER),
        keep_inference_input_mutations=keep_inference_input_mutations,
        dynamic_shapes=dynamic_shapes,
        aot_autograd_arg_pos_to_source=aot_autograd_arg_pos_to_source,
        is_export=False,
        no_tangents=False,
    )

    with compiled_autograd.disable():
        compiled_fn = create_aot_dispatcher_function(
            functional_call,
            full_args,
            aot_config,
        )

    # TODO: There is something deeply wrong here; compiled_fn running with
    # the boxed calling convention, but aot_module_simplified somehow
    # historically returned a function that was not the boxed calling
    # convention.  This should get fixed...
    def forward(*runtime_args):
        full_args = []
        full_args.extend(params_flat)
        full_args.extend(runtime_args)
        return compiled_fn(full_args)

    # Just for convenience
    forward.zero_grad = mod.zero_grad
    forward.named_parameters = mod.named_parameters
    forward.named_buffers = mod.named_buffers

    return forward

def aot_export_module(
    mod: nn.Module,
    args,
    *,
    decompositions: Optional[Dict] = None,
    # If true, we'll return a joint forward-backward graph,
    # As well as metadata on the loss + gradients in the backward.
    trace_joint: bool,
    # If trace_joint is True, we expect your module to return a scalar loss.
    # Your module can return multiple outputs, so you must specify which output the loss is.
    output_loss_index: Optional[int] = None,
) -> Tuple[torch.fx.GraphModule, GraphSignature]:
    """
    This function takes in a module, and returns:
    (1) an FX graph that can be exported
    (2) some metadata about the graph

    If `trace_joint=True` we will return a joint graph of the forward + backward.

    The traced FX graph will have the following properties compared to the original module:
    (1) Inputs and outputs to the module will be pytree-flattened
    (2) Parameters and buffers on the module will be lifted into graph inputs,
        graph_inputs = (*parameters, *buffers, *user_inputs)
    (3) The graph will be fully functionalized
    (4) Any input mutations will be converted into additional outputs in the graph,
        meaning whoever calls this graph is responsible for applying the mutations
        back to the original inputs.
    (5) If is_joint is provided the graph will return parameter gradients in addition to user outputs.
        The graph output will look like:
        graph_outputs = (*updated_inputs, *user_outputs, *param_gradients)

    There are also several restrictions on what modules can use this API. In particular:
    (1) If trace_joint is specified, we expect the loss function to be **fused**
        into the module forward. One of the outputs to the forward must be a scalar loss,
        which is specified with `output_loss_index`.
        All other outputs to the forward are presumed to not require gradients.
    (2) This API cannot capture optimizers (although in theory we could build an API for this).
    (3) Metadata mutations on params/buffers/inputs are banned.
    (4) Data mutations on anything that requires gradients are banned (parameters)
    (5) If an input is mutated, it is not allowed to alias any other inputs.
    (6) Parameters must not be duplicated.
    """
    named_parameters = dict(mod.named_parameters(remove_duplicate=False))
    named_buffers = dict(mod.named_buffers(remove_duplicate=False))
    params_and_buffers = {
        **dict(named_parameters),
        **dict(named_buffers),
    }
    params_and_buffers_flat, params_spec = pytree.tree_flatten(params_and_buffers)
    params_and_buffers_flat = tuple(params_and_buffers_flat)
    params_len = len(params_and_buffers_flat)

    functional_call = create_functional_call(mod, params_spec, params_len)

    num_fw_outs = None

    if trace_joint:
        # This helper effectively just adds some extra asserts about what the backward will look like:
        # Outputs must include a scalar loss, that we compute gradients w.r.t.
        # We don't compute gradients w.r.t. anything else: so just in case we detach()
        # and other output tensors.
        def fn_to_trace(*args):
            nonlocal num_fw_outs
            out = functional_call(*args)
            if output_loss_index is None:
                raise RuntimeError("""\
If trace_joint=Trueit is required that one of your forward outputs must be a scalar loss.
You must specify the which (index) output is the loss with output_loss_index.""")
            if isinstance(out, (torch.Tensor)):
                out = (out,)
            if not isinstance(out, (tuple, list)):
                raise RuntimeError(f"Expected forward output to be either a tensor or a list/tuple of tensors. found {type(out)}")

            for i, o in enumerate(out):
                # We only want to create a backward graph w.r.t. the loss that the user passed in.
                # This implies that every other output should not require gradients.
                # Instead of making this an error (and forcing the user to detach all other outputs
                # of their forward),
                # we'll automatically detach them here.
                if o.requires_grad and i != output_loss_index:
                    raise RuntimeError(f"""\
Found an output of the forward that requires gradients, that was not the scalar loss.
We require all outputs to the forward that are not the scalar loss to not require gradient,
because we will only compute a backward graph against the scalar loss.
You can fix this by calling .detach() on each of your forward outputs that is not the loss.
You specified that output index {output_loss_index} is the loss, but we found that
the output at index {i} requires gradients.""")
            out_loss = out[output_loss_index]
            num_fw_outs = len(out)
            if not out_loss.requires_grad:
                raise RuntimeError(f"""\
The output at index {output_loss_index} was marked as the loss, but it does not require gradients""")
            if out_loss.numel() != 1:
                raise RuntimeError(f"""\
We require the output marked as the loss (at index {output_loss_index}) to be a scalar, but it has shape {out_loss.shape}""")
            return out
        ctx = nullcontext
    else:
        # Run under no_grad, so our tracing machinery only traces an inference graph.
        ctx = torch.no_grad
        fn_to_trace = functional_call

    full_args = []
    # First, the params
    # NB: It is REQUIRED that parameters come first, Inductor infers "fixed"
    # parameters by looking at the difference in parameter count outside
    # and inside AOTAutograd, and assumes the prefix of arguments are fixed
    # arguments
    full_args.extend(params_and_buffers_flat)
    # Next, the input args
    full_args.extend(args)

    with ctx():
        fx_g, metadata, in_spec, out_spec = _aot_export_function(
            fn_to_trace,
            full_args,
            decompositions=decompositions,
            num_params_buffers=params_len,
            no_tangents=True,
        )
    if trace_joint:
        def flattened_joint(*args):
            # The idea here is that the joint graph that AOTAutograd creates has some strict properties:
            # (1) It accepts two arguments (primals, tangents), and pytree_flattens them
            # (2) It returns a tuple of (fw_outs, gradients)
            # This is a very useful convention for anyone who wants to partition the joint graph
            # into a separate forward and backward graph.
            # However,
            # (1) for people exporting a single joint graph, it would be preferable not to have
            #     any pytrees in the graph.
            # (2) We are guaranteed in the aot_export_module case that the forward outputs a loss,
            #     and there are therefore no tangents that are needed to run the joint graph.
            # (3) AOTAutograd creates a grad_input for every input in the forward,
            #     including None's for inputs that are not grad-requiring tensors.
            #     we don't want these in our export graph.
            #     and there are therefore no tangents that are needed to run the joint graph.
            # This function "fixes" both of the above by removing any tangent inputs,
            # and removing pytrees from the original FX graph.
            fake_tangents = [None for _ in range(metadata.num_outputs + metadata.num_mutated_inputs)]
            fw_outs, gradients = fx_g(args, fake_tangents)
            assert len(gradients) == len(args)
            output_gradients = []
            for i, (a, grad) in enumerate(zip(args, gradients)):
                if isinstance(a, torch.Tensor) and a.requires_grad:
                    assert grad is not None, """\
Found a parameter that did not receive a gradient.
"This is most likely a bug, but if this needs to be supported please comment on this Github issue:
https://github.com/pytorch/pytorch/issues/101192
"""
                    output_gradients.append(grad)
                else:
                    assert grad is None
            return *fw_outs, *output_gradients
        fx_g = make_fx(flattened_joint)(*full_args)

    user_args_flat = pytree.tree_leaves(args)
    return fx_g, create_graph_signature(
        fx_g,
        metadata,
        in_spec,
        out_spec,
        user_args_flat=user_args_flat,
        params_and_buffers_flat=params_and_buffers_flat,
        param_names=list(named_parameters.keys()),
        buffer_names=list(named_buffers.keys()),
        trace_joint=trace_joint,
        num_user_fw_outs=num_fw_outs,
        loss_index=output_loss_index,
    )

def aot_export_joint_simple(
    func: Callable,
    args,
    *,
    trace_joint: bool,
    # It looks like the main consequence of this API is that for dynamic shapes,
    # it will assume that parms/buffers are static.
    # With the new inferred dynamic shapes API, maybe this doesn't matter?
    num_params_buffers: int = 0,
    decompositions: Optional[Dict] = None,
) -> torch.fx.GraphModule:
    """
    A simplified version of export. Used by higher order operators.

    This function makes a high-level "no calling convention changes" guarantee:
    - If no inputs require grad (so we export an inference graph),
      there are *no* calling convention change between the exported graph, and "func".
    - If at least one input requires grad (so we trace out and export a joint fw-bw graph),
      Then if you were partition the graph into a separate forward and backward graph,
      The forward graph will have no calling convention changes compared to "func".

    The above also relies on some strong restrictions around which functions this API accepts:
    (1) `args` cannot contain any pytrees (they must have been pytree_flattened already)
    (2) `func` cannot mutate any inputs
    (3) The outputs of `func` cannot alias any inputs.

    Note: this function is only lightly tested today. It will probably be tested more heavily by higher order ops.
    """
    if trace_joint:
        ctx = nullcontext
    else:
        # Run under no_grad, so our tracing machinery only traces an inference graph.
        ctx = torch.no_grad

    with ctx():
        fx_g, metadata, in_spec, out_spec = _aot_export_function(
            func,
            args,
            decompositions=decompositions,
        )
    # At this point, we can just directly return the (joint or inference graph) that we traced.
    # First though: a bunch of assertions to make sure that our graph doesn't require
    # any calling convention changes compared to the original function.
    # These restrictions are *in addition to* the general restrictions on export.

    # No input mutations
    if len([x for x in metadata.input_info if x.mutates_data or x.mutates_metadata]) != 0:
        raise RuntimeError(f"aot_export_joint_simple does not support input mutations. {str(metadata)}")
    # No output aliasing
    if len([x for x in metadata.output_info if x.output_type != OutputType.non_alias]) != 0:
        raise RuntimeError(f"aot_export_joint_simple does not support outputs that alias inputs. {str(metadata)}")
    # No pytrees
    if type(in_spec) == pytree.LeafSpec:
        raise RuntimeError(f"aot_export_joint_simple requires inputs to be a single list/tuple. in_spec={str(in_spec)}")
    if len([x for x in in_spec.children_specs if type(x) != pytree.LeafSpec]) != 0:
        raise RuntimeError(f"aot_export_joint_simple requires individual inputs not to be pytrees. in_spec={str(in_spec)}")
    if type(out_spec) == pytree.LeafSpec:
        raise RuntimeError(f"aot_export_joint_simple requires outputs to be a single list/tuple. out_spec={str(out_spec)}")
    if len([x for x in out_spec.children_specs if type(x) != pytree.LeafSpec]) != 0:
        raise RuntimeError(f"aot_export_joint_simple requires individual outputs not to be pytrees. out_spec={str(out_spec)}")
    # TODO: we might have to temporarily patch config.functionalize_rng
    # so that it doesn't run when we're exporting a higher order op.

    if config.debug_assert:
        # Smoke test that after partitioning, we can run the forward without any calling convention changes.
        fw_module, bw_module = aot_config.default_partition(
            fx_g, args, num_fwd_outputs=len(fw_metadata.output_infos)
        )
        # Attempt to run the fw_module with the original user inputs
        fake_mode = detect_fake_mode(args)
        if fake_mode is None:
            fake_mode = FakeTensorMode()
        with fake_mode:
            fw_module(*args)
    return fx_g

# Private for now because we aren't providing a contract on what to return
# for joint graphs (we could when there's a clearer use case)
# In the future, we may need to add more export API's that provide their own strong guarantees.
# This is meant as a general helper function for handling various export-y use cases.
def _aot_export_function(
    func: Callable,
    args,
    *,
    num_params_buffers: int = 0,
    decompositions: Optional[Dict] = None,
    # If we're exporting a joint graph and we don't want any tangent inputs in the graph
    # (because we are backpropping through a scalar 1 loss),
    # we need to explicitly specify not to include tangents in the graph.
    # It's not enough just to check that our tangent is a scalar, since we also
    # need to know if it is a 1 (no need to make it a graph input), or something else
    # (requiring it to be a graph input).
    # We don't know this info at trace time though, so we need to make it an explicit config.
    no_tangents: bool = False,
) -> Tuple[torch.fx.GraphModule, ViewAndMutationMeta, pytree.TreeSpec, pytree.TreeSpec]:
    dynamic_shapes = False
    for x in args:
        if isinstance(x, FakeTensor):
            dynamic_shapes = x.fake_mode.shape_env is not None
            break

    flat_fn, out_spec = create_tree_flattened_fn(func, args)
    flat_args, in_spec = pytree.tree_flatten(args)

    # The export use case doesn't care about several bits of AOTConfig
    # (1) compilers (we just export the graph)
    # (2) partitioners (export is only full graph, user can partition themselves)
    aot_config = AOTConfig(
        fw_compiler=None,
        bw_compiler=None,
        inference_compiler=None,
        partition_fn=None,
        decompositions=decompositions,
        num_params_buffers=num_params_buffers,
        aot_id=next(AOT_COUNTER),
        # For now there's no use case involving keeping input mutations in the graph
        # (which we can only do in the inference case anyway).
        # We can add this later if we need to.
        keep_inference_input_mutations=False,
        dynamic_shapes=dynamic_shapes,
        aot_autograd_arg_pos_to_source=None,
        is_export=True,
        no_tangents=no_tangents,
    )

    fx_g, meta = create_aot_dispatcher_function(
        flat_fn,
        flat_args,
        aot_config,
    )
    return fx_g, meta, in_spec, out_spec.spec


compiled_function = aot_function
compiled_module = aot_module<|MERGE_RESOLUTION|>--- conflicted
+++ resolved
@@ -1096,20 +1096,7 @@
                 else:
                     mutates_data = True
                     mutates_metadata = has_metadata_mutation(f_arg)
-<<<<<<< HEAD
-                # Only track requires_grad info on *mutated* inputs,
-                # because they show up in the autograd.Function.forward as outputs
-=======
->>>>>>> 53ed7d97
                 mutations_hidden_from_autograd = are_all_mutations_hidden_from_autograd(f_arg)
-                if not _check_if_mutation_can_be_in_graph(
-                    keep_input_mutations,
-                    is_train,
-                    mutates_data,
-                    mutates_metadata,
-                    f_arg.requires_grad
-                ):
-                    input_requires_grad_info.append(isinstance(f_arg, torch.Tensor) and f_arg.requires_grad)
             else:
                 mutates_data = False
                 mutates_metadata = False
@@ -1374,19 +1361,6 @@
                 requires_grad=isinstance(o, torch.Tensor) and o.requires_grad
             )
             output_info.append(out_info)
-<<<<<<< HEAD
-            output_requires_grad_info.append(out_info.requires_grad)
-
-        # Our autograd.Function.forward returns both mutated inputs and outputs,
-        # so we need grad info on all of them.
-        requires_grad_info = input_requires_grad_info + output_requires_grad_info
-        total_runtime_inps = len([
-            x for x in input_info
-            if x.mutation_type == MutationType.MUTATED_OUT_GRAPH
-        ])
-        assert len(requires_grad_info) == len(output_info) + total_runtime_inps
-=======
->>>>>>> 53ed7d97
 
         # See Note [AOT Autograd: Views to avoid tangents aliasing inputs]
         def view_avoid_dupes_with_primals(t):
@@ -1633,12 +1607,7 @@
         return t
     if idx in meta.mutated_inp_runtime_indices:
         # We only need to bother cloning mutated inputs that participate in autograd.
-<<<<<<< HEAD
         mutated_inp_idx = meta.mutated_inp_runtime_indices.index(idx)
-        assert meta.input_info[idx].requires_grad == meta.requires_grad_info[mutated_inp_idx]
-=======
-        mutated_inp_idx = meta.mutated_inp_indices.index(idx)
->>>>>>> 53ed7d97
         if meta.input_info[idx].requires_grad and meta.input_info[idx].mutates_data:
             # Make sure the primal we pass to autograd.grad()
             # sees the tensor before the mutation
@@ -2599,17 +2568,6 @@
             mutation_type=_get_mutation_type(m.keep_input_mutations, m.is_train, mutates_data, mutates_metadata, requires_grad)
         )
         input_infos.append(inpt_info)
-<<<<<<< HEAD
-        # requires_grad_info consists of (mutated_inputs, forward_outputs).
-        # For any mutated inputs that correspond to aliased inputs,
-        # Need to replace them with their mutated synthetic base
-        if inpt_info.mutation_type == MutationType.MUTATED_OUT_GRAPH:
-            for x in outer_indices:
-                assert m.requires_grad_info[x] == m.input_info[x].requires_grad
-            mutated_inp_require_grad_info.append(any(m.input_info[x].requires_grad for x in outer_indices))
-=======
->>>>>>> 53ed7d97
-
 
 
     # Find any inputs that fulfill the following criteria:
@@ -2622,18 +2580,6 @@
     ]
 
     # grab the original requires grad info on the outputs, except the ones from the mutated inputs
-<<<<<<< HEAD
-    num_original_input_data_mutations = len([
-        x for x in m.input_info
-        if x.mutation_type == MutationType.MUTATED_OUT_GRAPH
-    ])
-
-    output_grad_info = [x.requires_grad for x in m.output_info]
-    assert output_grad_info == m.requires_grad_info[num_original_input_data_mutations:]
-    input_metadata_mutation_grad_info = [
-        outer_args[outer_idx].requires_grad for outer_idx in outer_aliased_arg_idx_with_metadata_mutations]
-=======
->>>>>>> 53ed7d97
     input_metadata_output_info = [
         OutputAliasInfo(
             output_type=OutputType.alias_of_input,
@@ -3252,14 +3198,6 @@
                     o_ = o.alias
                 else:
                     o_ = o
-<<<<<<< HEAD
-                assert (
-                    runtime_metadata.requires_grad_info[runtime_metadata.num_mutated_inp_runtime_indices + i]
-                    ==
-                    runtime_metadata.output_info[i].requires_grad
-                )
-=======
->>>>>>> 53ed7d97
 
                 o_grad = runtime_metadata.output_info[i].requires_grad
                 if info.output_type == OutputType.alias_of_input:
@@ -3664,10 +3602,6 @@
         fw_metadata.traced_tangents,
     )
 
-<<<<<<< HEAD
-    assert len(fw_metadata.requires_grad_info) == fw_metadata.num_mutated_inp_runtime_indices + fw_metadata.num_outputs
-=======
->>>>>>> 53ed7d97
     joint_inputs = (flat_args, traced_tangents)
 
     fn_prepared_for_autograd = fn_prepped_for_autograd(
