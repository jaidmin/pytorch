import collections
import contextlib
import dataclasses
import functools
import inspect
import itertools
import logging
import math
import operator
import os
import shutil
import sys
import tempfile
import textwrap
import time
from collections import defaultdict
from io import StringIO
from typing import Any, Dict, Iterable, List, NamedTuple, Optional, Union
from unittest import mock

import sympy

import torch
from torch.autograd import DeviceType
from torch.fx.immutable_collections import immutable_dict, immutable_list
from torch.utils._sympy.functions import CleanDiv, FloorDiv, ModularIndexing

from . import config
from .cuda_properties import current_device, get_device_capability

log = logging.getLogger(__name__)

VarRanges = Dict[sympy.Expr, sympy.Expr]


def do_bench(*args, **kwargs):
    @functools.lru_cache(None)
    def load_triton():
        try:
            # NB: Lazily load triton, as importing triton is slow
            # see https://github.com/openai/triton/issues/1599
            from triton.testing import do_bench as triton_do_bench
        except ImportError:
            raise NotImplementedError("requires Triton")

        # triton PR https://github.com/openai/triton/pull/1513 change the
        # quantile fields name from 'percentiles' to 'quantiles'
        # and change the default value from (0.5, 0.2, 0.8) to None.
        # This may break inductor since a caller expects a tuple may get a item.
        #
        # Add a wrapper to maintain the same behavior for inductor.
        # Maybe we should have own implementation of this function?
        return triton_do_bench, (
            "quantiles"
            if inspect.signature(triton_do_bench).parameters.get("quantiles")
            is not None
            else "percentiles"
        )

    triton_do_bench, quantile_field_name = load_triton()

    if quantile_field_name not in kwargs:
        kwargs[quantile_field_name] = (0.5, 0.2, 0.8)
    return triton_do_bench(*args, **kwargs)[0]


@functools.lru_cache(None)
def has_triton():
    if not torch.cuda.is_available():
        return False
    try:
        import triton

        return triton is not None and get_device_capability() >= (7, 0)
    except ImportError:
        return False


@functools.lru_cache(None)
def has_torchvision_roi_align():
    try:
        from torchvision.ops import roi_align  # noqa: F401

        return roi_align is not None and hasattr(
            getattr(torch.ops, "torchvision", None), "roi_align"
        )
    except ImportError:
        return False


def conditional_product(*args):
    return functools.reduce(operator.mul, [x for x in args if x])


def decode_device(device):
    if device is None:
        return torch.tensor(0.0).device  # default device
    if isinstance(device, str):
        device = torch.device(device)
    if device.type == "cuda" and device.index is None:
        return torch.device("cuda", index=current_device())
    return device


def sympy_product(it):
    return functools.reduce(operator.mul, it, sympy.Integer(1))


def sympy_dot(seq1, seq2):
    assert len(seq1) == len(seq2)
    return sympy.expand(sum(a * b for a, b in zip(seq1, seq2)))


def unique(it):
    return {id(x): x for x in it}.values()


def ceildiv(numer: int, denom: int):
    # TODO: There is a bug in a call to this function, to repro:
    # python benchmarks/dynamo/huggingface.py --inductor -d cuda --accuracy
    # --amp --only YituTechConvBert --dynamic-shapes
    assert isinstance(numer, int) and isinstance(
        denom, int
    ), f"{numer}: {type(numer)}, {denom}: {type(denom)}"
    return -(numer // -denom)


def next_power_of_2(n):
    """Return the smallest power of 2 greater than or equal to n"""
    assert n <= 2**32, "32-bit only"
    n -= 1
    n |= n >> 1
    n |= n >> 2
    n |= n >> 4
    n |= n >> 8
    n |= n >> 16
    n += 1
    return n


def convert_shape_to_inductor(lst: List[Union[int, torch.SymInt]]) -> List[sympy.Expr]:
    """
    Gets the shape and stride of a tensor. For non-symbolic tensors, this is
    trivial. But for symbolic tensors, we need to map from SymIntNode into
    sympy.Expr.
    """
    return [
        i.node.expr if isinstance(i, torch.SymInt) else sympy.Integer(i) for i in lst
    ]


def convert_shape_to_symint(
    lst: List[Union[int, sympy.Expr]]
) -> List[Union[int, torch.SymInt]]:
    """
    Takes a list of shapes from Inductor and converts them into symints (or just
    ints if all shapes are static).
    """
    from .virtualized import V

    return [
        i
        if isinstance(i, int)
        else int(i)
        if isinstance(i, sympy.Integer)
        else V.graph.sizevars.shape_env.create_symintnode(
            i, hint=V.graph.sizevars.shape_env.var_to_val.get(i, None)
        )
        for i in lst
    ]


def gen_gm_and_inputs(target, args, kwargs):
    g = torch.fx.Graph()
    g_args = []
    a_args = []
    for n, arg in enumerate(args):
        if isinstance(arg, torch.Tensor):
            g_args.append(g.placeholder(f"arg{n}"))
            a_args.append(arg)
        else:
            g_args.append(arg)
    assert all(not isinstance(x, torch.Tensor) for x in kwargs.values())
    node = g.call_function(target, tuple(g_args), kwargs)
    if (
        len(target._schema.returns) == 1
        and str(target._schema.returns[0].type) == "Tensor"
    ):
        node = (node,)
    g.output(node)

    gm = torch.fx.GraphModule({}, g)
    return gm, a_args


def synchronize():
    if torch.cuda.is_available():
        torch.cuda.synchronize()


def timed(model, example_inputs, times=1):
    synchronize()
    torch.manual_seed(1337)
    t0 = time.perf_counter()
    for _ in range(times):
        result = model(*example_inputs)
        synchronize()
    t1 = time.perf_counter()
    # GC the result after timing
    assert result is not None
    return t1 - t0


def print_performance(fn, args=(), times=10, repeat=10, baseline=1.0):
    timings = torch.tensor([timed(fn, args, times) for _ in range(repeat)])
    took = torch.median(timings)
    print(f"{took/baseline:.6f}")
    return took


immutable_dict.__hash__ = lambda self: hash(tuple(self.items()))
immutable_list.__hash__ = lambda self: hash(tuple(self))


def freeze_inputs(f):
    """
    Useful for wrapping lists in tuples for caching purposes
    """

    def freeze_value(x):
        if isinstance(x, (immutable_dict, immutable_list)):
            return x
        if isinstance(x, list):
            return immutable_list(x)
        if isinstance(x, dict):
            return immutable_dict(x)
        return x

    @functools.wraps(f)
    def wrapped(*args):
        args = [freeze_value(x) for x in args]
        return f(*args)

    wrapped.cache_info = f.cache_info
    return wrapped


def precompute_method(obj: Any, method: str):
    """Replace obj.method() with a new method that returns a precomputed constant."""
    result = getattr(obj, method)()
    setattr(obj, method, lambda: result)


def precompute_methods(obj: Any, methods: List[str]):
    """Replace methods with new methods that returns a precomputed constants."""
    for method in methods:
        precompute_method(obj, method)


def cmp(a, b):
    return int(a > b) - int(a < b)


def pad_listlike(x, size):
    if len(x) == 1:
        return type(x)([x[0]]) * size
    else:
        return x


def cache_on_self(fn):
    key = f"__{fn.__name__}_cache"

    @functools.wraps(fn)
    def wrapper(self):
        if not hasattr(self, key):
            setattr(self, key, fn(self))
        return getattr(self, key)

    return wrapper


def aggregate_origins(node_schedule):
    return functools.reduce(
        operator.or_,
        [
            node.node.origins
            for node in node_schedule
            if hasattr(node, "node") and node.node
        ],
        set(),
    )


def get_fused_kernel_name(node_schedule, descriptive_names):
    all_origins = aggregate_origins(node_schedule)
    if descriptive_names == "original_aten":
        # Bases the kernel name off of the top-level aten operator (i.e. pre-decompositions)
        sources = [
            origin.meta["original_aten"]._overloadpacket.__name__
            for origin in all_origins
            if origin.op == "call_function" and "original_aten" in origin.meta
        ]
        sources = sorted(set(sources))
    elif descriptive_names == "torch":
        # Bases the kernel name off of the top-level "torch" operator (i.e. post-dynamo graph)
        sources = []
        for origin in all_origins:
            if origin.op == "call_function" and "source_fn" in origin.meta:
                if isinstance(origin.meta["source_fn"][1], str):
                    sources.append(origin.meta["source_fn"][1])
                else:
                    sources.append(origin.meta["source_fn"][1].__name__)
        sources = sorted(set(sources))
    elif descriptive_names == "inductor_node":
        sources = [
            origin.name for origin in all_origins if origin.op == "call_function"
        ]
    else:
        raise NotImplementedError
    sources = sources
    return "_".join(["fused"] + sources)


def get_kernel_metadata(node_schedule):
    all_origins = aggregate_origins(node_schedule)
    inductor_nodes = [origin for origin in all_origins if origin.op == "call_function"]
    original_aten_dict = collections.defaultdict(list)
    for node in inductor_nodes:
        if "original_aten" in node.meta:
            original_aten_dict[str(node.meta["original_aten"]._overloadpacket)].append(
                node.name
            )
    metadata = [
        f"# Original ATen: {', '.join(sorted(original_aten_dict.keys()))}\n",
    ]
    for original_aten, nodes in sorted(original_aten_dict.items()):
        metadata.append(f"# {original_aten} => {', '.join(sorted(nodes))}")
    return "\n".join(metadata)


def dominated_nodes(initial_queue: Iterable[torch.fx.Node], skip_filter=None):
    """Returns the set of nodes whose values depend on those within initial_queue"""
    initial_queue = list(initial_queue)
    dominated_set = set(initial_queue)

    while initial_queue:
        node = initial_queue.pop()
        for user in node.users:
            if skip_filter and skip_filter(user):
                continue
            if user not in dominated_set:
                dominated_set.add(user)
                initial_queue.append(user)

    return dominated_set


def gather_origins(args, kwargs):
    import itertools

    from . import ir

    def is_unrealized_node(n):
        if isinstance(n, ir.TensorBox):
            return is_unrealized_node(n.data)
        if isinstance(n, ir.StorageBox):
            return is_unrealized_node(n.data)
        return isinstance(n, ir.IRNode) and isinstance(n, ir.Pointwise)

    kwarg_origins = [val.origins for val in kwargs.values() if is_unrealized_node(val)]
    arg_origins = [arg.origins for arg in args if is_unrealized_node(arg)]
    return set(itertools.chain(*arg_origins, *kwarg_origins))


def sympy_str(expr: sympy.Expr):
    """
    Normal sympy str is very slow, this is a lot faster.  The result are
    somewhat worse, as it doesn't do as much simplification.  So don't
    use this for final codegen.
    """
    if isinstance(expr, sympy.Symbol):
        return expr.name
    if isinstance(expr, sympy.Add):
        return " + ".join(map(sympy_str, expr.args))
    if isinstance(expr, sympy.Mul):
        return " * ".join(map(sympy_str, expr.args))

    if isinstance(expr, (ModularIndexing, CleanDiv, FloorDiv)):
        return f"{expr.func.__name__}({', '.join(map(sympy_str, expr.args))})"
    return str(expr)


def sympy_symbol(name, integer=True) -> sympy.Symbol:
    # This should never be used for creating shape/stride symbols, as those
    # should all be allocated before Inductor.
    assert name[0] != "s"
<<<<<<< HEAD
    return sympy.Symbol(name, integer=integer, positive=True)
=======
    # NOTE: shape symbols are positive (> 0), but index variables are only
    # non-negative (>= 0).
    return sympy.Symbol(name, integer=True, nonnegative=True)
>>>>>>> 3183e535


def sympy_subs(expr: sympy.Expr, replacements: Dict[Any, Any]) -> sympy.Expr:
    """
    xreplace is faster than subs, but is way more picky
    """

    def promote_strings(key):
        if isinstance(key, str):
            return sympy_symbol(key)
        return key

    return expr.xreplace(
        {promote_strings(k): promote_strings(v) for k, v in replacements.items()}
    )


def free_symbol_startswith(index: sympy.Expr, prefix: str):
    return any(v.name.startswith(prefix) for v in index.free_symbols)


def free_symbol_has(index: sympy.Expr, pattern: str):
    return any(pattern in v.name for v in index.free_symbols)


def has_incompatible_cudagraph_ops(gm):
    forbidden_set = {
        "aten._fused_moving_avg_obs_fq_helper.default",
        "aten._fused_moving_avg_obs_fq_helper_functional.default",
        "fbgemm.dense_to_jagged.default",
        "fbgemm.jagged_to_padded_dense.default",
        "run_with_rng_state",
        "run_and_save_rng_state",
    }
    if torch.are_deterministic_algorithms_enabled():
        forbidden_set.update(
            {
                "aten._unsafe_index_put.default",
                "aten.index_put.default",
                "aten.index_put_.default",
                "aten.scatter.src",
                "aten.scatter.reduce",
                "aten.scatter.value_reduce",
                "aten.scatter_add_",
                "aten.scatter_add.default",
                "aten.scatter_reduce.two",
                "aten.scatter_reduce_.two",
                "aten.scatter_reduce.two_out",
            }
        )
    for node in gm.graph.nodes:
        if str(node.target) in forbidden_set:
            return True
    return False


instance_descriptor = collections.namedtuple(
    "instance_descriptor", ["divisible_by_16", "equal_to_1"]
)


@contextlib.contextmanager
def fresh_inductor_cache(cache_entries=None):
    """
    Contextmanager that provides a clean tmp cachedir for inductor.

    Optionally, pass a dict as 'cache_entries' to get a list of filenames and sizes
    generated with this cache instance.
    """
    with tempfile.TemporaryDirectory() as inductor_cache_dir:
        with mock.patch.dict(
            os.environ, {"TORCHINDUCTOR_CACHE_DIR": inductor_cache_dir}
        ):
            triton_cache_dir = os.path.join(inductor_cache_dir, "triton")
            with mock.patch.dict(os.environ, {"TRITON_CACHE_DIR": triton_cache_dir}):
                yield
                if isinstance(cache_entries, dict):
                    assert len(cache_entries) == 0, "expected empty cache_entries dict"
                    if os.path.exists(triton_cache_dir):
                        files = os.listdir(triton_cache_dir)
                        cache_entries.update(
                            {
                                f: os.path.getsize(os.path.join(triton_cache_dir, f))
                                for f in files
                                if ".lock" not in f
                            }
                        )


def argsort(seq) -> List[int]:
    # preserve original order for equal strides
    getter = seq.__getitem__
    a_r = range(len(seq))
    return list(reversed(sorted(a_r, key=getter, reverse=True)))  # noqa: C413


@functools.lru_cache(8)
def get_dtype_size(dtype):
    return torch.empty((), dtype=dtype).element_size()


class LineContext(NamedTuple):
    context: Any


class IndentedBuffer:
    tabwidth = 4

    def __init__(self, initial_indent=0):
        self._lines = []
        self._indent = initial_indent

    def getvaluewithlinemap(self):
        buf = StringIO()
        p = 1
        linemap = []
        for line in self._lines:
            if isinstance(line, DeferredLineBase):
                line = line()
                if line is None:
                    continue
            elif isinstance(line, LineContext):
                linemap.append((p, line.context))
                continue
            assert isinstance(line, str)
            buf.write(line)
            buf.write("\n")
            p += 1 + line.count("\n")
        return buf.getvalue(), linemap

    def getvalue(self):
        v, _ = self.getvaluewithlinemap()
        return v

    def getrawvalue(self):
        buf = StringIO()
        for line in self._lines:
            if isinstance(line, DeferredLineBase):
                line = line()
                if line is None:
                    continue
            elif isinstance(line, LineContext):
                continue
            assert isinstance(line, str)
            # backslash implies line continuation
            if line.endswith("\\"):
                buf.write(line[:-1])
            else:
                buf.write(line)
                buf.write("\n")
        return buf.getvalue()

    def clear(self):
        self._lines.clear()

    def __bool__(self):
        return bool(self._lines)

    def prefix(self):
        return " " * (self._indent * self.tabwidth)

    def writeline(self, line):
        if isinstance(line, LineContext):
            self._lines.append(line)
        elif isinstance(line, DeferredLineBase):
            self._lines.append(line.with_prefix(self.prefix()))
        elif line.strip():
            self._lines.append(f"{self.prefix()}{line}")
        else:
            self._lines.append("")

    def writelines(self, lines):
        for line in lines:
            self.writeline(line)

    def indent(self, offset=1):
        @contextlib.contextmanager
        def ctx():
            self._indent += offset
            try:
                yield
            finally:
                self._indent -= offset

        return ctx()

    def splice(self, other_code, strip=False):
        if isinstance(other_code, IndentedBuffer):
            dedent = float("inf")
            for line in other_code._lines:
                if not isinstance(line, LineContext) and line:
                    dedent = min(dedent, len(line) - len(line.lstrip()))
            if math.isinf(dedent):
                dedent = 0
            for line in other_code._lines:
                if isinstance(line, LineContext):
                    self._lines.append(line)
                else:
                    IndentedBuffer.writeline(self, line[dedent:])
        else:
            other_code = textwrap.dedent(other_code)
            if strip:
                other_code = other_code.lstrip()
            if not other_code:
                return
            other_code = other_code.rstrip()
            for line in other_code.split("\n"):
                self.writeline(line)


class DeferredLineBase:
    """A line that can be 'unwritten' at a later time"""

    def __init__(self, line):
        if not line.strip():
            line = ""
        self.line = line

    def __call__(self) -> Optional[str]:
        """Returns either self.line or None to indicate the line has been 'unwritten'"""
        raise NotImplementedError()

    def _new_line(self, line: str) -> "DeferredLineBase":
        """Returns a new deferred line with the same condition"""
        raise NotImplementedError()

    def with_prefix(self, prefix):
        return self._new_line(f"{prefix}{self.line}")

    def lstrip(self):
        return self._new_line(self.line.lstrip())

    def __getitem__(self, index):
        return self._new_line(self.line[index])

    def __bool__(self):
        return bool(self.line)

    def __len__(self):
        return len(self.line)


@functools.lru_cache(None)
def is_big_gpu(index):
    sms = torch.cuda.get_device_properties(index).multi_processor_count
    if sms < 80:  # V100
        log.warning("not enough SMs to use max_autotune_gemm mode")
        return False
    return True


def use_triton_template(layout, *, enable_int32=False):
    layout_dtypes = (torch.float16, torch.bfloat16, torch.float32)
    if enable_int32:
        layout_dtypes = (torch.float16, torch.bfloat16, torch.float32, torch.int32)
    return (
        (
            config.max_autotune
            or config.max_autotune_gemm
            or config.search_autotune_cache
        )
        and layout.device.type == "cuda"
        and layout.dtype in layout_dtypes
        and is_big_gpu(layout.device.index or 0)
    )


class DebugDirManager:
    counter = itertools.count(0)

    def __init__(self):
        self.id = next(DebugDirManager.counter)
        self.prev_debug_name = None

    def __enter__(self):
        self.prev_debug_name = torch._dynamo.config.debug_dir_root
        self.new_name = f"{self.prev_debug_name}_tmp_{self.id}"
        torch._dynamo.config.debug_dir_root = self.new_name

    def __exit__(self, *args):
        shutil.rmtree(self.new_name)
        torch._dynamo.config.debug_dir_root = self.prev_debug_name


def run_and_get_code(fn, *args, **kwargs):
    from .graph import GraphLowering

    compile_to_module = GraphLowering.compile_to_module
    source_codes = []

    def patched_compile_to_module(self):
        mod = compile_to_module(self)
        with open(mod.__file__) as f:
            source_codes.append(f.read())
        return mod

    with mock.patch.object(
        GraphLowering, "compile_to_module", patched_compile_to_module
    ):
        torch._dynamo.reset()
        result = fn(*args, **kwargs)
    return result, source_codes


def run_and_get_triton_code(fn, *args, **kwargs):
    _, source_codes = run_and_get_code(fn, *args, **kwargs)
    # Can have two outputs if backwards was eagerly compiled
    assert (
        1 <= len(source_codes) <= 2
    ), f"expected one or two code outputs got {len(source_codes)}"
    return source_codes[0]


@contextlib.contextmanager
def override_lowering(aten_op, override_fn):
    """
    Override the lowering of aten_op with overide_fn.
    The first argument of override_fn is the original lowering fn.
    """
    from torch._inductor import lowering

    orig_fn = lowering.lowerings[aten_op]
    try:
        lowering.lowerings[aten_op] = functools.partial(override_fn, orig_fn)
        yield
    finally:
        lowering.lowerings[aten_op] = orig_fn


def developer_warning(msg):
    """
    Warnings that will be actionable for PyTorch developers, but not
    end users.  Allows us to easily disable them in stable releases but
    keep them on for nightly builds.
    """
    if config.developer_warnings:
        log.warning(msg)
    else:
        log.info(msg)


def get_num_bytes(*args, num_in_out_args=0):
    """
    Return the total number of bytes the arguments of tensor type takes.

    For in/out args, tensor sizes are counted twice: once for reading and
    once for writing.

    The first num_in_out_args arguments are in out tensors.
    """
    return sum(
        arg.numel() * arg.element_size() * (1 + int(i < num_in_out_args))
        for i, arg in enumerate(args)
        if isinstance(arg, torch.Tensor)
    )


def create_bandwidth_info_str(ms, num_gb, gb_per_s, prefix="", suffix=""):
    info_str = f"{prefix}{ms:.3f}ms    \t{num_gb:.3f} GB \t {gb_per_s:7.2f}GB/s{suffix}"
    try:
        import colorama

        if ms > 0.012 and gb_per_s < 650:
            info_str = colorama.Fore.RED + info_str + colorama.Fore.RESET
    except ImportError:
        log.warning("Colorama is not installed. Install it if you want colored output")

    return info_str


def get_benchmark_name():
    """
    An experimental API used only when config.benchmark_kernel is true.

    The benchmark name is only available at codegen time. So we can not
    directly call it in benchmark_all_kernels which is run after codegen.

    The function assumes the argument after --only is the benchmark name.
    It works for torchbench.py/hugginface.py/timm_models.py. But for ad-hoc
    scripts, this function may return None.

    There are 2 flavors of --only argument we need handle:
    1. --only model_name
    2. --only=model_name
    """
    try:
        idx = sys.argv.index("--only")
        if (
            idx + 1 < len(sys.argv)
            and len(sys.argv[idx + 1]) > 0
            and sys.argv[idx + 1][0] != "-"
        ):
            return sys.argv[idx + 1]
    except ValueError:
        pass

    for arg in sys.argv:
        if arg.startswith("--only="):
            return arg[len("--only=") :]


_kernel_category_choices = [
    "pointwise",
    "reduction",
    "persistent_reduction",
]


def get_kernel_category(kernel_mod):
    """
    Given the module defining a triton kernel, return the category of the kernel.
    Cateogry can be one of:
    - pointwise
    - reduction
    - persistent_reduction

    Currently we simply decide the category depending on what decorator is imported
    by the kernel.
    """
    choices = [ch for ch in _kernel_category_choices if ch in kernel_mod.__dict__]
    if len(choices) == 1:
        return choices[0]
    else:
        return "unknown"


def get_kernel_category_by_source_code(src_code):
    """
    Similar to get_kernel_category but use the source code. Call this API
    if we have not compile the src_code to module yet.
    """
    choices = [ch for ch in _kernel_category_choices if f"@{ch}" in src_code]
    if len(choices) == 1:
        return choices[0]
    else:
        return "unknown"


def benchmark_all_kernels(benchmark_name, benchmark_all_configs):
    """
    An experimental API used only when config.benchmark_kernel is true.

    Run the kernel benchmarks for all the kernels cached in PyCodeCache.
    Used in the compiled modules.

    Put this method here rather than codegen it for convenience since its implementation
    does not change based on different graph modules being compiled.
    """
    from torch._inductor.codecache import PyCodeCache

    def get_triton_kernel(mod):
        from torch._inductor.triton_heuristics import CachingAutotuner

        cand_list = [
            v
            for k, v in mod.__dict__.items()
            if k.startswith("triton_") and isinstance(v, CachingAutotuner)
        ]
        assert len(cand_list) == 1
        return cand_list[0]

    nfound = 0
    for kernel_key, kernel_mod in PyCodeCache.cache.items():
        if not hasattr(kernel_mod, "get_args") or not hasattr(kernel_mod, "call"):
            continue

        triton_kernel = get_triton_kernel(kernel_mod)
        kernel_category = get_kernel_category(kernel_mod)
        args = kernel_mod.get_args()
        num_in_out_ptrs = len(
            [
                arg_name
                for arg_name in triton_kernel.fn.arg_names
                if arg_name.startswith("in_out_ptr")
            ]
        )
        num_gb = get_num_bytes(*args, num_in_out_args=num_in_out_ptrs) / 1e9

        def get_info_str(ms, n_regs, n_spills, shared, prefix=""):
            if not any(x is None for x in [n_regs, n_spills, shared]):
                kernel_detail_str = (
                    f"  {n_regs:3} regs  {n_spills:3} spills  {shared:8} shared mem"
                )
            else:
                kernel_detail_str = ""

            gb_per_s = num_gb / (ms / 1e3)
            return create_bandwidth_info_str(
                ms, num_gb, gb_per_s, prefix=prefix, suffix=kernel_detail_str
            )

        bench_result = []
        kernel_desc = (
            f"{benchmark_name:20} {kernel_category[:3].upper()} {kernel_key[:10]}"
        )
        if benchmark_all_configs:
            assert hasattr(kernel_mod, "benchmark_all_configs")
            bench_result = kernel_mod.benchmark_all_configs(args)
            print(kernel_desc)
            for launcher, ms in bench_result.items():
                print(
                    f"  {get_info_str(ms, launcher.n_regs, launcher.n_spills, launcher.shared)} @ {launcher.config}"
                )
        else:
            ms = do_bench(lambda: kernel_mod.call(args), rep=40, fast_flush=True)
            assert (
                len(triton_kernel.launchers) == 1
            ), "Autotuner should have selected the best config"
            launcher = triton_kernel.launchers[0]
            print(
                get_info_str(
                    ms,
                    launcher.n_regs,
                    launcher.n_spills,
                    launcher.shared,
                    prefix=f"{kernel_desc} ",
                )
            )

        nfound += 1
    if nfound == 0:
        print(
            "No kernel with benchmark functionality found. Make sure you run inductor with config.benchmark_kernel being True"
        )


def is_ones(items):
    return all(x == 1 for x in items)


def is_zeros(items):
    return all(x == 0 for x in items)


def is_cpu_device(inputs):
    return all(
        item.device == torch.device("cpu")
        for item in inputs
        if isinstance(item, torch.Tensor)
    )


def get_sympy_Expr_dtype(val: sympy.Expr) -> torch.dtype:
    assert isinstance(
        val, sympy.Expr
    ), "only support sympy.Expr as input to get_sympy_Expr_dtype"
    if val.is_integer:
        return torch.int64
    else:
        return torch.float64


@contextlib.contextmanager
def maybe_profile(should_profile, *args, **kwargs):
    if should_profile:
        with torch.profiler.profile(*args, **kwargs) as p:
            yield p
    else:
        yield


@dataclasses.dataclass
class ProfileEvent:
    category: str
    key: str
    self_cuda_time_ms: float
    # the benchmark is run multiple times and we average the count across all the
    # runs. It should be an integer but define a float just in case.
    count: float


def parse_profile_event_list(benchmark_name, event_list, wall_time_ms, nruns):
    def get_self_cuda_time(ev):
        """
        ev.self_cuda_time_total is in microsecond. Convert to millisecond.
        """
        return ev.self_cuda_time_total / 1000 / nruns

    all_events = defaultdict(list)

    def add_event(ev, category):
        profile_ev = ProfileEvent(
            category=category,
            key=ev.key,
            self_cuda_time_ms=get_self_cuda_time(ev),
            count=ev.count / nruns,  # average across all runs
        )
        all_events[category].append(profile_ev)

    for ev in event_list:
        assert not ev.is_legacy, "Don't support the legacy profiler"
        if ev.device_type == DeviceType.CPU:
            # ignore the event on CPU side
            continue

        category = "unknown"
        if ev.key.startswith("triton_"):
            if ev.key.startswith("triton_poi"):
                category = "triton_pointwise"
            elif ev.key.startswith("triton_red"):
                category = "triton_reduction"
            elif ev.key.startswith("triton_per"):
                category = "triton_persistent_reduction"
            else:
                category = "triton_unknown"

        add_event(ev, category)

    def report_category(category, profile_events):
        from tabulate import tabulate

        profile_events.sort(key=lambda ev: ev.self_cuda_time_ms, reverse=True)

        rows = []
        total_time = 0.0
        print(f"\n  == {category} category kernels == ")
        for ev in profile_events:
            total_time += ev.self_cuda_time_ms
            percent = f"{ev.self_cuda_time_ms / wall_time_ms * 100:.2f}%"
            rows.append([ev.key[:120], ev.self_cuda_time_ms, ev.count, percent])
        rows.append(
            ["Total", total_time, "", f"{total_time / wall_time_ms * 100:.2f}%"]
        )
        print(
            tabulate(
                rows, headers=["Kernel", "Self CUDA TIME (ms)", "Count", "Percent"]
            )
        )
        return total_time

    def report():
        category_list = [
            "triton_pointwise",
            "triton_reduction",
            "triton_persistent_reduction",
            "triton_unknown",
            "unknown",
        ]
        assert set(all_events.keys()).issubset(
            set(category_list)
        ), f"{list(all_events.keys())}"

        per_category_wall_time = {}
        total_cuda_ms = 0.0
        for category in category_list:
            if category in all_events:
                _time = report_category(category, all_events[category])
                per_category_wall_time[category] = _time
                total_cuda_ms += _time

        gpu_busy_percent = f"{total_cuda_ms / wall_time_ms * 100:.2f}%"
        print(f"\nPercent of time when GPU is busy: {gpu_busy_percent}")
        print(f"Total wall time {wall_time_ms:.3f} ms")

        # output such a line so we can gather such line from all compiled modules from all
        # benchmarks and tabulate it!
        # Columns: benchmark_name, pointwise_percent, reduction_percent, persistent_reduction_percent,
        #   unknown_category_percent, GPU_busy_percent, wall_time_ms
        tabulate_line = f"Output for tabulate: {benchmark_name}"
        for category in category_list:
            percent = (
                f"{per_category_wall_time.get(category, 0.0) / wall_time_ms * 100:.2f}%"
            )
            tabulate_line += f", {percent}"
        tabulate_line += f", {gpu_busy_percent}, {wall_time_ms:.3f}ms"

        print(tabulate_line)

    report()


def compiled_module_main(benchmark_name, benchmark_compiled_module_fn):
    """
    This is the function called in __main__ block of a compiled module.
    """
    import argparse

    parser = argparse.ArgumentParser()
    parser.add_argument(
        "--benchmark-kernels",
        "-k",
        action="store_true",
        help="Whether to benchmark each individual kernels",
    )
    parser.add_argument(
        "--benchmark-all-configs",
        "-c",
        action="store_true",
        help="Whether to benchmark each individual config for a kernel",
    )
    parser.add_argument(
        "--profile",
        "-p",
        action="store_true",
        help="Whether to profile the compiled module",
    )
    args = parser.parse_args()

    if args.benchmark_kernels:
        benchmark_all_kernels(benchmark_name, args.benchmark_all_configs)
    else:
        times = 10
        repeat = 10
        wall_time_ms = (
            benchmark_compiled_module_fn(times=times, repeat=repeat) / times * 1000
        )

        if not args.profile:
            return

        with torch.profiler.profile(record_shapes=True) as p:
            benchmark_compiled_module_fn(times=times, repeat=repeat)

        path = f"{tempfile.gettempdir()}/compiled_module_profile.json"
        p.export_chrome_trace(path)
        print(f"Profiling result for a compiled module of benchmark {benchmark_name}:")
        print(f"Chrome trace for the profile is written to {path}")
        event_list = p.key_averages(group_by_input_shape=True)
        print(event_list.table(sort_by="self_cuda_time_total", row_limit=10))
        parse_profile_event_list(
            benchmark_name, event_list, wall_time_ms, times * repeat
        )


def triton_config_to_hashable(cfg):
    """
    Convert triton config to a tuple that can uniquely identify it. We can use
    the return value as a dictionary key.
    """
    items = sorted(cfg.kwargs.items())
    items.append(("num_warps", cfg.num_warps))
    items.append(("num_stages", cfg.num_stages))
    return tuple(items)


HAS_COLORAMA = True
try:
    import colorama
except ImportError:
    HAS_COLORAMA = False


def _color_text(msg, color):
    if not HAS_COLORAMA:
        return msg

    return getattr(colorama.Fore, color.upper()) + msg + colorama.Fore.RESET


def green_text(msg):
    return _color_text(msg, "green")


def yellow_text(msg):
    return _color_text(msg, "yellow")


def red_text(msg):
    return _color_text(msg, "red")


def blue_text(msg):
    return _color_text(msg, "blue")


PYTHON_TYPE_TO_SCHEMA_TYPE = {
    torch.dtype: "int",
    torch.device: "Device",
    bool: "bool",
}


def may_get_optional_schema_type(schema_type, is_optional_arg):
    return f"Optional[{schema_type}]" if is_optional_arg else schema_type


def type_match(arg, arg_type, is_optional_arg):
    if isinstance(arg, immutable_list):
        if all(
            isinstance(x, int) or (isinstance(x, sympy.Symbol) and x.is_integer)
            for x in arg
        ):
            may_optional_schema_type = may_get_optional_schema_type(
                "List[int]", is_optional_arg
            )
            return may_optional_schema_type == str(arg_type)
        else:
            # TODO: add support here
            return False

    if arg.__class__ in PYTHON_TYPE_TO_SCHEMA_TYPE:
        schema_type = PYTHON_TYPE_TO_SCHEMA_TYPE[arg.__class__]
        may_optional_schema_type = may_get_optional_schema_type(
            schema_type, is_optional_arg
        )
        return may_optional_schema_type == str(arg_type)

    # TODO: add support here
    return False


# torch/csrc/utils/python_arg_parser.cpp:FunctionSignature::parse
def schema_match(schema, args, kwargs):
    min_args = 0
    max_pos_args = 0
    for argument in schema.arguments:
        if not argument.has_default_value():
            min_args += 1
        if not argument.kwarg_only:
            max_pos_args += 1

    nargs = len(args)
    remaining_kwargs = len(kwargs)
    arg_pos = 0

    def args_error_message(nargs, max_pos_args, min_args):
        if min_args != max_pos_args:
            return f"takes from {min_args} to {max_pos_args} positional arguments but {nargs} were given"
        else:
            return f"takes {max_pos_args} positional arguments but {nargs} were given"

    def is_optional(arg):
        return "Optional" in str(arg.type)

    assert len(args) <= max_pos_args, args_error_message(
        len(args), max_pos_args, min_args
    )

    for argument in schema.arguments:
        obj = None
        is_kwd = False
        if arg_pos < nargs:
            if argument.kwarg_only:
                return False
            obj = args[arg_pos]
        elif kwargs:
            if argument.name in kwargs:
                obj = kwargs[argument.name]
                is_kwd = True

        if obj is None and not is_optional(argument):
            return False

        if obj is not None:
            expected_type = argument.type
            if not type_match(obj, expected_type, is_optional(argument)):
                return False

        if not is_kwd:
            arg_pos += 1
        elif (obj is None and is_optional(argument)) or obj is not None:
            remaining_kwargs -= 1

    if remaining_kwargs > 0:
        return False

    return True


def try_find_schema(schemas, args, kwargs):
    for schema in schemas:
        if schema_match(schema, args, kwargs):
            return schema

    return None<|MERGE_RESOLUTION|>--- conflicted
+++ resolved
@@ -395,13 +395,9 @@
     # This should never be used for creating shape/stride symbols, as those
     # should all be allocated before Inductor.
     assert name[0] != "s"
-<<<<<<< HEAD
-    return sympy.Symbol(name, integer=integer, positive=True)
-=======
     # NOTE: shape symbols are positive (> 0), but index variables are only
     # non-negative (>= 0).
-    return sympy.Symbol(name, integer=True, nonnegative=True)
->>>>>>> 3183e535
+    return sympy.Symbol(name, integer=integer, nonnegative=True)
 
 
 def sympy_subs(expr: sympy.Expr, replacements: Dict[Any, Any]) -> sympy.Expr:
