--- conflicted
+++ resolved
@@ -12402,7 +12402,265 @@
   dispatch:
     CPU, CUDA, NestedTensorCPU, NestedTensorCUDA: native_multi_head_attention
 
-<<<<<<< HEAD
+- func: special_chebyshev_polynomial_t(Tensor x, Tensor n) -> Tensor
+  device_check: NoCheck
+  python_module: special
+  structured_delegate: special_chebyshev_polynomial_t.out
+  variants: function
+
+- func: special_chebyshev_polynomial_t.x_scalar(Scalar x, Tensor n) -> Tensor
+  device_check: NoCheck
+  python_module: special
+  variants: function
+
+- func: special_chebyshev_polynomial_t.n_scalar(Tensor x, Scalar n) -> Tensor
+  device_check: NoCheck
+  python_module: special
+  variants: function
+
+- func: special_chebyshev_polynomial_t.out(Tensor x, Tensor n, *, Tensor(a!) out) -> Tensor(a!)
+  device_check: NoCheck
+  dispatch:
+    CPU, CUDA: special_chebyshev_polynomial_t_out
+  python_module: special
+  structured_inherits: TensorIteratorBase
+  structured: True
+  variants: function
+
+- func: special_chebyshev_polynomial_t.x_scalar_out(Scalar x, Tensor n, *, Tensor(a!) out) -> Tensor(a!)
+  device_check: NoCheck
+  python_module: special
+  variants: function
+
+- func: special_chebyshev_polynomial_t.n_scalar_out(Tensor x, Scalar n, *, Tensor(a!) out) -> Tensor(a!)
+  dispatch:
+    CompositeExplicitAutograd: special_chebyshev_polynomial_t_out
+  device_check: NoCheck
+  python_module: special
+  variants: function
+
+- func: special_chebyshev_polynomial_u(Tensor x, Tensor n) -> Tensor
+  device_check: NoCheck
+  python_module: special
+  structured_delegate: special_chebyshev_polynomial_u.out
+  variants: function
+
+- func: special_chebyshev_polynomial_u.x_scalar(Scalar x, Tensor n) -> Tensor
+  device_check: NoCheck
+  python_module: special
+  variants: function
+
+- func: special_chebyshev_polynomial_u.n_scalar(Tensor x, Scalar n) -> Tensor
+  device_check: NoCheck
+  python_module: special
+  variants: function
+
+- func: special_chebyshev_polynomial_u.out(Tensor x, Tensor n, *, Tensor(a!) out) -> Tensor(a!)
+  device_check: NoCheck
+  dispatch:
+    CPU, CUDA: special_chebyshev_polynomial_u_out
+  python_module: special
+  structured_inherits: TensorIteratorBase
+  structured: True
+  variants: function
+
+- func: special_chebyshev_polynomial_u.x_scalar_out(Scalar x, Tensor n, *, Tensor(a!) out) -> Tensor(a!)
+  device_check: NoCheck
+  python_module: special
+  variants: function
+
+- func: special_chebyshev_polynomial_u.n_scalar_out(Tensor x, Scalar n, *, Tensor(a!) out) -> Tensor(a!)
+  dispatch:
+    CompositeExplicitAutograd: special_chebyshev_polynomial_u_out
+  device_check: NoCheck
+  python_module: special
+  variants: function
+
+- func: special_chebyshev_polynomial_v(Tensor x, Tensor n) -> Tensor
+  device_check: NoCheck
+  python_module: special
+  structured_delegate: special_chebyshev_polynomial_v.out
+  variants: function
+
+- func: special_chebyshev_polynomial_v.x_scalar(Scalar x, Tensor n) -> Tensor
+  device_check: NoCheck
+  python_module: special
+  variants: function
+
+- func: special_chebyshev_polynomial_v.n_scalar(Tensor x, Scalar n) -> Tensor
+  device_check: NoCheck
+  python_module: special
+  variants: function
+
+- func: special_chebyshev_polynomial_v.out(Tensor x, Tensor n, *, Tensor(a!) out) -> Tensor(a!)
+  device_check: NoCheck
+  dispatch:
+    CPU, CUDA: special_chebyshev_polynomial_v_out
+  python_module: special
+  structured_inherits: TensorIteratorBase
+  structured: True
+  variants: function
+
+- func: special_chebyshev_polynomial_v.x_scalar_out(Scalar x, Tensor n, *, Tensor(a!) out) -> Tensor(a!)
+  device_check: NoCheck
+  python_module: special
+  variants: function
+
+- func: special_chebyshev_polynomial_v.n_scalar_out(Tensor x, Scalar n, *, Tensor(a!) out) -> Tensor(a!)
+  dispatch:
+    CompositeExplicitAutograd: special_chebyshev_polynomial_v_out
+  device_check: NoCheck
+  python_module: special
+  variants: function
+
+- func: special_chebyshev_polynomial_w(Tensor x, Tensor n) -> Tensor
+  device_check: NoCheck
+  python_module: special
+  structured_delegate: special_chebyshev_polynomial_w.out
+  variants: function
+
+- func: special_chebyshev_polynomial_w.x_scalar(Scalar x, Tensor n) -> Tensor
+  device_check: NoCheck
+  python_module: special
+  variants: function
+
+- func: special_chebyshev_polynomial_w.n_scalar(Tensor x, Scalar n) -> Tensor
+  device_check: NoCheck
+  python_module: special
+  variants: function
+
+- func: special_chebyshev_polynomial_w.out(Tensor x, Tensor n, *, Tensor(a!) out) -> Tensor(a!)
+  device_check: NoCheck
+  dispatch:
+    CPU, CUDA: special_chebyshev_polynomial_w_out
+  python_module: special
+  structured_inherits: TensorIteratorBase
+  structured: True
+  variants: function
+
+- func: special_chebyshev_polynomial_w.x_scalar_out(Scalar x, Tensor n, *, Tensor(a!) out) -> Tensor(a!)
+  device_check: NoCheck
+  python_module: special
+  variants: function
+
+- func: special_chebyshev_polynomial_w.n_scalar_out(Tensor x, Scalar n, *, Tensor(a!) out) -> Tensor(a!)
+  dispatch:
+    CompositeExplicitAutograd: special_chebyshev_polynomial_w_out
+  device_check: NoCheck
+  python_module: special
+  variants: function
+
+- func: special_hermite_polynomial_h(Tensor x, Tensor n) -> Tensor
+  device_check: NoCheck
+  python_module: special
+  structured_delegate: special_hermite_polynomial_h.out
+  variants: function
+
+- func: special_hermite_polynomial_h.x_scalar(Scalar x, Tensor n) -> Tensor
+  device_check: NoCheck
+  python_module: special
+  variants: function
+
+- func: special_hermite_polynomial_h.n_scalar(Tensor x, Scalar n) -> Tensor
+  device_check: NoCheck
+  python_module: special
+  variants: function
+
+- func: special_hermite_polynomial_h.out(Tensor x, Tensor n, *, Tensor(a!) out) -> Tensor(a!)
+  device_check: NoCheck
+  dispatch:
+    CPU, CUDA: special_hermite_polynomial_h_out
+  python_module: special
+  structured_inherits: TensorIteratorBase
+  structured: True
+  variants: function
+
+- func: special_hermite_polynomial_h.x_scalar_out(Scalar x, Tensor n, *, Tensor(a!) out) -> Tensor(a!)
+  device_check: NoCheck
+  python_module: special
+  variants: function
+
+- func: special_hermite_polynomial_h.n_scalar_out(Tensor x, Scalar n, *, Tensor(a!) out) -> Tensor(a!)
+  dispatch:
+    CompositeExplicitAutograd: special_hermite_polynomial_h_out
+  device_check: NoCheck
+  python_module: special
+  variants: function
+
+- func: special_hermite_polynomial_he(Tensor x, Tensor n) -> Tensor
+  device_check: NoCheck
+  python_module: special
+  structured_delegate: special_hermite_polynomial_he.out
+  variants: function
+
+- func: special_hermite_polynomial_he.x_scalar(Scalar x, Tensor n) -> Tensor
+  device_check: NoCheck
+  python_module: special
+  variants: function
+
+- func: special_hermite_polynomial_he.n_scalar(Tensor x, Scalar n) -> Tensor
+  device_check: NoCheck
+  python_module: special
+  variants: function
+
+- func: special_hermite_polynomial_he.out(Tensor x, Tensor n, *, Tensor(a!) out) -> Tensor(a!)
+  device_check: NoCheck
+  dispatch:
+    CPU, CUDA: special_hermite_polynomial_he_out
+  python_module: special
+  structured_inherits: TensorIteratorBase
+  structured: True
+  variants: function
+
+- func: special_hermite_polynomial_he.x_scalar_out(Scalar x, Tensor n, *, Tensor(a!) out) -> Tensor(a!)
+  device_check: NoCheck
+  python_module: special
+  variants: function
+
+- func: special_hermite_polynomial_he.n_scalar_out(Tensor x, Scalar n, *, Tensor(a!) out) -> Tensor(a!)
+  dispatch:
+    CompositeExplicitAutograd: special_hermite_polynomial_he_out
+  device_check: NoCheck
+  python_module: special
+  variants: function
+
+- func: special_laguerre_polynomial_l(Tensor x, Tensor n) -> Tensor
+  device_check: NoCheck
+  python_module: special
+  structured_delegate: special_laguerre_polynomial_l.out
+  variants: function
+
+- func: special_laguerre_polynomial_l.x_scalar(Scalar x, Tensor n) -> Tensor
+  device_check: NoCheck
+  python_module: special
+  variants: function
+
+- func: special_laguerre_polynomial_l.n_scalar(Tensor x, Scalar n) -> Tensor
+  device_check: NoCheck
+  python_module: special
+  variants: function
+
+- func: special_laguerre_polynomial_l.out(Tensor x, Tensor n, *, Tensor(a!) out) -> Tensor(a!)
+  device_check: NoCheck
+  dispatch:
+    CPU, CUDA: special_laguerre_polynomial_l_out
+  python_module: special
+  structured_inherits: TensorIteratorBase
+  structured: True
+  variants: function
+
+- func: special_laguerre_polynomial_l.x_scalar_out(Scalar x, Tensor n, *, Tensor(a!) out) -> Tensor(a!)
+  device_check: NoCheck
+  python_module: special
+  variants: function
+
+- func: special_laguerre_polynomial_l.n_scalar_out(Tensor x, Scalar n, *, Tensor(a!) out) -> Tensor(a!)
+  dispatch:
+    CompositeExplicitAutograd: special_laguerre_polynomial_l_out
+  device_check: NoCheck
+  python_module: special
+  variants: function
+
 - func: special_legendre_polynomial_p(Tensor x, Tensor n) -> Tensor
   device_check: NoCheck
   python_module: special
@@ -12410,210 +12668,180 @@
   variants: function
 
 - func: special_legendre_polynomial_p.x_scalar(Scalar x, Tensor n) -> Tensor
-=======
-- func: special_chebyshev_polynomial_t(Tensor x, Tensor n) -> Tensor
-  device_check: NoCheck
-  python_module: special
-  structured_delegate: special_chebyshev_polynomial_t.out
-  variants: function
-
-- func: special_chebyshev_polynomial_t.x_scalar(Scalar x, Tensor n) -> Tensor
->>>>>>> 64e0d0c4
-  device_check: NoCheck
-  python_module: special
-  variants: function
-
-<<<<<<< HEAD
+  device_check: NoCheck
+  python_module: special
+  variants: function
+
 - func: special_legendre_polynomial_p.n_scalar(Tensor x, Scalar n) -> Tensor
-=======
-- func: special_chebyshev_polynomial_t.n_scalar(Tensor x, Scalar n) -> Tensor
->>>>>>> 64e0d0c4
-  device_check: NoCheck
-  python_module: special
-  variants: function
-
-<<<<<<< HEAD
+  device_check: NoCheck
+  python_module: special
+  variants: function
+
 - func: special_legendre_polynomial_p.out(Tensor x, Tensor n, *, Tensor(a!) out) -> Tensor(a!)
   device_check: NoCheck
   dispatch:
     CPU, CUDA: special_legendre_polynomial_p_out
-=======
-- func: special_chebyshev_polynomial_t.out(Tensor x, Tensor n, *, Tensor(a!) out) -> Tensor(a!)
-  device_check: NoCheck
-  dispatch:
-    CPU, CUDA: special_chebyshev_polynomial_t_out
->>>>>>> 64e0d0c4
-  python_module: special
-  structured_inherits: TensorIteratorBase
-  structured: True
-  variants: function
-
-<<<<<<< HEAD
+  python_module: special
+  structured_inherits: TensorIteratorBase
+  structured: True
+  variants: function
+
 - func: special_legendre_polynomial_p.x_scalar_out(Scalar x, Tensor n, *, Tensor(a!) out) -> Tensor(a!)
-=======
-- func: special_chebyshev_polynomial_t.x_scalar_out(Scalar x, Tensor n, *, Tensor(a!) out) -> Tensor(a!)
->>>>>>> 64e0d0c4
-  device_check: NoCheck
-  python_module: special
-  variants: function
-
-<<<<<<< HEAD
+  device_check: NoCheck
+  python_module: special
+  variants: function
+
 - func: special_legendre_polynomial_p.n_scalar_out(Tensor x, Scalar n, *, Tensor(a!) out) -> Tensor(a!)
   dispatch:
     CompositeExplicitAutograd: special_legendre_polynomial_p_out
-=======
-- func: special_chebyshev_polynomial_t.n_scalar_out(Tensor x, Scalar n, *, Tensor(a!) out) -> Tensor(a!)
-  dispatch:
-    CompositeExplicitAutograd: special_chebyshev_polynomial_t_out
-  device_check: NoCheck
-  python_module: special
-  variants: function
-
-- func: special_chebyshev_polynomial_u(Tensor x, Tensor n) -> Tensor
-  device_check: NoCheck
-  python_module: special
-  structured_delegate: special_chebyshev_polynomial_u.out
-  variants: function
-
-- func: special_chebyshev_polynomial_u.x_scalar(Scalar x, Tensor n) -> Tensor
-  device_check: NoCheck
-  python_module: special
-  variants: function
-
-- func: special_chebyshev_polynomial_u.n_scalar(Tensor x, Scalar n) -> Tensor
-  device_check: NoCheck
-  python_module: special
-  variants: function
-
-- func: special_chebyshev_polynomial_u.out(Tensor x, Tensor n, *, Tensor(a!) out) -> Tensor(a!)
-  device_check: NoCheck
-  dispatch:
-    CPU, CUDA: special_chebyshev_polynomial_u_out
-  python_module: special
-  structured_inherits: TensorIteratorBase
-  structured: True
-  variants: function
-
-- func: special_chebyshev_polynomial_u.x_scalar_out(Scalar x, Tensor n, *, Tensor(a!) out) -> Tensor(a!)
-  device_check: NoCheck
-  python_module: special
-  variants: function
-
-- func: special_chebyshev_polynomial_u.n_scalar_out(Tensor x, Scalar n, *, Tensor(a!) out) -> Tensor(a!)
-  dispatch:
-    CompositeExplicitAutograd: special_chebyshev_polynomial_u_out
-  device_check: NoCheck
-  python_module: special
-  variants: function
-
-- func: special_hermite_polynomial_h(Tensor x, Tensor n) -> Tensor
-  device_check: NoCheck
-  python_module: special
-  structured_delegate: special_hermite_polynomial_h.out
-  variants: function
-
-- func: special_hermite_polynomial_h.x_scalar(Scalar x, Tensor n) -> Tensor
-  device_check: NoCheck
-  python_module: special
-  variants: function
-
-- func: special_hermite_polynomial_h.n_scalar(Tensor x, Scalar n) -> Tensor
-  device_check: NoCheck
-  python_module: special
-  variants: function
-
-- func: special_hermite_polynomial_h.out(Tensor x, Tensor n, *, Tensor(a!) out) -> Tensor(a!)
-  device_check: NoCheck
-  dispatch:
-    CPU, CUDA: special_hermite_polynomial_h_out
-  python_module: special
-  structured_inherits: TensorIteratorBase
-  structured: True
-  variants: function
-
-- func: special_hermite_polynomial_h.x_scalar_out(Scalar x, Tensor n, *, Tensor(a!) out) -> Tensor(a!)
-  device_check: NoCheck
-  python_module: special
-  variants: function
-
-- func: special_hermite_polynomial_h.n_scalar_out(Tensor x, Scalar n, *, Tensor(a!) out) -> Tensor(a!)
-  dispatch:
-    CompositeExplicitAutograd: special_hermite_polynomial_h_out
-  device_check: NoCheck
-  python_module: special
-  variants: function
-
-- func: special_hermite_polynomial_he(Tensor x, Tensor n) -> Tensor
-  device_check: NoCheck
-  python_module: special
-  structured_delegate: special_hermite_polynomial_he.out
-  variants: function
-
-- func: special_hermite_polynomial_he.x_scalar(Scalar x, Tensor n) -> Tensor
-  device_check: NoCheck
-  python_module: special
-  variants: function
-
-- func: special_hermite_polynomial_he.n_scalar(Tensor x, Scalar n) -> Tensor
-  device_check: NoCheck
-  python_module: special
-  variants: function
-
-- func: special_hermite_polynomial_he.out(Tensor x, Tensor n, *, Tensor(a!) out) -> Tensor(a!)
-  device_check: NoCheck
-  dispatch:
-    CPU, CUDA: special_hermite_polynomial_he_out
-  python_module: special
-  structured_inherits: TensorIteratorBase
-  structured: True
-  variants: function
-
-- func: special_hermite_polynomial_he.x_scalar_out(Scalar x, Tensor n, *, Tensor(a!) out) -> Tensor(a!)
-  device_check: NoCheck
-  python_module: special
-  variants: function
-
-- func: special_hermite_polynomial_he.n_scalar_out(Tensor x, Scalar n, *, Tensor(a!) out) -> Tensor(a!)
-  dispatch:
-    CompositeExplicitAutograd: special_hermite_polynomial_he_out
-  device_check: NoCheck
-  python_module: special
-  variants: function
-
-- func: special_laguerre_polynomial_l(Tensor x, Tensor n) -> Tensor
-  device_check: NoCheck
-  python_module: special
-  structured_delegate: special_laguerre_polynomial_l.out
-  variants: function
-
-- func: special_laguerre_polynomial_l.x_scalar(Scalar x, Tensor n) -> Tensor
-  device_check: NoCheck
-  python_module: special
-  variants: function
-
-- func: special_laguerre_polynomial_l.n_scalar(Tensor x, Scalar n) -> Tensor
-  device_check: NoCheck
-  python_module: special
-  variants: function
-
-- func: special_laguerre_polynomial_l.out(Tensor x, Tensor n, *, Tensor(a!) out) -> Tensor(a!)
-  device_check: NoCheck
-  dispatch:
-    CPU, CUDA: special_laguerre_polynomial_l_out
-  python_module: special
-  structured_inherits: TensorIteratorBase
-  structured: True
-  variants: function
-
-- func: special_laguerre_polynomial_l.x_scalar_out(Scalar x, Tensor n, *, Tensor(a!) out) -> Tensor(a!)
-  device_check: NoCheck
-  python_module: special
-  variants: function
-
-- func: special_laguerre_polynomial_l.n_scalar_out(Tensor x, Scalar n, *, Tensor(a!) out) -> Tensor(a!)
-  dispatch:
-    CompositeExplicitAutograd: special_laguerre_polynomial_l_out
->>>>>>> 64e0d0c4
+  device_check: NoCheck
+  python_module: special
+  variants: function
+
+- func: special_shifted_chebyshev_polynomial_t(Tensor x, Tensor n) -> Tensor
+  device_check: NoCheck
+  python_module: special
+  structured_delegate: special_shifted_chebyshev_polynomial_t.out
+  variants: function
+
+- func: special_shifted_chebyshev_polynomial_t.x_scalar(Scalar x, Tensor n) -> Tensor
+  device_check: NoCheck
+  python_module: special
+  variants: function
+
+- func: special_shifted_chebyshev_polynomial_t.n_scalar(Tensor x, Scalar n) -> Tensor
+  device_check: NoCheck
+  python_module: special
+  variants: function
+
+- func: special_shifted_chebyshev_polynomial_t.out(Tensor x, Tensor n, *, Tensor(a!) out) -> Tensor(a!)
+  device_check: NoCheck
+  dispatch:
+    CPU, CUDA: special_shifted_chebyshev_polynomial_t_out
+  python_module: special
+  structured_inherits: TensorIteratorBase
+  structured: True
+  variants: function
+
+- func: special_shifted_chebyshev_polynomial_t.x_scalar_out(Scalar x, Tensor n, *, Tensor(a!) out) -> Tensor(a!)
+  device_check: NoCheck
+  python_module: special
+  variants: function
+
+- func: special_shifted_chebyshev_polynomial_t.n_scalar_out(Tensor x, Scalar n, *, Tensor(a!) out) -> Tensor(a!)
+  dispatch:
+    CompositeExplicitAutograd: special_shifted_chebyshev_polynomial_t_out
+  device_check: NoCheck
+  python_module: special
+  variants: function
+
+- func: special_shifted_chebyshev_polynomial_u(Tensor x, Tensor n) -> Tensor
+  device_check: NoCheck
+  python_module: special
+  structured_delegate: special_shifted_chebyshev_polynomial_u.out
+  variants: function
+
+- func: special_shifted_chebyshev_polynomial_u.x_scalar(Scalar x, Tensor n) -> Tensor
+  device_check: NoCheck
+  python_module: special
+  variants: function
+
+- func: special_shifted_chebyshev_polynomial_u.n_scalar(Tensor x, Scalar n) -> Tensor
+  device_check: NoCheck
+  python_module: special
+  variants: function
+
+- func: special_shifted_chebyshev_polynomial_u.out(Tensor x, Tensor n, *, Tensor(a!) out) -> Tensor(a!)
+  device_check: NoCheck
+  dispatch:
+    CPU, CUDA: special_shifted_chebyshev_polynomial_u_out
+  python_module: special
+  structured_inherits: TensorIteratorBase
+  structured: True
+  variants: function
+
+- func: special_shifted_chebyshev_polynomial_u.x_scalar_out(Scalar x, Tensor n, *, Tensor(a!) out) -> Tensor(a!)
+  device_check: NoCheck
+  python_module: special
+  variants: function
+
+- func: special_shifted_chebyshev_polynomial_u.n_scalar_out(Tensor x, Scalar n, *, Tensor(a!) out) -> Tensor(a!)
+  dispatch:
+    CompositeExplicitAutograd: special_shifted_chebyshev_polynomial_u_out
+  device_check: NoCheck
+  python_module: special
+  variants: function
+
+- func: special_shifted_chebyshev_polynomial_v(Tensor x, Tensor n) -> Tensor
+  device_check: NoCheck
+  python_module: special
+  structured_delegate: special_shifted_chebyshev_polynomial_v.out
+  variants: function
+
+- func: special_shifted_chebyshev_polynomial_v.x_scalar(Scalar x, Tensor n) -> Tensor
+  device_check: NoCheck
+  python_module: special
+  variants: function
+
+- func: special_shifted_chebyshev_polynomial_v.n_scalar(Tensor x, Scalar n) -> Tensor
+  device_check: NoCheck
+  python_module: special
+  variants: function
+
+- func: special_shifted_chebyshev_polynomial_v.out(Tensor x, Tensor n, *, Tensor(a!) out) -> Tensor(a!)
+  device_check: NoCheck
+  dispatch:
+    CPU, CUDA: special_shifted_chebyshev_polynomial_v_out
+  python_module: special
+  structured_inherits: TensorIteratorBase
+  structured: True
+  variants: function
+
+- func: special_shifted_chebyshev_polynomial_v.x_scalar_out(Scalar x, Tensor n, *, Tensor(a!) out) -> Tensor(a!)
+  device_check: NoCheck
+  python_module: special
+  variants: function
+
+- func: special_shifted_chebyshev_polynomial_v.n_scalar_out(Tensor x, Scalar n, *, Tensor(a!) out) -> Tensor(a!)
+  dispatch:
+    CompositeExplicitAutograd: special_shifted_chebyshev_polynomial_v_out
+  device_check: NoCheck
+  python_module: special
+  variants: function
+
+- func: special_shifted_chebyshev_polynomial_w(Tensor x, Tensor n) -> Tensor
+  device_check: NoCheck
+  python_module: special
+  structured_delegate: special_shifted_chebyshev_polynomial_w.out
+  variants: function
+
+- func: special_shifted_chebyshev_polynomial_w.x_scalar(Scalar x, Tensor n) -> Tensor
+  device_check: NoCheck
+  python_module: special
+  variants: function
+
+- func: special_shifted_chebyshev_polynomial_w.n_scalar(Tensor x, Scalar n) -> Tensor
+  device_check: NoCheck
+  python_module: special
+  variants: function
+
+- func: special_shifted_chebyshev_polynomial_w.out(Tensor x, Tensor n, *, Tensor(a!) out) -> Tensor(a!)
+  device_check: NoCheck
+  dispatch:
+    CPU, CUDA: special_shifted_chebyshev_polynomial_w_out
+  python_module: special
+  structured_inherits: TensorIteratorBase
+  structured: True
+  variants: function
+
+- func: special_shifted_chebyshev_polynomial_w.x_scalar_out(Scalar x, Tensor n, *, Tensor(a!) out) -> Tensor(a!)
+  device_check: NoCheck
+  python_module: special
+  variants: function
+
+- func: special_shifted_chebyshev_polynomial_w.n_scalar_out(Tensor x, Scalar n, *, Tensor(a!) out) -> Tensor(a!)
+  dispatch:
+    CompositeExplicitAutograd: special_shifted_chebyshev_polynomial_w_out
   device_check: NoCheck
   python_module: special
   variants: function