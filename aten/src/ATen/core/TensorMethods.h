#pragma once

#include <c10/core/Scalar.h>
#include <c10/core/MemoryFormat.h>
#include <c10/core/QScheme.h>
#include <c10/macros/Macros.h>
#include <c10/core/TensorOptions.h>
#include <c10/util/intrusive_ptr.h>
#include <ATen/core/DeprecatedTypeProperties.h>
#include <ATen/core/ATenDispatch.h>
#include <ATen/core/dispatch/Dispatcher.h>
#include <ATen/core/NamedTensor.h>
#include <ATen/core/EnableNamedTensor.h>
#include <ATen/core/LegacyTypeDispatch.h>

#ifdef USE_STATIC_DISPATCH
#include <ATen/TypeDefault.h>
#include <ATen/CPUType.h>
#include <ATen/QuantizedCPUType.h>
#include <ATen/SparseCPUType.h>
#endif

namespace at {

struct Quantizer;
// This is temporary typedef to enable Quantizer in aten native function API
// we'll remove them when we are actually exposing Quantizer class
// to frontend
using ConstQuantizerPtr = const c10::intrusive_ptr<Quantizer>&;

inline Tensor Tensor::cpu() const {
  return to(options().device(DeviceType::CPU), /*non_blocking*/ false, /*copy*/ false);
}

// TODO: The Python version also accepts arguments
inline Tensor Tensor::cuda() const {
  return to(options().device(DeviceType::CUDA), /*non_blocking*/ false, /*copy*/ false);
}

inline Tensor Tensor::hip() const {
  return to(options().device(DeviceType::HIP), /*non_blocking*/ false, /*copy*/ false);
}

inline Tensor Tensor::toType(ScalarType t) const {
  return to(options().dtype(t), /*non_blocking*/ false, /*copy*/ false);
}

// TODO: Deprecate me
inline Tensor Tensor::toBackend(Backend b) const {
  return to(options().device(backendToDeviceType(b)).layout(layout_from_backend(b)), /*non_blocking*/ false, /*copy*/ false);
}

inline TensorOptions Tensor::options() const {
  return TensorOptions().dtype(dtype())
                        .device(device())
                        .layout(layout())
                        .is_variable(is_variable());
}

// all static inline to allow for inlining of the non-dynamic part of dispatch
inline void Tensor::backward(const Tensor & gradient, bool keep_graph, bool create_graph) const {
#ifdef USE_STATIC_DISPATCH
    at::AutoNonVariableTypeMode _var_guard(true);
     TypeDefault::backward(const_cast<Tensor&>(*this), gradient, keep_graph, create_graph);
#else
    static auto table = globalATenDispatch().getOpTable("aten::backward(Tensor self, Tensor? gradient=None, bool keep_graph=False, bool create_graph=False) -> void");
    return table->callUnboxed<void, const Tensor &, const Tensor &, bool, bool>(const_cast<Tensor&>(*this), gradient, keep_graph, create_graph);
#endif
}
inline void Tensor::set_data(const Tensor & new_data) const {
#ifdef USE_STATIC_DISPATCH
    at::AutoNonVariableTypeMode _var_guard(true);
     TypeDefault::set_data(const_cast<Tensor&>(*this), new_data);
#else
    static auto table = globalATenDispatch().getOpTable("aten::set_data(Tensor(a!) self, Tensor new_data) -> void");
    return table->callUnboxed<void, const Tensor &, const Tensor &>(const_cast<Tensor&>(*this), new_data);
#endif
}
inline Tensor Tensor::data() const {
#ifdef USE_STATIC_DISPATCH
    at::AutoNonVariableTypeMode _var_guard(true);
    return TypeDefault::data(const_cast<Tensor&>(*this));
#else
    static c10::OperatorHandle op = c10::Dispatcher::singleton().findSchema({"aten::data", ""}).value();
    return c10::Dispatcher::singleton().callUnboxedOnly<Tensor, const Tensor &>(
        op, impl::dispatchTypeId(at::detail::multi_dispatch_tensor_type_set(*this)), const_cast<Tensor&>(*this));
#endif
}
inline bool Tensor::is_leaf() const {
#ifdef USE_STATIC_DISPATCH
    at::AutoNonVariableTypeMode _var_guard(true);
    return TypeDefault::is_leaf(const_cast<Tensor&>(*this));
#else
    static auto table = globalATenDispatch().getOpTable("aten::is_leaf(Tensor self) -> bool");
    return table->callUnboxed<bool, const Tensor &>(const_cast<Tensor&>(*this));
#endif
}
inline int64_t Tensor::output_nr() const {
#ifdef USE_STATIC_DISPATCH
    at::AutoNonVariableTypeMode _var_guard(true);
    return TypeDefault::output_nr(const_cast<Tensor&>(*this));
#else
    static auto table = globalATenDispatch().getOpTable("aten::output_nr(Tensor self) -> int");
    return table->callUnboxed<int64_t, const Tensor &>(const_cast<Tensor&>(*this));
#endif
}
inline int64_t Tensor::_version() const {
#ifdef USE_STATIC_DISPATCH
    at::AutoNonVariableTypeMode _var_guard(true);
    return TypeDefault::_version(const_cast<Tensor&>(*this));
#else
    static auto table = globalATenDispatch().getOpTable("aten::_version(Tensor self) -> int");
    return table->callUnboxed<int64_t, const Tensor &>(const_cast<Tensor&>(*this));
#endif
}
#ifdef BUILD_NAMEDTENSOR
inline Tensor & Tensor::rename_(c10::optional<DimnameList> names) const {
#ifdef USE_STATIC_DISPATCH
    at::AutoNonVariableTypeMode _var_guard(true);
    return TypeDefault::rename_(const_cast<Tensor&>(*this), names);
#else
    static auto table = globalATenDispatch().getOpTable("aten::rename_(Tensor(a!) self, Dimname[]? names) -> Tensor(a!)");
    return table->callUnboxed<Tensor &, Tensor &, c10::optional<DimnameList>>(const_cast<Tensor&>(*this), names);
#endif
}
#endif
#ifdef BUILD_NAMEDTENSOR
inline Tensor Tensor::rename(c10::optional<DimnameList> names) const {
#ifdef USE_STATIC_DISPATCH
    at::AutoNonVariableTypeMode _var_guard(true);
    return TypeDefault::rename(const_cast<Tensor&>(*this), names);
#else
    static auto table = globalATenDispatch().getOpTable("aten::rename(Tensor(a) self, Dimname[]? names) -> Tensor(a)");
    return table->callUnboxed<Tensor, const Tensor &, c10::optional<DimnameList>>(const_cast<Tensor&>(*this), names);
#endif
}
#endif
#ifdef BUILD_NAMEDTENSOR
inline Tensor Tensor::align_to(DimnameList names) const {
#ifdef USE_STATIC_DISPATCH
    at::AutoNonVariableTypeMode _var_guard(true);
    return TypeDefault::align_to(const_cast<Tensor&>(*this), names);
#else
    static auto table = globalATenDispatch().getOpTable("aten::align_to(Tensor(a) self, DimnameList names) -> Tensor(a)");
    return table->callUnboxed<Tensor, const Tensor &, DimnameList>(const_cast<Tensor&>(*this), names);
#endif
}
#endif
#ifdef BUILD_NAMEDTENSOR
inline Tensor Tensor::align_as(const Tensor & other) const {
#ifdef USE_STATIC_DISPATCH
    at::AutoNonVariableTypeMode _var_guard(true);
    return TypeDefault::align_as(const_cast<Tensor&>(*this), other);
#else
    static c10::OperatorHandle op = c10::Dispatcher::singleton().findSchema({"aten::align_as", ""}).value();
    return c10::Dispatcher::singleton().callUnboxedOnly<Tensor, const Tensor &, const Tensor &>(
        op, impl::dispatchTypeId(at::detail::multi_dispatch_tensor_type_set(*this, other)), const_cast<Tensor&>(*this), other);
#endif
}
#endif
#ifdef BUILD_NAMEDTENSOR
inline Tensor Tensor::refine_names(DimnameList names) const {
#ifdef USE_STATIC_DISPATCH
    at::AutoNonVariableTypeMode _var_guard(true);
    return TypeDefault::refine_names(const_cast<Tensor&>(*this), names);
#else
    static auto table = globalATenDispatch().getOpTable("aten::refine_names(Tensor(a) self, DimnameList names) -> Tensor(a)");
    return table->callUnboxed<Tensor, const Tensor &, DimnameList>(const_cast<Tensor&>(*this), names);
#endif
}
#endif
#ifdef BUILD_NAMEDTENSOR
inline Tensor Tensor::unflatten(Dimname dim, IntArrayRef sizes, DimnameList names) const {
#ifdef USE_STATIC_DISPATCH
    at::AutoNonVariableTypeMode _var_guard(true);
    return TypeDefault::unflatten(const_cast<Tensor&>(*this), dim, sizes, names);
#else
    static auto table = globalATenDispatch().getOpTable("aten::unflatten(Tensor self, Dimname dim, int[] sizes, DimnameList names) -> Tensor");
    return table->callUnboxed<Tensor, const Tensor &, Dimname, IntArrayRef, DimnameList>(const_cast<Tensor&>(*this), dim, sizes, names);
#endif
}
#endif
#ifdef BUILD_NAMEDTENSOR
inline Tensor Tensor::unflatten(int64_t dim, IntArrayRef sizes, DimnameList names) const {
#ifdef USE_STATIC_DISPATCH
    at::AutoNonVariableTypeMode _var_guard(true);
    return TypeDefault::unflatten(const_cast<Tensor&>(*this), dim, sizes, names);
#else
    static auto table = globalATenDispatch().getOpTable("aten::unflatten(Tensor self, int dim, int[] sizes, DimnameList names) -> Tensor");
    return table->callUnboxed<Tensor, const Tensor &, int64_t, IntArrayRef, DimnameList>(const_cast<Tensor&>(*this), dim, sizes, names);
#endif
}
#endif
inline Tensor Tensor::abs() const {
#ifdef USE_STATIC_DISPATCH
    at::AutoNonVariableTypeMode _var_guard(true);
    return TypeDefault::abs(const_cast<Tensor&>(*this));
#else
    static c10::OperatorHandle op = c10::Dispatcher::singleton().findSchema({"aten::abs", ""}).value();
    return c10::Dispatcher::singleton().callUnboxed<Tensor, const Tensor &>(
        op, impl::dispatchTypeId(at::detail::multi_dispatch_tensor_type_set(*this)), const_cast<Tensor&>(*this));
#endif
}
inline Tensor & Tensor::abs_() const {
#ifdef USE_STATIC_DISPATCH
    at::AutoNonVariableTypeMode _var_guard(true);
    switch(tensorTypeIdToBackend(impl::dispatchTypeId(type_set()))) {
        case Backend::CPU:
            return CPUType::abs_(const_cast<Tensor&>(*this));
            break;
        default:
            AT_ERROR("abs_ not implemented for ", at::toString(type_set()));
    }
#else
    static c10::OperatorHandle op = c10::Dispatcher::singleton().findSchema({"aten::abs_", ""}).value();
    return c10::Dispatcher::singleton().callUnboxedOnly<Tensor &, Tensor &>(
        op, impl::dispatchTypeId(at::detail::multi_dispatch_tensor_type_set(*this)), const_cast<Tensor&>(*this));
#endif
}
inline Tensor Tensor::acos() const {
#ifdef USE_STATIC_DISPATCH
    at::AutoNonVariableTypeMode _var_guard(true);
    return TypeDefault::acos(const_cast<Tensor&>(*this));
#else
    static c10::OperatorHandle op = c10::Dispatcher::singleton().findSchema({"aten::acos", ""}).value();
    return c10::Dispatcher::singleton().callUnboxed<Tensor, const Tensor &>(
        op, impl::dispatchTypeId(at::detail::multi_dispatch_tensor_type_set(*this)), const_cast<Tensor&>(*this));
#endif
}
inline Tensor & Tensor::acos_() const {
#ifdef USE_STATIC_DISPATCH
    at::AutoNonVariableTypeMode _var_guard(true);
    switch(tensorTypeIdToBackend(impl::dispatchTypeId(type_set()))) {
        case Backend::CPU:
            return CPUType::acos_(const_cast<Tensor&>(*this));
            break;
        default:
            AT_ERROR("acos_ not implemented for ", at::toString(type_set()));
    }
#else
    static c10::OperatorHandle op = c10::Dispatcher::singleton().findSchema({"aten::acos_", ""}).value();
    return c10::Dispatcher::singleton().callUnboxedOnly<Tensor &, Tensor &>(
        op, impl::dispatchTypeId(at::detail::multi_dispatch_tensor_type_set(*this)), const_cast<Tensor&>(*this));
#endif
}
inline Tensor Tensor::add(const Tensor & other, Scalar alpha) const {
#ifdef USE_STATIC_DISPATCH
    at::AutoNonVariableTypeMode _var_guard(true);
    switch(tensorTypeIdToBackend(impl::dispatchTypeId(type_set()))) {
        case Backend::CPU:
            return CPUType::add(const_cast<Tensor&>(*this), other, alpha);
            break;
        case Backend::SparseCPU:
            return SparseCPUType::add(const_cast<Tensor&>(*this), other, alpha);
            break;
        default:
            AT_ERROR("add not implemented for ", at::toString(type_set()));
    }
#else
    static c10::OperatorHandle op = c10::Dispatcher::singleton().findSchema({"aten::add", "Tensor"}).value();
    return c10::Dispatcher::singleton().callUnboxed<Tensor, const Tensor &, const Tensor &, Scalar>(
        op, impl::dispatchTypeId(at::detail::multi_dispatch_tensor_type_set(*this, other)), const_cast<Tensor&>(*this), other, alpha);
#endif
}
inline Tensor & Tensor::add_(const Tensor & other, Scalar alpha) const {
#ifdef USE_STATIC_DISPATCH
    at::AutoNonVariableTypeMode _var_guard(true);
    switch(tensorTypeIdToBackend(impl::dispatchTypeId(type_set()))) {
        case Backend::CPU:
            return CPUType::add_(const_cast<Tensor&>(*this), other, alpha);
            break;
        case Backend::SparseCPU:
            return SparseCPUType::add_(const_cast<Tensor&>(*this), other, alpha);
            break;
        default:
            AT_ERROR("add_ not implemented for ", at::toString(type_set()));
    }
#else
    static c10::OperatorHandle op = c10::Dispatcher::singleton().findSchema({"aten::add_", "Tensor"}).value();
    return c10::Dispatcher::singleton().callUnboxedOnly<Tensor &, Tensor &, const Tensor &, Scalar>(
        op, impl::dispatchTypeId(at::detail::multi_dispatch_tensor_type_set(*this, other)), const_cast<Tensor&>(*this), other, alpha);
#endif
}
inline Tensor Tensor::add(Scalar other, Scalar alpha) const {
#ifdef USE_STATIC_DISPATCH
    at::AutoNonVariableTypeMode _var_guard(true);
    return TypeDefault::add(const_cast<Tensor&>(*this), other, alpha);
#else
    static c10::OperatorHandle op = c10::Dispatcher::singleton().findSchema({"aten::add", "Scalar"}).value();
    return c10::Dispatcher::singleton().callUnboxed<Tensor, const Tensor &, Scalar, Scalar>(
        op, impl::dispatchTypeId(at::detail::multi_dispatch_tensor_type_set(*this)), const_cast<Tensor&>(*this), other, alpha);
#endif
}
inline Tensor & Tensor::add_(Scalar other, Scalar alpha) const {
#ifdef USE_STATIC_DISPATCH
    at::AutoNonVariableTypeMode _var_guard(true);
    return TypeDefault::add_(const_cast<Tensor&>(*this), other, alpha);
#else
    static c10::OperatorHandle op = c10::Dispatcher::singleton().findSchema({"aten::add_", "Scalar"}).value();
    return c10::Dispatcher::singleton().callUnboxedOnly<Tensor &, Tensor &, Scalar, Scalar>(
        op, impl::dispatchTypeId(at::detail::multi_dispatch_tensor_type_set(*this)), const_cast<Tensor&>(*this), other, alpha);
#endif
}
inline Tensor Tensor::addmv(const Tensor & mat, const Tensor & vec, Scalar beta, Scalar alpha) const {
#ifdef USE_STATIC_DISPATCH
    at::AutoNonVariableTypeMode _var_guard(true);
    switch(tensorTypeIdToBackend(impl::dispatchTypeId(type_set()))) {
        case Backend::CPU:
            return CPUType::addmv(const_cast<Tensor&>(*this), mat, vec, beta, alpha);
            break;
        default:
            AT_ERROR("addmv not implemented for ", at::toString(type_set()));
    }
#else
    static c10::OperatorHandle op = c10::Dispatcher::singleton().findSchema({"aten::addmv", ""}).value();
    return c10::Dispatcher::singleton().callUnboxed<Tensor, const Tensor &, const Tensor &, const Tensor &, Scalar, Scalar>(
        op, impl::dispatchTypeId(at::detail::multi_dispatch_tensor_type_set(*this, mat, vec)), const_cast<Tensor&>(*this), mat, vec, beta, alpha);
#endif
}
inline Tensor & Tensor::addmv_(const Tensor & mat, const Tensor & vec, Scalar beta, Scalar alpha) const {
#ifdef USE_STATIC_DISPATCH
    at::AutoNonVariableTypeMode _var_guard(true);
    switch(tensorTypeIdToBackend(impl::dispatchTypeId(type_set()))) {
        case Backend::CPU:
            return CPUType::addmv_(const_cast<Tensor&>(*this), mat, vec, beta, alpha);
            break;
        default:
            AT_ERROR("addmv_ not implemented for ", at::toString(type_set()));
    }
#else
    static c10::OperatorHandle op = c10::Dispatcher::singleton().findSchema({"aten::addmv_", ""}).value();
    return c10::Dispatcher::singleton().callUnboxedOnly<Tensor &, Tensor &, const Tensor &, const Tensor &, Scalar, Scalar>(
        op, impl::dispatchTypeId(at::detail::multi_dispatch_tensor_type_set(*this, mat, vec)), const_cast<Tensor&>(*this), mat, vec, beta, alpha);
#endif
}
inline Tensor Tensor::addr(const Tensor & vec1, const Tensor & vec2, Scalar beta, Scalar alpha) const {
#ifdef USE_STATIC_DISPATCH
    at::AutoNonVariableTypeMode _var_guard(true);
    return TypeDefault::addr(const_cast<Tensor&>(*this), vec1, vec2, beta, alpha);
#else
    static c10::OperatorHandle op = c10::Dispatcher::singleton().findSchema({"aten::addr", ""}).value();
    return c10::Dispatcher::singleton().callUnboxed<Tensor, const Tensor &, const Tensor &, const Tensor &, Scalar, Scalar>(
        op, impl::dispatchTypeId(at::detail::multi_dispatch_tensor_type_set(*this, vec1, vec2)), const_cast<Tensor&>(*this), vec1, vec2, beta, alpha);
#endif
}
inline Tensor & Tensor::addr_(const Tensor & vec1, const Tensor & vec2, Scalar beta, Scalar alpha) const {
#ifdef USE_STATIC_DISPATCH
    at::AutoNonVariableTypeMode _var_guard(true);
    return TypeDefault::addr_(const_cast<Tensor&>(*this), vec1, vec2, beta, alpha);
#else
    static c10::OperatorHandle op = c10::Dispatcher::singleton().findSchema({"aten::addr_", ""}).value();
    return c10::Dispatcher::singleton().callUnboxedOnly<Tensor &, Tensor &, const Tensor &, const Tensor &, Scalar, Scalar>(
        op, impl::dispatchTypeId(at::detail::multi_dispatch_tensor_type_set(*this, vec1, vec2)), const_cast<Tensor&>(*this), vec1, vec2, beta, alpha);
#endif
}
inline Tensor Tensor::all(int64_t dim, bool keepdim) const {
#ifdef USE_STATIC_DISPATCH
    at::AutoNonVariableTypeMode _var_guard(true);
    return TypeDefault::all(const_cast<Tensor&>(*this), dim, keepdim);
#else
    static c10::OperatorHandle op = c10::Dispatcher::singleton().findSchema({"aten::all", "dim"}).value();
    return c10::Dispatcher::singleton().callUnboxed<Tensor, const Tensor &, int64_t, bool>(
        op, impl::dispatchTypeId(at::detail::multi_dispatch_tensor_type_set(*this)), const_cast<Tensor&>(*this), dim, keepdim);
#endif
}
#ifdef BUILD_NAMEDTENSOR
inline Tensor Tensor::all(Dimname dim, bool keepdim) const {
#ifdef USE_STATIC_DISPATCH
    at::AutoNonVariableTypeMode _var_guard(true);
    return TypeDefault::all(const_cast<Tensor&>(*this), dim, keepdim);
#else
    static auto table = globalATenDispatch().getOpTable("aten::all.dimname(Tensor self, Dimname dim, bool keepdim=False) -> Tensor");
    return table->callUnboxed<Tensor, const Tensor &, Dimname, bool>(const_cast<Tensor&>(*this), dim, keepdim);
#endif
}
#endif
inline bool Tensor::allclose(const Tensor & other, double rtol, double atol, bool equal_nan) const {
#ifdef USE_STATIC_DISPATCH
    at::AutoNonVariableTypeMode _var_guard(true);
    return TypeDefault::allclose(const_cast<Tensor&>(*this), other, rtol, atol, equal_nan);
#else
    static c10::OperatorHandle op = c10::Dispatcher::singleton().findSchema({"aten::allclose", ""}).value();
    return c10::Dispatcher::singleton().callUnboxed<bool, const Tensor &, const Tensor &, double, double, bool>(
        op, impl::dispatchTypeId(at::detail::multi_dispatch_tensor_type_set(*this, other)), const_cast<Tensor&>(*this), other, rtol, atol, equal_nan);
#endif
}
inline Tensor Tensor::any(int64_t dim, bool keepdim) const {
#ifdef USE_STATIC_DISPATCH
    at::AutoNonVariableTypeMode _var_guard(true);
    return TypeDefault::any(const_cast<Tensor&>(*this), dim, keepdim);
#else
    static c10::OperatorHandle op = c10::Dispatcher::singleton().findSchema({"aten::any", "dim"}).value();
    return c10::Dispatcher::singleton().callUnboxed<Tensor, const Tensor &, int64_t, bool>(
        op, impl::dispatchTypeId(at::detail::multi_dispatch_tensor_type_set(*this)), const_cast<Tensor&>(*this), dim, keepdim);
#endif
}
#ifdef BUILD_NAMEDTENSOR
inline Tensor Tensor::any(Dimname dim, bool keepdim) const {
#ifdef USE_STATIC_DISPATCH
    at::AutoNonVariableTypeMode _var_guard(true);
    return TypeDefault::any(const_cast<Tensor&>(*this), dim, keepdim);
#else
    static auto table = globalATenDispatch().getOpTable("aten::any.dimname(Tensor self, Dimname dim, bool keepdim=False) -> Tensor");
    return table->callUnboxed<Tensor, const Tensor &, Dimname, bool>(const_cast<Tensor&>(*this), dim, keepdim);
#endif
}
#endif
inline Tensor Tensor::argmax(c10::optional<int64_t> dim, bool keepdim) const {
#ifdef USE_STATIC_DISPATCH
    at::AutoNonVariableTypeMode _var_guard(true);
    return TypeDefault::argmax(const_cast<Tensor&>(*this), dim, keepdim);
#else
    static c10::OperatorHandle op = c10::Dispatcher::singleton().findSchema({"aten::argmax", ""}).value();
    return c10::Dispatcher::singleton().callUnboxed<Tensor, const Tensor &, c10::optional<int64_t>, bool>(
        op, impl::dispatchTypeId(at::detail::multi_dispatch_tensor_type_set(*this)), const_cast<Tensor&>(*this), dim, keepdim);
#endif
}
inline Tensor Tensor::argmin(c10::optional<int64_t> dim, bool keepdim) const {
#ifdef USE_STATIC_DISPATCH
    at::AutoNonVariableTypeMode _var_guard(true);
    return TypeDefault::argmin(const_cast<Tensor&>(*this), dim, keepdim);
#else
    static c10::OperatorHandle op = c10::Dispatcher::singleton().findSchema({"aten::argmin", ""}).value();
    return c10::Dispatcher::singleton().callUnboxed<Tensor, const Tensor &, c10::optional<int64_t>, bool>(
        op, impl::dispatchTypeId(at::detail::multi_dispatch_tensor_type_set(*this)), const_cast<Tensor&>(*this), dim, keepdim);
#endif
}
inline Tensor Tensor::as_strided(IntArrayRef size, IntArrayRef stride, c10::optional<int64_t> storage_offset) const {
#ifdef USE_STATIC_DISPATCH
    at::AutoNonVariableTypeMode _var_guard(true);
    switch(tensorTypeIdToBackend(impl::dispatchTypeId(type_set()))) {
        case Backend::CPU:
            return CPUType::as_strided(const_cast<Tensor&>(*this), size, stride, storage_offset);
            break;
        case Backend::QuantizedCPU:
            return QuantizedCPUType::as_strided(const_cast<Tensor&>(*this), size, stride, storage_offset);
            break;
        default:
            AT_ERROR("as_strided not implemented for ", at::toString(type_set()));
    }
#else
    static c10::OperatorHandle op = c10::Dispatcher::singleton().findSchema({"aten::as_strided", ""}).value();
    return c10::Dispatcher::singleton().callUnboxedOnly<Tensor, const Tensor &, IntArrayRef, IntArrayRef, c10::optional<int64_t>>(
        op, impl::dispatchTypeId(at::detail::multi_dispatch_tensor_type_set(*this)), const_cast<Tensor&>(*this), size, stride, storage_offset);
#endif
}
inline Tensor & Tensor::as_strided_(IntArrayRef size, IntArrayRef stride, c10::optional<int64_t> storage_offset) const {
#ifdef USE_STATIC_DISPATCH
    at::AutoNonVariableTypeMode _var_guard(true);
    return TypeDefault::as_strided_(const_cast<Tensor&>(*this), size, stride, storage_offset);
#else
    static c10::OperatorHandle op = c10::Dispatcher::singleton().findSchema({"aten::as_strided_", ""}).value();
    return c10::Dispatcher::singleton().callUnboxedOnly<Tensor &, Tensor &, IntArrayRef, IntArrayRef, c10::optional<int64_t>>(
        op, impl::dispatchTypeId(at::detail::multi_dispatch_tensor_type_set(*this)), const_cast<Tensor&>(*this), size, stride, storage_offset);
#endif
}
inline Tensor Tensor::asin() const {
#ifdef USE_STATIC_DISPATCH
    at::AutoNonVariableTypeMode _var_guard(true);
    return TypeDefault::asin(const_cast<Tensor&>(*this));
#else
    static c10::OperatorHandle op = c10::Dispatcher::singleton().findSchema({"aten::asin", ""}).value();
    return c10::Dispatcher::singleton().callUnboxed<Tensor, const Tensor &>(
        op, impl::dispatchTypeId(at::detail::multi_dispatch_tensor_type_set(*this)), const_cast<Tensor&>(*this));
#endif
}
inline Tensor & Tensor::asin_() const {
#ifdef USE_STATIC_DISPATCH
    at::AutoNonVariableTypeMode _var_guard(true);
    switch(tensorTypeIdToBackend(impl::dispatchTypeId(type_set()))) {
        case Backend::CPU:
            return CPUType::asin_(const_cast<Tensor&>(*this));
            break;
        default:
            AT_ERROR("asin_ not implemented for ", at::toString(type_set()));
    }
#else
    static c10::OperatorHandle op = c10::Dispatcher::singleton().findSchema({"aten::asin_", ""}).value();
    return c10::Dispatcher::singleton().callUnboxedOnly<Tensor &, Tensor &>(
        op, impl::dispatchTypeId(at::detail::multi_dispatch_tensor_type_set(*this)), const_cast<Tensor&>(*this));
#endif
}
inline Tensor Tensor::atan() const {
#ifdef USE_STATIC_DISPATCH
    at::AutoNonVariableTypeMode _var_guard(true);
    return TypeDefault::atan(const_cast<Tensor&>(*this));
#else
    static c10::OperatorHandle op = c10::Dispatcher::singleton().findSchema({"aten::atan", ""}).value();
    return c10::Dispatcher::singleton().callUnboxed<Tensor, const Tensor &>(
        op, impl::dispatchTypeId(at::detail::multi_dispatch_tensor_type_set(*this)), const_cast<Tensor&>(*this));
#endif
}
inline Tensor & Tensor::atan_() const {
#ifdef USE_STATIC_DISPATCH
    at::AutoNonVariableTypeMode _var_guard(true);
    switch(tensorTypeIdToBackend(impl::dispatchTypeId(type_set()))) {
        case Backend::CPU:
            return CPUType::atan_(const_cast<Tensor&>(*this));
            break;
        default:
            AT_ERROR("atan_ not implemented for ", at::toString(type_set()));
    }
#else
    static c10::OperatorHandle op = c10::Dispatcher::singleton().findSchema({"aten::atan_", ""}).value();
    return c10::Dispatcher::singleton().callUnboxedOnly<Tensor &, Tensor &>(
        op, impl::dispatchTypeId(at::detail::multi_dispatch_tensor_type_set(*this)), const_cast<Tensor&>(*this));
#endif
}
inline Tensor Tensor::baddbmm(const Tensor & batch1, const Tensor & batch2, Scalar beta, Scalar alpha) const {
#ifdef USE_STATIC_DISPATCH
    at::AutoNonVariableTypeMode _var_guard(true);
    switch(tensorTypeIdToBackend(impl::dispatchTypeId(type_set()))) {
        case Backend::CPU:
            return CPUType::baddbmm(const_cast<Tensor&>(*this), batch1, batch2, beta, alpha);
            break;
        default:
            AT_ERROR("baddbmm not implemented for ", at::toString(type_set()));
    }
#else
    static c10::OperatorHandle op = c10::Dispatcher::singleton().findSchema({"aten::baddbmm", ""}).value();
    return c10::Dispatcher::singleton().callUnboxed<Tensor, const Tensor &, const Tensor &, const Tensor &, Scalar, Scalar>(
        op, impl::dispatchTypeId(at::detail::multi_dispatch_tensor_type_set(*this, batch1, batch2)), const_cast<Tensor&>(*this), batch1, batch2, beta, alpha);
#endif
}
inline Tensor & Tensor::baddbmm_(const Tensor & batch1, const Tensor & batch2, Scalar beta, Scalar alpha) const {
#ifdef USE_STATIC_DISPATCH
    at::AutoNonVariableTypeMode _var_guard(true);
    switch(tensorTypeIdToBackend(impl::dispatchTypeId(type_set()))) {
        case Backend::CPU:
            return CPUType::baddbmm_(const_cast<Tensor&>(*this), batch1, batch2, beta, alpha);
            break;
        default:
            AT_ERROR("baddbmm_ not implemented for ", at::toString(type_set()));
    }
#else
    static c10::OperatorHandle op = c10::Dispatcher::singleton().findSchema({"aten::baddbmm_", ""}).value();
    return c10::Dispatcher::singleton().callUnboxedOnly<Tensor &, Tensor &, const Tensor &, const Tensor &, Scalar, Scalar>(
        op, impl::dispatchTypeId(at::detail::multi_dispatch_tensor_type_set(*this, batch1, batch2)), const_cast<Tensor&>(*this), batch1, batch2, beta, alpha);
#endif
}
inline Tensor Tensor::bernoulli(Generator * generator) const {
#ifdef USE_STATIC_DISPATCH
    at::AutoNonVariableTypeMode _var_guard(true);
    return TypeDefault::bernoulli(const_cast<Tensor&>(*this), generator);
#else
    static c10::OperatorHandle op = c10::Dispatcher::singleton().findSchema({"aten::bernoulli", ""}).value();
    return c10::Dispatcher::singleton().callUnboxedOnly<Tensor, const Tensor &, Generator *>(
        op, impl::dispatchTypeId(at::detail::multi_dispatch_tensor_type_set(*this)), const_cast<Tensor&>(*this), generator);
#endif
}
inline Tensor & Tensor::bernoulli_(const Tensor & p, Generator * generator) const {
#ifdef USE_STATIC_DISPATCH
    at::AutoNonVariableTypeMode _var_guard(true);
    switch(tensorTypeIdToBackend(impl::dispatchTypeId(type_set()))) {
        case Backend::CPU:
            return CPUType::bernoulli_(const_cast<Tensor&>(*this), p, generator);
            break;
        default:
            AT_ERROR("bernoulli_ not implemented for ", at::toString(type_set()));
    }
#else
    static c10::OperatorHandle op = c10::Dispatcher::singleton().findSchema({"aten::bernoulli_", "Tensor"}).value();
    return c10::Dispatcher::singleton().callUnboxedOnly<Tensor &, Tensor &, const Tensor &, Generator *>(
        op, impl::dispatchTypeId(at::detail::multi_dispatch_tensor_type_set(*this, p)), const_cast<Tensor&>(*this), p, generator);
#endif
}
inline Tensor & Tensor::bernoulli_(double p, Generator * generator) const {
#ifdef USE_STATIC_DISPATCH
    at::AutoNonVariableTypeMode _var_guard(true);
    switch(tensorTypeIdToBackend(impl::dispatchTypeId(type_set()))) {
        case Backend::CPU:
            return CPUType::bernoulli_(const_cast<Tensor&>(*this), p, generator);
            break;
        default:
            AT_ERROR("bernoulli_ not implemented for ", at::toString(type_set()));
    }
#else
    static c10::OperatorHandle op = c10::Dispatcher::singleton().findSchema({"aten::bernoulli_", "float"}).value();
    return c10::Dispatcher::singleton().callUnboxedOnly<Tensor &, Tensor &, double, Generator *>(
        op, impl::dispatchTypeId(at::detail::multi_dispatch_tensor_type_set(*this)), const_cast<Tensor&>(*this), p, generator);
#endif
}
inline Tensor Tensor::bernoulli(double p, Generator * generator) const {
#ifdef USE_STATIC_DISPATCH
    at::AutoNonVariableTypeMode _var_guard(true);
    return TypeDefault::bernoulli(const_cast<Tensor&>(*this), p, generator);
#else
    static c10::OperatorHandle op = c10::Dispatcher::singleton().findSchema({"aten::bernoulli", "p"}).value();
    return c10::Dispatcher::singleton().callUnboxedOnly<Tensor, const Tensor &, double, Generator *>(
        op, impl::dispatchTypeId(at::detail::multi_dispatch_tensor_type_set(*this)), const_cast<Tensor&>(*this), p, generator);
#endif
}
inline Tensor Tensor::bincount(const Tensor & weights, int64_t minlength) const {
#ifdef USE_STATIC_DISPATCH
    at::AutoNonVariableTypeMode _var_guard(true);
    switch(tensorTypeIdToBackend(impl::dispatchTypeId(type_set()))) {
        case Backend::CPU:
            return CPUType::bincount(const_cast<Tensor&>(*this), weights, minlength);
            break;
        default:
            AT_ERROR("bincount not implemented for ", at::toString(type_set()));
    }
#else
    static auto table = globalATenDispatch().getOpTable("aten::bincount(Tensor self, Tensor? weights=None, int minlength=0) -> Tensor");
    return table->callUnboxed<Tensor, const Tensor &, const Tensor &, int64_t>(const_cast<Tensor&>(*this), weights, minlength);
#endif
}
inline Tensor Tensor::bitwise_not() const {
#ifdef USE_STATIC_DISPATCH
    at::AutoNonVariableTypeMode _var_guard(true);
    return TypeDefault::bitwise_not(const_cast<Tensor&>(*this));
#else
    static c10::OperatorHandle op = c10::Dispatcher::singleton().findSchema({"aten::bitwise_not", ""}).value();
    return c10::Dispatcher::singleton().callUnboxed<Tensor, const Tensor &>(
        op, impl::dispatchTypeId(at::detail::multi_dispatch_tensor_type_set(*this)), const_cast<Tensor&>(*this));
#endif
}
inline Tensor & Tensor::bitwise_not_() const {
#ifdef USE_STATIC_DISPATCH
    at::AutoNonVariableTypeMode _var_guard(true);
    return TypeDefault::bitwise_not_(const_cast<Tensor&>(*this));
#else
    static c10::OperatorHandle op = c10::Dispatcher::singleton().findSchema({"aten::bitwise_not_", ""}).value();
    return c10::Dispatcher::singleton().callUnboxedOnly<Tensor &, Tensor &>(
        op, impl::dispatchTypeId(at::detail::multi_dispatch_tensor_type_set(*this)), const_cast<Tensor&>(*this));
#endif
}
inline Tensor Tensor::logical_not() const {
#ifdef USE_STATIC_DISPATCH
    at::AutoNonVariableTypeMode _var_guard(true);
    return TypeDefault::logical_not(const_cast<Tensor&>(*this));
#else
    static c10::OperatorHandle op = c10::Dispatcher::singleton().findSchema({"aten::logical_not", ""}).value();
    return c10::Dispatcher::singleton().callUnboxedOnly<Tensor, const Tensor &>(
        op, impl::dispatchTypeId(at::detail::multi_dispatch_tensor_type_set(*this)), const_cast<Tensor&>(*this));
#endif
}
inline Tensor & Tensor::logical_not_() const {
#ifdef USE_STATIC_DISPATCH
    at::AutoNonVariableTypeMode _var_guard(true);
    return TypeDefault::logical_not_(const_cast<Tensor&>(*this));
#else
    static c10::OperatorHandle op = c10::Dispatcher::singleton().findSchema({"aten::logical_not_", ""}).value();
    return c10::Dispatcher::singleton().callUnboxedOnly<Tensor &, Tensor &>(
        op, impl::dispatchTypeId(at::detail::multi_dispatch_tensor_type_set(*this)), const_cast<Tensor&>(*this));
#endif
}
inline Tensor Tensor::logical_xor(const Tensor & other) const {
#ifdef USE_STATIC_DISPATCH
    at::AutoNonVariableTypeMode _var_guard(true);
    return TypeDefault::logical_xor(const_cast<Tensor&>(*this), other);
#else
    static c10::OperatorHandle op = c10::Dispatcher::singleton().findSchema({"aten::logical_xor", ""}).value();
    return c10::Dispatcher::singleton().callUnboxedOnly<Tensor, const Tensor &, const Tensor &>(
        op, impl::dispatchTypeId(at::detail::multi_dispatch_tensor_type_set(*this, other)), const_cast<Tensor&>(*this), other);
#endif
}
inline Tensor & Tensor::logical_xor_(const Tensor & other) const {
#ifdef USE_STATIC_DISPATCH
    at::AutoNonVariableTypeMode _var_guard(true);
    return TypeDefault::logical_xor_(const_cast<Tensor&>(*this), other);
#else
    static c10::OperatorHandle op = c10::Dispatcher::singleton().findSchema({"aten::logical_xor_", ""}).value();
    return c10::Dispatcher::singleton().callUnboxedOnly<Tensor &, Tensor &, const Tensor &>(
        op, impl::dispatchTypeId(at::detail::multi_dispatch_tensor_type_set(*this, other)), const_cast<Tensor&>(*this), other);
#endif
}
inline Tensor Tensor::bmm(const Tensor & mat2) const {
#ifdef USE_STATIC_DISPATCH
    at::AutoNonVariableTypeMode _var_guard(true);
    switch(tensorTypeIdToBackend(impl::dispatchTypeId(type_set()))) {
        case Backend::CPU:
            return CPUType::bmm(const_cast<Tensor&>(*this), mat2);
            break;
        default:
            AT_ERROR("bmm not implemented for ", at::toString(type_set()));
    }
#else
    static c10::OperatorHandle op = c10::Dispatcher::singleton().findSchema({"aten::bmm", ""}).value();
    return c10::Dispatcher::singleton().callUnboxed<Tensor, const Tensor &, const Tensor &>(
        op, impl::dispatchTypeId(at::detail::multi_dispatch_tensor_type_set(*this, mat2)), const_cast<Tensor&>(*this), mat2);
#endif
}
inline Tensor Tensor::ceil() const {
#ifdef USE_STATIC_DISPATCH
    at::AutoNonVariableTypeMode _var_guard(true);
    return TypeDefault::ceil(const_cast<Tensor&>(*this));
#else
    static c10::OperatorHandle op = c10::Dispatcher::singleton().findSchema({"aten::ceil", ""}).value();
    return c10::Dispatcher::singleton().callUnboxed<Tensor, const Tensor &>(
        op, impl::dispatchTypeId(at::detail::multi_dispatch_tensor_type_set(*this)), const_cast<Tensor&>(*this));
#endif
}
inline Tensor & Tensor::ceil_() const {
#ifdef USE_STATIC_DISPATCH
    at::AutoNonVariableTypeMode _var_guard(true);
    return TypeDefault::ceil_(const_cast<Tensor&>(*this));
#else
    static c10::OperatorHandle op = c10::Dispatcher::singleton().findSchema({"aten::ceil_", ""}).value();
    return c10::Dispatcher::singleton().callUnboxedOnly<Tensor &, Tensor &>(
        op, impl::dispatchTypeId(at::detail::multi_dispatch_tensor_type_set(*this)), const_cast<Tensor&>(*this));
#endif
}
inline std::vector<Tensor> Tensor::chunk(int64_t chunks, int64_t dim) const {
#ifdef USE_STATIC_DISPATCH
    at::AutoNonVariableTypeMode _var_guard(true);
    return TypeDefault::chunk(const_cast<Tensor&>(*this), chunks, dim);
#else
    static c10::OperatorHandle op = c10::Dispatcher::singleton().findSchema({"aten::chunk", ""}).value();
    return c10::Dispatcher::singleton().callUnboxedOnly<std::vector<Tensor>, const Tensor &, int64_t, int64_t>(
        op, impl::dispatchTypeId(at::detail::multi_dispatch_tensor_type_set(*this)), const_cast<Tensor&>(*this), chunks, dim);
#endif
}
inline Tensor Tensor::clamp(c10::optional<Scalar> min, c10::optional<Scalar> max) const {
#ifdef USE_STATIC_DISPATCH
    at::AutoNonVariableTypeMode _var_guard(true);
    return TypeDefault::clamp(const_cast<Tensor&>(*this), min, max);
#else
    static c10::OperatorHandle op = c10::Dispatcher::singleton().findSchema({"aten::clamp", ""}).value();
    return c10::Dispatcher::singleton().callUnboxed<Tensor, const Tensor &, c10::optional<Scalar>, c10::optional<Scalar>>(
        op, impl::dispatchTypeId(at::detail::multi_dispatch_tensor_type_set(*this)), const_cast<Tensor&>(*this), min, max);
#endif
}
inline Tensor & Tensor::clamp_(c10::optional<Scalar> min, c10::optional<Scalar> max) const {
#ifdef USE_STATIC_DISPATCH
    at::AutoNonVariableTypeMode _var_guard(true);
    switch(tensorTypeIdToBackend(impl::dispatchTypeId(type_set()))) {
        case Backend::CPU:
            return CPUType::clamp_(const_cast<Tensor&>(*this), min, max);
            break;
        default:
            AT_ERROR("clamp_ not implemented for ", at::toString(type_set()));
    }
#else
    static c10::OperatorHandle op = c10::Dispatcher::singleton().findSchema({"aten::clamp_", ""}).value();
    return c10::Dispatcher::singleton().callUnboxedOnly<Tensor &, Tensor &, c10::optional<Scalar>, c10::optional<Scalar>>(
        op, impl::dispatchTypeId(at::detail::multi_dispatch_tensor_type_set(*this)), const_cast<Tensor&>(*this), min, max);
#endif
}
inline Tensor Tensor::clamp_max(Scalar max) const {
#ifdef USE_STATIC_DISPATCH
    at::AutoNonVariableTypeMode _var_guard(true);
    return TypeDefault::clamp_max(const_cast<Tensor&>(*this), max);
#else
    static c10::OperatorHandle op = c10::Dispatcher::singleton().findSchema({"aten::clamp_max", ""}).value();
    return c10::Dispatcher::singleton().callUnboxed<Tensor, const Tensor &, Scalar>(
        op, impl::dispatchTypeId(at::detail::multi_dispatch_tensor_type_set(*this)), const_cast<Tensor&>(*this), max);
#endif
}
inline Tensor & Tensor::clamp_max_(Scalar max) const {
#ifdef USE_STATIC_DISPATCH
    at::AutoNonVariableTypeMode _var_guard(true);
    switch(tensorTypeIdToBackend(impl::dispatchTypeId(type_set()))) {
        case Backend::CPU:
            return CPUType::clamp_max_(const_cast<Tensor&>(*this), max);
            break;
        default:
            AT_ERROR("clamp_max_ not implemented for ", at::toString(type_set()));
    }
#else
    static c10::OperatorHandle op = c10::Dispatcher::singleton().findSchema({"aten::clamp_max_", ""}).value();
    return c10::Dispatcher::singleton().callUnboxedOnly<Tensor &, Tensor &, Scalar>(
        op, impl::dispatchTypeId(at::detail::multi_dispatch_tensor_type_set(*this)), const_cast<Tensor&>(*this), max);
#endif
}
inline Tensor Tensor::clamp_min(Scalar min) const {
#ifdef USE_STATIC_DISPATCH
    at::AutoNonVariableTypeMode _var_guard(true);
    return TypeDefault::clamp_min(const_cast<Tensor&>(*this), min);
#else
    static c10::OperatorHandle op = c10::Dispatcher::singleton().findSchema({"aten::clamp_min", ""}).value();
    return c10::Dispatcher::singleton().callUnboxed<Tensor, const Tensor &, Scalar>(
        op, impl::dispatchTypeId(at::detail::multi_dispatch_tensor_type_set(*this)), const_cast<Tensor&>(*this), min);
#endif
}
inline Tensor & Tensor::clamp_min_(Scalar min) const {
#ifdef USE_STATIC_DISPATCH
    at::AutoNonVariableTypeMode _var_guard(true);
    switch(tensorTypeIdToBackend(impl::dispatchTypeId(type_set()))) {
        case Backend::CPU:
            return CPUType::clamp_min_(const_cast<Tensor&>(*this), min);
            break;
        default:
            AT_ERROR("clamp_min_ not implemented for ", at::toString(type_set()));
    }
#else
    static c10::OperatorHandle op = c10::Dispatcher::singleton().findSchema({"aten::clamp_min_", ""}).value();
    return c10::Dispatcher::singleton().callUnboxedOnly<Tensor &, Tensor &, Scalar>(
        op, impl::dispatchTypeId(at::detail::multi_dispatch_tensor_type_set(*this)), const_cast<Tensor&>(*this), min);
#endif
}
inline Tensor Tensor::contiguous(MemoryFormat memory_format) const {
#ifdef USE_STATIC_DISPATCH
    at::AutoNonVariableTypeMode _var_guard(true);
    return TypeDefault::contiguous(const_cast<Tensor&>(*this), memory_format);
#else
    static auto table = globalATenDispatch().getOpTable("aten::contiguous(Tensor self, *, MemoryFormat memory_format=contiguous_format) -> Tensor");
    return table->callUnboxed<Tensor, const Tensor &, MemoryFormat>(const_cast<Tensor&>(*this), memory_format);
#endif
}
inline Tensor & Tensor::copy_(const Tensor & src, bool non_blocking) const {
#ifdef USE_STATIC_DISPATCH
    at::AutoNonVariableTypeMode _var_guard(true);
    return TypeDefault::copy_(const_cast<Tensor&>(*this), src, non_blocking);
#else
    static c10::OperatorHandle op = c10::Dispatcher::singleton().findSchema({"aten::copy_", ""}).value();
    return c10::Dispatcher::singleton().callUnboxedOnly<Tensor &, Tensor &, const Tensor &, bool>(
        op, impl::dispatchTypeId(at::detail::multi_dispatch_tensor_type_set(*this, src)), const_cast<Tensor&>(*this), src, non_blocking);
#endif
}
inline Tensor Tensor::cos() const {
#ifdef USE_STATIC_DISPATCH
    at::AutoNonVariableTypeMode _var_guard(true);
    return TypeDefault::cos(const_cast<Tensor&>(*this));
#else
    static c10::OperatorHandle op = c10::Dispatcher::singleton().findSchema({"aten::cos", ""}).value();
    return c10::Dispatcher::singleton().callUnboxed<Tensor, const Tensor &>(
        op, impl::dispatchTypeId(at::detail::multi_dispatch_tensor_type_set(*this)), const_cast<Tensor&>(*this));
#endif
}
inline Tensor & Tensor::cos_() const {
#ifdef USE_STATIC_DISPATCH
    at::AutoNonVariableTypeMode _var_guard(true);
    switch(tensorTypeIdToBackend(impl::dispatchTypeId(type_set()))) {
        case Backend::CPU:
            return CPUType::cos_(const_cast<Tensor&>(*this));
            break;
        default:
            AT_ERROR("cos_ not implemented for ", at::toString(type_set()));
    }
#else
    static c10::OperatorHandle op = c10::Dispatcher::singleton().findSchema({"aten::cos_", ""}).value();
    return c10::Dispatcher::singleton().callUnboxedOnly<Tensor &, Tensor &>(
        op, impl::dispatchTypeId(at::detail::multi_dispatch_tensor_type_set(*this)), const_cast<Tensor&>(*this));
#endif
}
inline Tensor Tensor::cosh() const {
#ifdef USE_STATIC_DISPATCH
    at::AutoNonVariableTypeMode _var_guard(true);
    return TypeDefault::cosh(const_cast<Tensor&>(*this));
#else
    static c10::OperatorHandle op = c10::Dispatcher::singleton().findSchema({"aten::cosh", ""}).value();
    return c10::Dispatcher::singleton().callUnboxed<Tensor, const Tensor &>(
        op, impl::dispatchTypeId(at::detail::multi_dispatch_tensor_type_set(*this)), const_cast<Tensor&>(*this));
#endif
}
inline Tensor & Tensor::cosh_() const {
#ifdef USE_STATIC_DISPATCH
    at::AutoNonVariableTypeMode _var_guard(true);
    switch(tensorTypeIdToBackend(impl::dispatchTypeId(type_set()))) {
        case Backend::CPU:
            return CPUType::cosh_(const_cast<Tensor&>(*this));
            break;
        default:
            AT_ERROR("cosh_ not implemented for ", at::toString(type_set()));
    }
#else
    static c10::OperatorHandle op = c10::Dispatcher::singleton().findSchema({"aten::cosh_", ""}).value();
    return c10::Dispatcher::singleton().callUnboxedOnly<Tensor &, Tensor &>(
        op, impl::dispatchTypeId(at::detail::multi_dispatch_tensor_type_set(*this)), const_cast<Tensor&>(*this));
#endif
}
inline Tensor Tensor::cumsum(int64_t dim, c10::optional<ScalarType> dtype) const {
#ifdef USE_STATIC_DISPATCH
    at::AutoNonVariableTypeMode _var_guard(true);
    return TypeDefault::cumsum(const_cast<Tensor&>(*this), dim, dtype);
#else
    static auto table = globalATenDispatch().getOpTable("aten::cumsum(Tensor self, int dim, *, ScalarType? dtype=None) -> Tensor");
    return table->callUnboxed<Tensor, const Tensor &, int64_t, c10::optional<ScalarType>>(const_cast<Tensor&>(*this), dim, dtype);
#endif
}
#ifdef BUILD_NAMEDTENSOR
inline Tensor Tensor::cumsum(Dimname dim, c10::optional<ScalarType> dtype) const {
#ifdef USE_STATIC_DISPATCH
    at::AutoNonVariableTypeMode _var_guard(true);
    return TypeDefault::cumsum(const_cast<Tensor&>(*this), dim, dtype);
#else
    static auto table = globalATenDispatch().getOpTable("aten::cumsum.dimname(Tensor self, Dimname dim, *, ScalarType? dtype=None) -> Tensor");
    return table->callUnboxed<Tensor, const Tensor &, Dimname, c10::optional<ScalarType>>(const_cast<Tensor&>(*this), dim, dtype);
#endif
}
#endif
inline Tensor Tensor::cumprod(int64_t dim, c10::optional<ScalarType> dtype) const {
#ifdef USE_STATIC_DISPATCH
    at::AutoNonVariableTypeMode _var_guard(true);
    return TypeDefault::cumprod(const_cast<Tensor&>(*this), dim, dtype);
#else
    static auto table = globalATenDispatch().getOpTable("aten::cumprod(Tensor self, int dim, *, ScalarType? dtype=None) -> Tensor");
    return table->callUnboxed<Tensor, const Tensor &, int64_t, c10::optional<ScalarType>>(const_cast<Tensor&>(*this), dim, dtype);
#endif
}
#ifdef BUILD_NAMEDTENSOR
inline Tensor Tensor::cumprod(Dimname dim, c10::optional<ScalarType> dtype) const {
#ifdef USE_STATIC_DISPATCH
    at::AutoNonVariableTypeMode _var_guard(true);
    return TypeDefault::cumprod(const_cast<Tensor&>(*this), dim, dtype);
#else
    static auto table = globalATenDispatch().getOpTable("aten::cumprod.dimname(Tensor self, Dimname dim, *, ScalarType? dtype=None) -> Tensor");
    return table->callUnboxed<Tensor, const Tensor &, Dimname, c10::optional<ScalarType>>(const_cast<Tensor&>(*this), dim, dtype);
#endif
}
#endif
inline Tensor Tensor::det() const {
#ifdef USE_STATIC_DISPATCH
    at::AutoNonVariableTypeMode _var_guard(true);
    return TypeDefault::det(const_cast<Tensor&>(*this));
#else
    static c10::OperatorHandle op = c10::Dispatcher::singleton().findSchema({"aten::det", ""}).value();
    return c10::Dispatcher::singleton().callUnboxed<Tensor, const Tensor &>(
        op, impl::dispatchTypeId(at::detail::multi_dispatch_tensor_type_set(*this)), const_cast<Tensor&>(*this));
#endif
}
inline Tensor Tensor::diag_embed(int64_t offset, int64_t dim1, int64_t dim2) const {
#ifdef USE_STATIC_DISPATCH
    at::AutoNonVariableTypeMode _var_guard(true);
    return TypeDefault::diag_embed(const_cast<Tensor&>(*this), offset, dim1, dim2);
#else
    static c10::OperatorHandle op = c10::Dispatcher::singleton().findSchema({"aten::diag_embed", ""}).value();
    return c10::Dispatcher::singleton().callUnboxed<Tensor, const Tensor &, int64_t, int64_t, int64_t>(
        op, impl::dispatchTypeId(at::detail::multi_dispatch_tensor_type_set(*this)), const_cast<Tensor&>(*this), offset, dim1, dim2);
#endif
}
inline Tensor Tensor::diagflat(int64_t offset) const {
#ifdef USE_STATIC_DISPATCH
    at::AutoNonVariableTypeMode _var_guard(true);
    return TypeDefault::diagflat(const_cast<Tensor&>(*this), offset);
#else
    static c10::OperatorHandle op = c10::Dispatcher::singleton().findSchema({"aten::diagflat", ""}).value();
    return c10::Dispatcher::singleton().callUnboxed<Tensor, const Tensor &, int64_t>(
        op, impl::dispatchTypeId(at::detail::multi_dispatch_tensor_type_set(*this)), const_cast<Tensor&>(*this), offset);
#endif
}
inline Tensor Tensor::diagonal(int64_t offset, int64_t dim1, int64_t dim2) const {
#ifdef USE_STATIC_DISPATCH
    at::AutoNonVariableTypeMode _var_guard(true);
    return TypeDefault::diagonal(const_cast<Tensor&>(*this), offset, dim1, dim2);
#else
    static c10::OperatorHandle op = c10::Dispatcher::singleton().findSchema({"aten::diagonal", ""}).value();
    return c10::Dispatcher::singleton().callUnboxedOnly<Tensor, const Tensor &, int64_t, int64_t, int64_t>(
        op, impl::dispatchTypeId(at::detail::multi_dispatch_tensor_type_set(*this)), const_cast<Tensor&>(*this), offset, dim1, dim2);
#endif
}
inline Tensor & Tensor::fill_diagonal_(Scalar fill_value, bool wrap) const {
#ifdef USE_STATIC_DISPATCH
    at::AutoNonVariableTypeMode _var_guard(true);
    return TypeDefault::fill_diagonal_(const_cast<Tensor&>(*this), fill_value, wrap);
#else
    static c10::OperatorHandle op = c10::Dispatcher::singleton().findSchema({"aten::fill_diagonal_", ""}).value();
    return c10::Dispatcher::singleton().callUnboxedOnly<Tensor &, Tensor &, Scalar, bool>(
        op, impl::dispatchTypeId(at::detail::multi_dispatch_tensor_type_set(*this)), const_cast<Tensor&>(*this), fill_value, wrap);
#endif
}
inline Tensor Tensor::div(const Tensor & other) const {
#ifdef USE_STATIC_DISPATCH
    at::AutoNonVariableTypeMode _var_guard(true);
    switch(tensorTypeIdToBackend(impl::dispatchTypeId(type_set()))) {
        case Backend::CPU:
            return CPUType::div(const_cast<Tensor&>(*this), other);
            break;
        case Backend::SparseCPU:
            return SparseCPUType::div(const_cast<Tensor&>(*this), other);
            break;
        default:
            AT_ERROR("div not implemented for ", at::toString(type_set()));
    }
#else
    static c10::OperatorHandle op = c10::Dispatcher::singleton().findSchema({"aten::div", "Tensor"}).value();
    return c10::Dispatcher::singleton().callUnboxed<Tensor, const Tensor &, const Tensor &>(
        op, impl::dispatchTypeId(at::detail::multi_dispatch_tensor_type_set(*this, other)), const_cast<Tensor&>(*this), other);
#endif
}
inline Tensor & Tensor::div_(const Tensor & other) const {
#ifdef USE_STATIC_DISPATCH
    at::AutoNonVariableTypeMode _var_guard(true);
    switch(tensorTypeIdToBackend(impl::dispatchTypeId(type_set()))) {
        case Backend::CPU:
            return CPUType::div_(const_cast<Tensor&>(*this), other);
            break;
        case Backend::SparseCPU:
            return SparseCPUType::div_(const_cast<Tensor&>(*this), other);
            break;
        default:
            AT_ERROR("div_ not implemented for ", at::toString(type_set()));
    }
#else
    static c10::OperatorHandle op = c10::Dispatcher::singleton().findSchema({"aten::div_", "Tensor"}).value();
    return c10::Dispatcher::singleton().callUnboxedOnly<Tensor &, Tensor &, const Tensor &>(
        op, impl::dispatchTypeId(at::detail::multi_dispatch_tensor_type_set(*this, other)), const_cast<Tensor&>(*this), other);
#endif
}
inline Tensor Tensor::div(Scalar other) const {
#ifdef USE_STATIC_DISPATCH
    at::AutoNonVariableTypeMode _var_guard(true);
    return TypeDefault::div(const_cast<Tensor&>(*this), other);
#else
    static c10::OperatorHandle op = c10::Dispatcher::singleton().findSchema({"aten::div", "Scalar"}).value();
    return c10::Dispatcher::singleton().callUnboxed<Tensor, const Tensor &, Scalar>(
        op, impl::dispatchTypeId(at::detail::multi_dispatch_tensor_type_set(*this)), const_cast<Tensor&>(*this), other);
#endif
}
inline Tensor & Tensor::div_(Scalar other) const {
#ifdef USE_STATIC_DISPATCH
    at::AutoNonVariableTypeMode _var_guard(true);
    return TypeDefault::div_(const_cast<Tensor&>(*this), other);
#else
    static c10::OperatorHandle op = c10::Dispatcher::singleton().findSchema({"aten::div_", "Scalar"}).value();
    return c10::Dispatcher::singleton().callUnboxedOnly<Tensor &, Tensor &, Scalar>(
        op, impl::dispatchTypeId(at::detail::multi_dispatch_tensor_type_set(*this)), const_cast<Tensor&>(*this), other);
#endif
}
inline Tensor Tensor::dot(const Tensor & tensor) const {
#ifdef USE_STATIC_DISPATCH
    at::AutoNonVariableTypeMode _var_guard(true);
    switch(tensorTypeIdToBackend(impl::dispatchTypeId(type_set()))) {
        case Backend::CPU:
            return CPUType::dot(const_cast<Tensor&>(*this), tensor);
            break;
        default:
            AT_ERROR("dot not implemented for ", at::toString(type_set()));
    }
#else
    static c10::OperatorHandle op = c10::Dispatcher::singleton().findSchema({"aten::dot", ""}).value();
    return c10::Dispatcher::singleton().callUnboxed<Tensor, const Tensor &, const Tensor &>(
        op, impl::dispatchTypeId(at::detail::multi_dispatch_tensor_type_set(*this, tensor)), const_cast<Tensor&>(*this), tensor);
#endif
}
inline Tensor Tensor::new_empty(IntArrayRef size, const TensorOptions & options) const {
#ifdef USE_STATIC_DISPATCH
    at::AutoNonVariableTypeMode _var_guard(true);
    return TypeDefault::new_empty(const_cast<Tensor&>(*this), size, options);
#else
    static auto table = globalATenDispatch().getOpTable("aten::new_empty(Tensor self, int[] size, *, ScalarType? dtype=None, Layout? layout=None, Device? device=None, bool? pin_memory=None) -> Tensor");
    return table->callUnboxed<Tensor, const Tensor &, IntArrayRef, const TensorOptions &>(const_cast<Tensor&>(*this), size, options);
#endif
}
inline Tensor Tensor::new_full(IntArrayRef size, Scalar fill_value, const TensorOptions & options) const {
#ifdef USE_STATIC_DISPATCH
    at::AutoNonVariableTypeMode _var_guard(true);
    return TypeDefault::new_full(const_cast<Tensor&>(*this), size, fill_value, options);
#else
    static auto table = globalATenDispatch().getOpTable("aten::new_full(Tensor self, int[] size, Scalar fill_value, *, ScalarType? dtype=None, Layout? layout=None, Device? device=None, bool? pin_memory=None) -> Tensor");
    return table->callUnboxed<Tensor, const Tensor &, IntArrayRef, Scalar, const TensorOptions &>(const_cast<Tensor&>(*this), size, fill_value, options);
#endif
}
inline Tensor & Tensor::resize_(IntArrayRef size) const {
#ifdef USE_STATIC_DISPATCH
    at::AutoNonVariableTypeMode _var_guard(true);
    switch(tensorTypeIdToBackend(impl::dispatchTypeId(type_set()))) {
        case Backend::CPU:
            return CPUType::resize_(const_cast<Tensor&>(*this), size);
            break;
        case Backend::QuantizedCPU:
            return QuantizedCPUType::resize_(const_cast<Tensor&>(*this), size);
            break;
        default:
            AT_ERROR("resize_ not implemented for ", at::toString(type_set()));
    }
#else
    static c10::OperatorHandle op = c10::Dispatcher::singleton().findSchema({"aten::resize_", ""}).value();
    return c10::Dispatcher::singleton().callUnboxedOnly<Tensor &, Tensor &, IntArrayRef>(
        op, impl::dispatchTypeId(at::detail::multi_dispatch_tensor_type_set(*this)), const_cast<Tensor&>(*this), size);
#endif
}
inline Tensor Tensor::erf() const {
#ifdef USE_STATIC_DISPATCH
    at::AutoNonVariableTypeMode _var_guard(true);
    return TypeDefault::erf(const_cast<Tensor&>(*this));
#else
    static c10::OperatorHandle op = c10::Dispatcher::singleton().findSchema({"aten::erf", ""}).value();
    return c10::Dispatcher::singleton().callUnboxed<Tensor, const Tensor &>(
        op, impl::dispatchTypeId(at::detail::multi_dispatch_tensor_type_set(*this)), const_cast<Tensor&>(*this));
#endif
}
inline Tensor & Tensor::erf_() const {
#ifdef USE_STATIC_DISPATCH
    at::AutoNonVariableTypeMode _var_guard(true);
    switch(tensorTypeIdToBackend(impl::dispatchTypeId(type_set()))) {
        case Backend::CPU:
            return CPUType::erf_(const_cast<Tensor&>(*this));
            break;
        default:
            AT_ERROR("erf_ not implemented for ", at::toString(type_set()));
    }
#else
    static c10::OperatorHandle op = c10::Dispatcher::singleton().findSchema({"aten::erf_", ""}).value();
    return c10::Dispatcher::singleton().callUnboxedOnly<Tensor &, Tensor &>(
        op, impl::dispatchTypeId(at::detail::multi_dispatch_tensor_type_set(*this)), const_cast<Tensor&>(*this));
#endif
}
inline Tensor Tensor::erfc() const {
#ifdef USE_STATIC_DISPATCH
    at::AutoNonVariableTypeMode _var_guard(true);
    return TypeDefault::erfc(const_cast<Tensor&>(*this));
#else
    static c10::OperatorHandle op = c10::Dispatcher::singleton().findSchema({"aten::erfc", ""}).value();
    return c10::Dispatcher::singleton().callUnboxed<Tensor, const Tensor &>(
        op, impl::dispatchTypeId(at::detail::multi_dispatch_tensor_type_set(*this)), const_cast<Tensor&>(*this));
#endif
}
inline Tensor & Tensor::erfc_() const {
#ifdef USE_STATIC_DISPATCH
    at::AutoNonVariableTypeMode _var_guard(true);
    switch(tensorTypeIdToBackend(impl::dispatchTypeId(type_set()))) {
        case Backend::CPU:
            return CPUType::erfc_(const_cast<Tensor&>(*this));
            break;
        default:
            AT_ERROR("erfc_ not implemented for ", at::toString(type_set()));
    }
#else
    static c10::OperatorHandle op = c10::Dispatcher::singleton().findSchema({"aten::erfc_", ""}).value();
    return c10::Dispatcher::singleton().callUnboxedOnly<Tensor &, Tensor &>(
        op, impl::dispatchTypeId(at::detail::multi_dispatch_tensor_type_set(*this)), const_cast<Tensor&>(*this));
#endif
}
inline Tensor Tensor::exp() const {
#ifdef USE_STATIC_DISPATCH
    at::AutoNonVariableTypeMode _var_guard(true);
    return TypeDefault::exp(const_cast<Tensor&>(*this));
#else
    static c10::OperatorHandle op = c10::Dispatcher::singleton().findSchema({"aten::exp", ""}).value();
    return c10::Dispatcher::singleton().callUnboxed<Tensor, const Tensor &>(
        op, impl::dispatchTypeId(at::detail::multi_dispatch_tensor_type_set(*this)), const_cast<Tensor&>(*this));
#endif
}
inline Tensor & Tensor::exp_() const {
#ifdef USE_STATIC_DISPATCH
    at::AutoNonVariableTypeMode _var_guard(true);
    switch(tensorTypeIdToBackend(impl::dispatchTypeId(type_set()))) {
        case Backend::CPU:
            return CPUType::exp_(const_cast<Tensor&>(*this));
            break;
        default:
            AT_ERROR("exp_ not implemented for ", at::toString(type_set()));
    }
#else
    static c10::OperatorHandle op = c10::Dispatcher::singleton().findSchema({"aten::exp_", ""}).value();
    return c10::Dispatcher::singleton().callUnboxedOnly<Tensor &, Tensor &>(
        op, impl::dispatchTypeId(at::detail::multi_dispatch_tensor_type_set(*this)), const_cast<Tensor&>(*this));
#endif
}
inline Tensor Tensor::expm1() const {
#ifdef USE_STATIC_DISPATCH
    at::AutoNonVariableTypeMode _var_guard(true);
    return TypeDefault::expm1(const_cast<Tensor&>(*this));
#else
    static c10::OperatorHandle op = c10::Dispatcher::singleton().findSchema({"aten::expm1", ""}).value();
    return c10::Dispatcher::singleton().callUnboxed<Tensor, const Tensor &>(
        op, impl::dispatchTypeId(at::detail::multi_dispatch_tensor_type_set(*this)), const_cast<Tensor&>(*this));
#endif
}
inline Tensor & Tensor::expm1_() const {
#ifdef USE_STATIC_DISPATCH
    at::AutoNonVariableTypeMode _var_guard(true);
    return TypeDefault::expm1_(const_cast<Tensor&>(*this));
#else
    static c10::OperatorHandle op = c10::Dispatcher::singleton().findSchema({"aten::expm1_", ""}).value();
    return c10::Dispatcher::singleton().callUnboxedOnly<Tensor &, Tensor &>(
        op, impl::dispatchTypeId(at::detail::multi_dispatch_tensor_type_set(*this)), const_cast<Tensor&>(*this));
#endif
}
inline Tensor Tensor::expand(IntArrayRef size, bool implicit) const {
#ifdef USE_STATIC_DISPATCH
    at::AutoNonVariableTypeMode _var_guard(true);
    return TypeDefault::expand(const_cast<Tensor&>(*this), size, implicit);
#else
    static c10::OperatorHandle op = c10::Dispatcher::singleton().findSchema({"aten::expand", ""}).value();
    return c10::Dispatcher::singleton().callUnboxedOnly<Tensor, const Tensor &, IntArrayRef, bool>(
        op, impl::dispatchTypeId(at::detail::multi_dispatch_tensor_type_set(*this)), const_cast<Tensor&>(*this), size, implicit);
#endif
}
inline Tensor Tensor::expand_as(const Tensor & other) const {
#ifdef USE_STATIC_DISPATCH
    at::AutoNonVariableTypeMode _var_guard(true);
    return TypeDefault::expand_as(const_cast<Tensor&>(*this), other);
#else
    static c10::OperatorHandle op = c10::Dispatcher::singleton().findSchema({"aten::expand_as", ""}).value();
    return c10::Dispatcher::singleton().callUnboxed<Tensor, const Tensor &, const Tensor &>(
        op, impl::dispatchTypeId(at::detail::multi_dispatch_tensor_type_set(*this, other)), const_cast<Tensor&>(*this), other);
#endif
}
inline Tensor Tensor::flatten(int64_t start_dim, int64_t end_dim) const {
#ifdef USE_STATIC_DISPATCH
    at::AutoNonVariableTypeMode _var_guard(true);
    return TypeDefault::flatten(const_cast<Tensor&>(*this), start_dim, end_dim);
#else
    static c10::OperatorHandle op = c10::Dispatcher::singleton().findSchema({"aten::flatten", "using_ints"}).value();
    return c10::Dispatcher::singleton().callUnboxed<Tensor, const Tensor &, int64_t, int64_t>(
        op, impl::dispatchTypeId(at::detail::multi_dispatch_tensor_type_set(*this)), const_cast<Tensor&>(*this), start_dim, end_dim);
#endif
}
#ifdef BUILD_NAMEDTENSOR
inline Tensor Tensor::flatten(int64_t start_dim, int64_t end_dim, Dimname out_dim) const {
#ifdef USE_STATIC_DISPATCH
    at::AutoNonVariableTypeMode _var_guard(true);
    return TypeDefault::flatten(const_cast<Tensor&>(*this), start_dim, end_dim, out_dim);
#else
    static auto table = globalATenDispatch().getOpTable("aten::flatten.named_out_dim(Tensor self, int start_dim, int end_dim, Dimname out_dim) -> Tensor");
    return table->callUnboxed<Tensor, const Tensor &, int64_t, int64_t, Dimname>(const_cast<Tensor&>(*this), start_dim, end_dim, out_dim);
#endif
}
#endif
#ifdef BUILD_NAMEDTENSOR
inline Tensor Tensor::flatten(Dimname start_dim, Dimname end_dim, Dimname out_dim) const {
#ifdef USE_STATIC_DISPATCH
    at::AutoNonVariableTypeMode _var_guard(true);
    return TypeDefault::flatten(const_cast<Tensor&>(*this), start_dim, end_dim, out_dim);
#else
    static auto table = globalATenDispatch().getOpTable("aten::flatten.using_names(Tensor self, Dimname start_dim, Dimname end_dim, Dimname out_dim) -> Tensor");
    return table->callUnboxed<Tensor, const Tensor &, Dimname, Dimname, Dimname>(const_cast<Tensor&>(*this), start_dim, end_dim, out_dim);
#endif
}
#endif
#ifdef BUILD_NAMEDTENSOR
inline Tensor Tensor::flatten(DimnameList dims, Dimname out_dim) const {
#ifdef USE_STATIC_DISPATCH
    at::AutoNonVariableTypeMode _var_guard(true);
    return TypeDefault::flatten(const_cast<Tensor&>(*this), dims, out_dim);
#else
    static auto table = globalATenDispatch().getOpTable("aten::flatten.DimnameList(Tensor self, DimnameList dims, Dimname out_dim) -> Tensor");
    return table->callUnboxed<Tensor, const Tensor &, DimnameList, Dimname>(const_cast<Tensor&>(*this), dims, out_dim);
#endif
}
#endif
inline Tensor & Tensor::fill_(Scalar value) const {
#ifdef USE_STATIC_DISPATCH
    at::AutoNonVariableTypeMode _var_guard(true);
    return TypeDefault::fill_(const_cast<Tensor&>(*this), value);
#else
    static c10::OperatorHandle op = c10::Dispatcher::singleton().findSchema({"aten::fill_", "Scalar"}).value();
    return c10::Dispatcher::singleton().callUnboxedOnly<Tensor &, Tensor &, Scalar>(
        op, impl::dispatchTypeId(at::detail::multi_dispatch_tensor_type_set(*this)), const_cast<Tensor&>(*this), value);
#endif
}
inline Tensor & Tensor::fill_(const Tensor & value) const {
#ifdef USE_STATIC_DISPATCH
    at::AutoNonVariableTypeMode _var_guard(true);
    return TypeDefault::fill_(const_cast<Tensor&>(*this), value);
#else
    static c10::OperatorHandle op = c10::Dispatcher::singleton().findSchema({"aten::fill_", "Tensor"}).value();
    return c10::Dispatcher::singleton().callUnboxedOnly<Tensor &, Tensor &, const Tensor &>(
        op, impl::dispatchTypeId(at::detail::multi_dispatch_tensor_type_set(*this, value)), const_cast<Tensor&>(*this), value);
#endif
}
inline Tensor Tensor::floor() const {
#ifdef USE_STATIC_DISPATCH
    at::AutoNonVariableTypeMode _var_guard(true);
    return TypeDefault::floor(const_cast<Tensor&>(*this));
#else
    static c10::OperatorHandle op = c10::Dispatcher::singleton().findSchema({"aten::floor", ""}).value();
    return c10::Dispatcher::singleton().callUnboxed<Tensor, const Tensor &>(
        op, impl::dispatchTypeId(at::detail::multi_dispatch_tensor_type_set(*this)), const_cast<Tensor&>(*this));
#endif
}
inline Tensor & Tensor::floor_() const {
#ifdef USE_STATIC_DISPATCH
    at::AutoNonVariableTypeMode _var_guard(true);
    return TypeDefault::floor_(const_cast<Tensor&>(*this));
#else
    static c10::OperatorHandle op = c10::Dispatcher::singleton().findSchema({"aten::floor_", ""}).value();
    return c10::Dispatcher::singleton().callUnboxedOnly<Tensor &, Tensor &>(
        op, impl::dispatchTypeId(at::detail::multi_dispatch_tensor_type_set(*this)), const_cast<Tensor&>(*this));
#endif
}
inline Tensor Tensor::frac() const {
#ifdef USE_STATIC_DISPATCH
    at::AutoNonVariableTypeMode _var_guard(true);
    return TypeDefault::frac(const_cast<Tensor&>(*this));
#else
    static c10::OperatorHandle op = c10::Dispatcher::singleton().findSchema({"aten::frac", ""}).value();
    return c10::Dispatcher::singleton().callUnboxed<Tensor, const Tensor &>(
        op, impl::dispatchTypeId(at::detail::multi_dispatch_tensor_type_set(*this)), const_cast<Tensor&>(*this));
#endif
}
inline Tensor & Tensor::frac_() const {
#ifdef USE_STATIC_DISPATCH
    at::AutoNonVariableTypeMode _var_guard(true);
    switch(tensorTypeIdToBackend(impl::dispatchTypeId(type_set()))) {
        case Backend::CPU:
            return CPUType::frac_(const_cast<Tensor&>(*this));
            break;
        default:
            AT_ERROR("frac_ not implemented for ", at::toString(type_set()));
    }
#else
    static c10::OperatorHandle op = c10::Dispatcher::singleton().findSchema({"aten::frac_", ""}).value();
    return c10::Dispatcher::singleton().callUnboxedOnly<Tensor &, Tensor &>(
        op, impl::dispatchTypeId(at::detail::multi_dispatch_tensor_type_set(*this)), const_cast<Tensor&>(*this));
#endif
}
inline Tensor Tensor::ger(const Tensor & vec2) const {
#ifdef USE_STATIC_DISPATCH
    at::AutoNonVariableTypeMode _var_guard(true);
    switch(tensorTypeIdToBackend(impl::dispatchTypeId(type_set()))) {
        case Backend::CPU:
            return CPUType::ger(const_cast<Tensor&>(*this), vec2);
            break;
        default:
            AT_ERROR("ger not implemented for ", at::toString(type_set()));
    }
#else
    static c10::OperatorHandle op = c10::Dispatcher::singleton().findSchema({"aten::ger", ""}).value();
    return c10::Dispatcher::singleton().callUnboxed<Tensor, const Tensor &, const Tensor &>(
        op, impl::dispatchTypeId(at::detail::multi_dispatch_tensor_type_set(*this, vec2)), const_cast<Tensor&>(*this), vec2);
#endif
}
inline Tensor Tensor::fft(int64_t signal_ndim, bool normalized) const {
#ifdef USE_STATIC_DISPATCH
    at::AutoNonVariableTypeMode _var_guard(true);
    return TypeDefault::fft(const_cast<Tensor&>(*this), signal_ndim, normalized);
#else
    static c10::OperatorHandle op = c10::Dispatcher::singleton().findSchema({"aten::fft", ""}).value();
    return c10::Dispatcher::singleton().callUnboxed<Tensor, const Tensor &, int64_t, bool>(
        op, impl::dispatchTypeId(at::detail::multi_dispatch_tensor_type_set(*this)), const_cast<Tensor&>(*this), signal_ndim, normalized);
#endif
}
inline Tensor Tensor::ifft(int64_t signal_ndim, bool normalized) const {
#ifdef USE_STATIC_DISPATCH
    at::AutoNonVariableTypeMode _var_guard(true);
    return TypeDefault::ifft(const_cast<Tensor&>(*this), signal_ndim, normalized);
#else
    static c10::OperatorHandle op = c10::Dispatcher::singleton().findSchema({"aten::ifft", ""}).value();
    return c10::Dispatcher::singleton().callUnboxed<Tensor, const Tensor &, int64_t, bool>(
        op, impl::dispatchTypeId(at::detail::multi_dispatch_tensor_type_set(*this)), const_cast<Tensor&>(*this), signal_ndim, normalized);
#endif
}
inline Tensor Tensor::rfft(int64_t signal_ndim, bool normalized, bool onesided) const {
#ifdef USE_STATIC_DISPATCH
    at::AutoNonVariableTypeMode _var_guard(true);
    return TypeDefault::rfft(const_cast<Tensor&>(*this), signal_ndim, normalized, onesided);
#else
    static c10::OperatorHandle op = c10::Dispatcher::singleton().findSchema({"aten::rfft", ""}).value();
    return c10::Dispatcher::singleton().callUnboxed<Tensor, const Tensor &, int64_t, bool, bool>(
        op, impl::dispatchTypeId(at::detail::multi_dispatch_tensor_type_set(*this)), const_cast<Tensor&>(*this), signal_ndim, normalized, onesided);
#endif
}
inline Tensor Tensor::irfft(int64_t signal_ndim, bool normalized, bool onesided, IntArrayRef signal_sizes) const {
#ifdef USE_STATIC_DISPATCH
    at::AutoNonVariableTypeMode _var_guard(true);
    return TypeDefault::irfft(const_cast<Tensor&>(*this), signal_ndim, normalized, onesided, signal_sizes);
#else
    static c10::OperatorHandle op = c10::Dispatcher::singleton().findSchema({"aten::irfft", ""}).value();
    return c10::Dispatcher::singleton().callUnboxedOnly<Tensor, const Tensor &, int64_t, bool, bool, IntArrayRef>(
        op, impl::dispatchTypeId(at::detail::multi_dispatch_tensor_type_set(*this)), const_cast<Tensor&>(*this), signal_ndim, normalized, onesided, signal_sizes);
#endif
}
inline Tensor Tensor::index(TensorList indices) const {
#ifdef USE_STATIC_DISPATCH
    at::AutoNonVariableTypeMode _var_guard(true);
    return TypeDefault::index(const_cast<Tensor&>(*this), indices);
#else
    static auto table = globalATenDispatch().getOpTable("aten::index.Tensor(Tensor self, Tensor?[] indices) -> Tensor");
    return table->callUnboxed<Tensor, const Tensor &, TensorList>(const_cast<Tensor&>(*this), indices);
#endif
}
inline Tensor & Tensor::index_copy_(int64_t dim, const Tensor & index, const Tensor & source) const {
#ifdef USE_STATIC_DISPATCH
    at::AutoNonVariableTypeMode _var_guard(true);
    return TypeDefault::index_copy_(const_cast<Tensor&>(*this), dim, index, source);
#else
    static c10::OperatorHandle op = c10::Dispatcher::singleton().findSchema({"aten::index_copy_", ""}).value();
    return c10::Dispatcher::singleton().callUnboxedOnly<Tensor &, Tensor &, int64_t, const Tensor &, const Tensor &>(
        op, impl::dispatchTypeId(at::detail::multi_dispatch_tensor_type_set(*this, index, source)), const_cast<Tensor&>(*this), dim, index, source);
#endif
}
inline Tensor Tensor::index_copy(int64_t dim, const Tensor & index, const Tensor & source) const {
#ifdef USE_STATIC_DISPATCH
    at::AutoNonVariableTypeMode _var_guard(true);
    return TypeDefault::index_copy(const_cast<Tensor&>(*this), dim, index, source);
#else
    static c10::OperatorHandle op = c10::Dispatcher::singleton().findSchema({"aten::index_copy", ""}).value();
    return c10::Dispatcher::singleton().callUnboxed<Tensor, const Tensor &, int64_t, const Tensor &, const Tensor &>(
        op, impl::dispatchTypeId(at::detail::multi_dispatch_tensor_type_set(*this, index, source)), const_cast<Tensor&>(*this), dim, index, source);
#endif
}
#ifdef BUILD_NAMEDTENSOR
inline Tensor & Tensor::index_copy_(Dimname dim, const Tensor & index, const Tensor & source) const {
#ifdef USE_STATIC_DISPATCH
    at::AutoNonVariableTypeMode _var_guard(true);
    return TypeDefault::index_copy_(const_cast<Tensor&>(*this), dim, index, source);
#else
    static auto table = globalATenDispatch().getOpTable("aten::index_copy_.dimname(Tensor(a!) self, Dimname dim, Tensor index, Tensor source) -> Tensor(a!)");
    return table->callUnboxed<Tensor &, Tensor &, Dimname, const Tensor &, const Tensor &>(const_cast<Tensor&>(*this), dim, index, source);
#endif
}
#endif
#ifdef BUILD_NAMEDTENSOR
inline Tensor Tensor::index_copy(Dimname dim, const Tensor & index, const Tensor & source) const {
#ifdef USE_STATIC_DISPATCH
    at::AutoNonVariableTypeMode _var_guard(true);
    return TypeDefault::index_copy(const_cast<Tensor&>(*this), dim, index, source);
#else
    static auto table = globalATenDispatch().getOpTable("aten::index_copy.dimname(Tensor self, Dimname dim, Tensor index, Tensor source) -> Tensor");
    return table->callUnboxed<Tensor, const Tensor &, Dimname, const Tensor &, const Tensor &>(const_cast<Tensor&>(*this), dim, index, source);
#endif
}
#endif
inline Tensor & Tensor::index_put_(TensorList indices, const Tensor & values, bool accumulate) const {
#ifdef USE_STATIC_DISPATCH
    at::AutoNonVariableTypeMode _var_guard(true);
    return TypeDefault::index_put_(const_cast<Tensor&>(*this), indices, values, accumulate);
#else
    static auto table = globalATenDispatch().getOpTable("aten::index_put_(Tensor(a!) self, Tensor?[] indices, Tensor values, bool accumulate=False) -> Tensor(a!)");
    return table->callUnboxed<Tensor &, Tensor &, TensorList, const Tensor &, bool>(const_cast<Tensor&>(*this), indices, values, accumulate);
#endif
}
inline Tensor Tensor::index_put(TensorList indices, const Tensor & values, bool accumulate) const {
#ifdef USE_STATIC_DISPATCH
    at::AutoNonVariableTypeMode _var_guard(true);
    return TypeDefault::index_put(const_cast<Tensor&>(*this), indices, values, accumulate);
#else
    static auto table = globalATenDispatch().getOpTable("aten::index_put(Tensor self, Tensor?[] indices, Tensor values, bool accumulate=False) -> Tensor");
    return table->callUnboxed<Tensor, const Tensor &, TensorList, const Tensor &, bool>(const_cast<Tensor&>(*this), indices, values, accumulate);
#endif
}
inline Tensor Tensor::inverse() const {
#ifdef USE_STATIC_DISPATCH
    at::AutoNonVariableTypeMode _var_guard(true);
    return TypeDefault::inverse(const_cast<Tensor&>(*this));
#else
    static c10::OperatorHandle op = c10::Dispatcher::singleton().findSchema({"aten::inverse", ""}).value();
    return c10::Dispatcher::singleton().callUnboxed<Tensor, const Tensor &>(
        op, impl::dispatchTypeId(at::detail::multi_dispatch_tensor_type_set(*this)), const_cast<Tensor&>(*this));
#endif
}
inline Tensor Tensor::isclose(const Tensor & other, double rtol, double atol, bool equal_nan) const {
#ifdef USE_STATIC_DISPATCH
    at::AutoNonVariableTypeMode _var_guard(true);
    return TypeDefault::isclose(const_cast<Tensor&>(*this), other, rtol, atol, equal_nan);
#else
    static c10::OperatorHandle op = c10::Dispatcher::singleton().findSchema({"aten::isclose", ""}).value();
    return c10::Dispatcher::singleton().callUnboxed<Tensor, const Tensor &, const Tensor &, double, double, bool>(
        op, impl::dispatchTypeId(at::detail::multi_dispatch_tensor_type_set(*this, other)), const_cast<Tensor&>(*this), other, rtol, atol, equal_nan);
#endif
}
inline bool Tensor::is_distributed() const {
#ifdef USE_STATIC_DISPATCH
    at::AutoNonVariableTypeMode _var_guard(true);
    return TypeDefault::is_distributed(const_cast<Tensor&>(*this));
#else
    static c10::OperatorHandle op = c10::Dispatcher::singleton().findSchema({"aten::is_distributed", ""}).value();
    return c10::Dispatcher::singleton().callUnboxed<bool, const Tensor &>(
        op, impl::dispatchTypeId(at::detail::multi_dispatch_tensor_type_set(*this)), const_cast<Tensor&>(*this));
#endif
}
inline bool Tensor::is_floating_point() const {
#ifdef USE_STATIC_DISPATCH
    at::AutoNonVariableTypeMode _var_guard(true);
    return TypeDefault::is_floating_point(const_cast<Tensor&>(*this));
#else
    static c10::OperatorHandle op = c10::Dispatcher::singleton().findSchema({"aten::is_floating_point", ""}).value();
    return c10::Dispatcher::singleton().callUnboxed<bool, const Tensor &>(
        op, impl::dispatchTypeId(at::detail::multi_dispatch_tensor_type_set(*this)), const_cast<Tensor&>(*this));
#endif
}
inline bool Tensor::is_complex() const {
#ifdef USE_STATIC_DISPATCH
    at::AutoNonVariableTypeMode _var_guard(true);
    return TypeDefault::is_complex(const_cast<Tensor&>(*this));
#else
    static c10::OperatorHandle op = c10::Dispatcher::singleton().findSchema({"aten::is_complex", ""}).value();
    return c10::Dispatcher::singleton().callUnboxed<bool, const Tensor &>(
        op, impl::dispatchTypeId(at::detail::multi_dispatch_tensor_type_set(*this)), const_cast<Tensor&>(*this));
#endif
}
inline bool Tensor::is_nonzero() const {
#ifdef USE_STATIC_DISPATCH
    at::AutoNonVariableTypeMode _var_guard(true);
    return TypeDefault::is_nonzero(const_cast<Tensor&>(*this));
#else
    static c10::OperatorHandle op = c10::Dispatcher::singleton().findSchema({"aten::is_nonzero", ""}).value();
    return c10::Dispatcher::singleton().callUnboxed<bool, const Tensor &>(
        op, impl::dispatchTypeId(at::detail::multi_dispatch_tensor_type_set(*this)), const_cast<Tensor&>(*this));
#endif
}
inline bool Tensor::is_same_size(const Tensor & other) const {
#ifdef USE_STATIC_DISPATCH
    at::AutoNonVariableTypeMode _var_guard(true);
    return TypeDefault::is_same_size(const_cast<Tensor&>(*this), other);
#else
    static c10::OperatorHandle op = c10::Dispatcher::singleton().findSchema({"aten::is_same_size", ""}).value();
    return c10::Dispatcher::singleton().callUnboxed<bool, const Tensor &, const Tensor &>(
        op, impl::dispatchTypeId(at::detail::multi_dispatch_tensor_type_set(*this, other)), const_cast<Tensor&>(*this), other);
#endif
}
inline bool Tensor::is_signed() const {
#ifdef USE_STATIC_DISPATCH
    at::AutoNonVariableTypeMode _var_guard(true);
    return TypeDefault::is_signed(const_cast<Tensor&>(*this));
#else
    static c10::OperatorHandle op = c10::Dispatcher::singleton().findSchema({"aten::is_signed", ""}).value();
    return c10::Dispatcher::singleton().callUnboxed<bool, const Tensor &>(
        op, impl::dispatchTypeId(at::detail::multi_dispatch_tensor_type_set(*this)), const_cast<Tensor&>(*this));
#endif
}
inline std::tuple<Tensor,Tensor> Tensor::kthvalue(int64_t k, int64_t dim, bool keepdim) const {
#ifdef USE_STATIC_DISPATCH
    at::AutoNonVariableTypeMode _var_guard(true);
    return TypeDefault::kthvalue(const_cast<Tensor&>(*this), k, dim, keepdim);
#else
    static c10::OperatorHandle op = c10::Dispatcher::singleton().findSchema({"aten::kthvalue", ""}).value();
    return c10::Dispatcher::singleton().callUnboxedOnly<std::tuple<Tensor,Tensor>, const Tensor &, int64_t, int64_t, bool>(
        op, impl::dispatchTypeId(at::detail::multi_dispatch_tensor_type_set(*this)), const_cast<Tensor&>(*this), k, dim, keepdim);
#endif
}
#ifdef BUILD_NAMEDTENSOR
inline std::tuple<Tensor,Tensor> Tensor::kthvalue(int64_t k, Dimname dim, bool keepdim) const {
#ifdef USE_STATIC_DISPATCH
    at::AutoNonVariableTypeMode _var_guard(true);
    return TypeDefault::kthvalue(const_cast<Tensor&>(*this), k, dim, keepdim);
#else
    static auto table = globalATenDispatch().getOpTable("aten::kthvalue.dimname(Tensor self, int k, Dimname dim, bool keepdim=False) -> (Tensor values, Tensor indices)");
    return table->callUnboxed<std::tuple<Tensor,Tensor>, const Tensor &, int64_t, Dimname, bool>(const_cast<Tensor&>(*this), k, dim, keepdim);
#endif
}
#endif
inline Tensor Tensor::log() const {
#ifdef USE_STATIC_DISPATCH
    at::AutoNonVariableTypeMode _var_guard(true);
    return TypeDefault::log(const_cast<Tensor&>(*this));
#else
    static c10::OperatorHandle op = c10::Dispatcher::singleton().findSchema({"aten::log", ""}).value();
    return c10::Dispatcher::singleton().callUnboxed<Tensor, const Tensor &>(
        op, impl::dispatchTypeId(at::detail::multi_dispatch_tensor_type_set(*this)), const_cast<Tensor&>(*this));
#endif
}
inline Tensor & Tensor::log_() const {
#ifdef USE_STATIC_DISPATCH
    at::AutoNonVariableTypeMode _var_guard(true);
    return TypeDefault::log_(const_cast<Tensor&>(*this));
#else
    static c10::OperatorHandle op = c10::Dispatcher::singleton().findSchema({"aten::log_", ""}).value();
    return c10::Dispatcher::singleton().callUnboxedOnly<Tensor &, Tensor &>(
        op, impl::dispatchTypeId(at::detail::multi_dispatch_tensor_type_set(*this)), const_cast<Tensor&>(*this));
#endif
}
inline Tensor Tensor::log10() const {
#ifdef USE_STATIC_DISPATCH
    at::AutoNonVariableTypeMode _var_guard(true);
    return TypeDefault::log10(const_cast<Tensor&>(*this));
#else
    static c10::OperatorHandle op = c10::Dispatcher::singleton().findSchema({"aten::log10", ""}).value();
    return c10::Dispatcher::singleton().callUnboxed<Tensor, const Tensor &>(
        op, impl::dispatchTypeId(at::detail::multi_dispatch_tensor_type_set(*this)), const_cast<Tensor&>(*this));
#endif
}
inline Tensor & Tensor::log10_() const {
#ifdef USE_STATIC_DISPATCH
<<<<<<< HEAD
    return TypeDefault::log10_(const_cast<Tensor&>(*this));
=======
    at::AutoNonVariableTypeMode _var_guard(true);
    switch(tensorTypeIdToBackend(impl::dispatchTypeId(type_set()))) {
        case Backend::CPU:
            return CPUType::log10_(const_cast<Tensor&>(*this));
            break;
        default:
            AT_ERROR("log10_ not implemented for ", at::toString(type_set()));
    }
>>>>>>> a9e49744
#else
    static c10::OperatorHandle op = c10::Dispatcher::singleton().findSchema({"aten::log10_", ""}).value();
    return c10::Dispatcher::singleton().callUnboxedOnly<Tensor &, Tensor &>(
        op, impl::dispatchTypeId(at::detail::multi_dispatch_tensor_type_set(*this)), const_cast<Tensor&>(*this));
#endif
}
inline Tensor Tensor::log1p() const {
#ifdef USE_STATIC_DISPATCH
    at::AutoNonVariableTypeMode _var_guard(true);
    return TypeDefault::log1p(const_cast<Tensor&>(*this));
#else
    static c10::OperatorHandle op = c10::Dispatcher::singleton().findSchema({"aten::log1p", ""}).value();
    return c10::Dispatcher::singleton().callUnboxed<Tensor, const Tensor &>(
        op, impl::dispatchTypeId(at::detail::multi_dispatch_tensor_type_set(*this)), const_cast<Tensor&>(*this));
#endif
}
inline Tensor & Tensor::log1p_() const {
#ifdef USE_STATIC_DISPATCH
    at::AutoNonVariableTypeMode _var_guard(true);
    switch(tensorTypeIdToBackend(impl::dispatchTypeId(type_set()))) {
        case Backend::CPU:
            return CPUType::log1p_(const_cast<Tensor&>(*this));
            break;
        case Backend::SparseCPU:
            return SparseCPUType::log1p_(const_cast<Tensor&>(*this));
            break;
        default:
            AT_ERROR("log1p_ not implemented for ", at::toString(type_set()));
    }
#else
    static c10::OperatorHandle op = c10::Dispatcher::singleton().findSchema({"aten::log1p_", ""}).value();
    return c10::Dispatcher::singleton().callUnboxedOnly<Tensor &, Tensor &>(
        op, impl::dispatchTypeId(at::detail::multi_dispatch_tensor_type_set(*this)), const_cast<Tensor&>(*this));
#endif
}
inline Tensor Tensor::log2() const {
#ifdef USE_STATIC_DISPATCH
    at::AutoNonVariableTypeMode _var_guard(true);
    return TypeDefault::log2(const_cast<Tensor&>(*this));
#else
    static c10::OperatorHandle op = c10::Dispatcher::singleton().findSchema({"aten::log2", ""}).value();
    return c10::Dispatcher::singleton().callUnboxed<Tensor, const Tensor &>(
        op, impl::dispatchTypeId(at::detail::multi_dispatch_tensor_type_set(*this)), const_cast<Tensor&>(*this));
#endif
}
inline Tensor & Tensor::log2_() const {
#ifdef USE_STATIC_DISPATCH
    at::AutoNonVariableTypeMode _var_guard(true);
    switch(tensorTypeIdToBackend(impl::dispatchTypeId(type_set()))) {
        case Backend::CPU:
            return CPUType::log2_(const_cast<Tensor&>(*this));
            break;
        default:
            AT_ERROR("log2_ not implemented for ", at::toString(type_set()));
    }
#else
    static c10::OperatorHandle op = c10::Dispatcher::singleton().findSchema({"aten::log2_", ""}).value();
    return c10::Dispatcher::singleton().callUnboxedOnly<Tensor &, Tensor &>(
        op, impl::dispatchTypeId(at::detail::multi_dispatch_tensor_type_set(*this)), const_cast<Tensor&>(*this));
#endif
}
inline Tensor Tensor::logdet() const {
#ifdef USE_STATIC_DISPATCH
    at::AutoNonVariableTypeMode _var_guard(true);
    return TypeDefault::logdet(const_cast<Tensor&>(*this));
#else
    static c10::OperatorHandle op = c10::Dispatcher::singleton().findSchema({"aten::logdet", ""}).value();
    return c10::Dispatcher::singleton().callUnboxed<Tensor, const Tensor &>(
        op, impl::dispatchTypeId(at::detail::multi_dispatch_tensor_type_set(*this)), const_cast<Tensor&>(*this));
#endif
}
inline Tensor Tensor::log_softmax(int64_t dim, c10::optional<ScalarType> dtype) const {
#ifdef USE_STATIC_DISPATCH
    at::AutoNonVariableTypeMode _var_guard(true);
    return TypeDefault::log_softmax(const_cast<Tensor&>(*this), dim, dtype);
#else
    static auto table = globalATenDispatch().getOpTable("aten::log_softmax(Tensor self, int dim, ScalarType? dtype=None) -> Tensor");
    return table->callUnboxed<Tensor, const Tensor &, int64_t, c10::optional<ScalarType>>(const_cast<Tensor&>(*this), dim, dtype);
#endif
}
#ifdef BUILD_NAMEDTENSOR
inline Tensor Tensor::log_softmax(Dimname dim, c10::optional<ScalarType> dtype) const {
#ifdef USE_STATIC_DISPATCH
    at::AutoNonVariableTypeMode _var_guard(true);
    return TypeDefault::log_softmax(const_cast<Tensor&>(*this), dim, dtype);
#else
    static auto table = globalATenDispatch().getOpTable("aten::log_softmax(Tensor self, Dimname dim, *, ScalarType? dtype=None) -> Tensor");
    return table->callUnboxed<Tensor, const Tensor &, Dimname, c10::optional<ScalarType>>(const_cast<Tensor&>(*this), dim, dtype);
#endif
}
#endif
inline Tensor Tensor::logsumexp(IntArrayRef dim, bool keepdim) const {
#ifdef USE_STATIC_DISPATCH
    at::AutoNonVariableTypeMode _var_guard(true);
    return TypeDefault::logsumexp(const_cast<Tensor&>(*this), dim, keepdim);
#else
    static c10::OperatorHandle op = c10::Dispatcher::singleton().findSchema({"aten::logsumexp", ""}).value();
    return c10::Dispatcher::singleton().callUnboxedOnly<Tensor, const Tensor &, IntArrayRef, bool>(
        op, impl::dispatchTypeId(at::detail::multi_dispatch_tensor_type_set(*this)), const_cast<Tensor&>(*this), dim, keepdim);
#endif
}
#ifdef BUILD_NAMEDTENSOR
inline Tensor Tensor::logsumexp(DimnameList dim, bool keepdim) const {
#ifdef USE_STATIC_DISPATCH
    at::AutoNonVariableTypeMode _var_guard(true);
    return TypeDefault::logsumexp(const_cast<Tensor&>(*this), dim, keepdim);
#else
    static auto table = globalATenDispatch().getOpTable("aten::logsumexp.names(Tensor self, Dimname[1] dim, bool keepdim=False) -> Tensor");
    return table->callUnboxed<Tensor, const Tensor &, DimnameList, bool>(const_cast<Tensor&>(*this), dim, keepdim);
#endif
}
#endif
inline Tensor Tensor::matmul(const Tensor & other) const {
#ifdef USE_STATIC_DISPATCH
    at::AutoNonVariableTypeMode _var_guard(true);
    return TypeDefault::matmul(const_cast<Tensor&>(*this), other);
#else
    static c10::OperatorHandle op = c10::Dispatcher::singleton().findSchema({"aten::matmul", ""}).value();
    return c10::Dispatcher::singleton().callUnboxed<Tensor, const Tensor &, const Tensor &>(
        op, impl::dispatchTypeId(at::detail::multi_dispatch_tensor_type_set(*this, other)), const_cast<Tensor&>(*this), other);
#endif
}
inline Tensor Tensor::matrix_power(int64_t n) const {
#ifdef USE_STATIC_DISPATCH
    at::AutoNonVariableTypeMode _var_guard(true);
    return TypeDefault::matrix_power(const_cast<Tensor&>(*this), n);
#else
    static c10::OperatorHandle op = c10::Dispatcher::singleton().findSchema({"aten::matrix_power", ""}).value();
    return c10::Dispatcher::singleton().callUnboxed<Tensor, const Tensor &, int64_t>(
        op, impl::dispatchTypeId(at::detail::multi_dispatch_tensor_type_set(*this)), const_cast<Tensor&>(*this), n);
#endif
}
inline std::tuple<Tensor,Tensor> Tensor::max(int64_t dim, bool keepdim) const {
#ifdef USE_STATIC_DISPATCH
    at::AutoNonVariableTypeMode _var_guard(true);
    return TypeDefault::max(const_cast<Tensor&>(*this), dim, keepdim);
#else
    static c10::OperatorHandle op = c10::Dispatcher::singleton().findSchema({"aten::max", "dim"}).value();
    return c10::Dispatcher::singleton().callUnboxedOnly<std::tuple<Tensor,Tensor>, const Tensor &, int64_t, bool>(
        op, impl::dispatchTypeId(at::detail::multi_dispatch_tensor_type_set(*this)), const_cast<Tensor&>(*this), dim, keepdim);
#endif
}
inline Tensor Tensor::max_values(IntArrayRef dim, bool keepdim) const {
#ifdef USE_STATIC_DISPATCH
    at::AutoNonVariableTypeMode _var_guard(true);
    return TypeDefault::max_values(const_cast<Tensor&>(*this), dim, keepdim);
#else
    static c10::OperatorHandle op = c10::Dispatcher::singleton().findSchema({"aten::max_values", ""}).value();
    return c10::Dispatcher::singleton().callUnboxedOnly<Tensor, const Tensor &, IntArrayRef, bool>(
        op, impl::dispatchTypeId(at::detail::multi_dispatch_tensor_type_set(*this)), const_cast<Tensor&>(*this), dim, keepdim);
#endif
}
#ifdef BUILD_NAMEDTENSOR
inline std::tuple<Tensor,Tensor> Tensor::max(Dimname dim, bool keepdim) const {
#ifdef USE_STATIC_DISPATCH
    at::AutoNonVariableTypeMode _var_guard(true);
    return TypeDefault::max(const_cast<Tensor&>(*this), dim, keepdim);
#else
    static auto table = globalATenDispatch().getOpTable("aten::max.names_dim(Tensor self, Dimname dim, bool keepdim=False) -> (Tensor values, Tensor indices)");
    return table->callUnboxed<std::tuple<Tensor,Tensor>, const Tensor &, Dimname, bool>(const_cast<Tensor&>(*this), dim, keepdim);
#endif
}
#endif
#ifdef BUILD_NAMEDTENSOR
inline Tensor Tensor::max_values(DimnameList dim, bool keepdim) const {
#ifdef USE_STATIC_DISPATCH
    at::AutoNonVariableTypeMode _var_guard(true);
    return TypeDefault::max_values(const_cast<Tensor&>(*this), dim, keepdim);
#else
    static auto table = globalATenDispatch().getOpTable("aten::max_values.names(Tensor self, Dimname[1] dim, bool keepdim=False) -> Tensor");
    return table->callUnboxed<Tensor, const Tensor &, DimnameList, bool>(const_cast<Tensor&>(*this), dim, keepdim);
#endif
}
#endif
inline Tensor Tensor::mean(c10::optional<ScalarType> dtype) const {
#ifdef USE_STATIC_DISPATCH
    at::AutoNonVariableTypeMode _var_guard(true);
    switch(tensorTypeIdToBackend(impl::dispatchTypeId(type_set()))) {
        case Backend::CPU:
            return CPUType::mean(const_cast<Tensor&>(*this), dtype);
            break;
        case Backend::QuantizedCPU:
            return QuantizedCPUType::mean(const_cast<Tensor&>(*this), dtype);
            break;
        default:
            AT_ERROR("mean not implemented for ", at::toString(type_set()));
    }
#else
    static auto table = globalATenDispatch().getOpTable("aten::mean(Tensor self, *, ScalarType? dtype=None) -> Tensor");
    return table->callUnboxed<Tensor, const Tensor &, c10::optional<ScalarType>>(const_cast<Tensor&>(*this), dtype);
#endif
}
inline Tensor Tensor::mean(IntArrayRef dim, bool keepdim, c10::optional<ScalarType> dtype) const {
#ifdef USE_STATIC_DISPATCH
    at::AutoNonVariableTypeMode _var_guard(true);
    switch(tensorTypeIdToBackend(impl::dispatchTypeId(type_set()))) {
        case Backend::CPU:
            return CPUType::mean(const_cast<Tensor&>(*this), dim, keepdim, dtype);
            break;
        case Backend::QuantizedCPU:
            return QuantizedCPUType::mean(const_cast<Tensor&>(*this), dim, keepdim, dtype);
            break;
        default:
            AT_ERROR("mean not implemented for ", at::toString(type_set()));
    }
#else
    static auto table = globalATenDispatch().getOpTable("aten::mean.dim(Tensor self, int[1] dim, bool keepdim=False, *, ScalarType? dtype=None) -> Tensor");
    return table->callUnboxed<Tensor, const Tensor &, IntArrayRef, bool, c10::optional<ScalarType>>(const_cast<Tensor&>(*this), dim, keepdim, dtype);
#endif
}
#ifdef BUILD_NAMEDTENSOR
inline Tensor Tensor::mean(DimnameList dim, bool keepdim, c10::optional<ScalarType> dtype) const {
#ifdef USE_STATIC_DISPATCH
    at::AutoNonVariableTypeMode _var_guard(true);
    switch(tensorTypeIdToBackend(impl::dispatchTypeId(type_set()))) {
        case Backend::CPU:
            return CPUType::mean(const_cast<Tensor&>(*this), dim, keepdim, dtype);
            break;
        default:
            AT_ERROR("mean not implemented for ", at::toString(type_set()));
    }
#else
    static auto table = globalATenDispatch().getOpTable("aten::mean.names_dim(Tensor self, Dimname[1] dim, bool keepdim=False, *, ScalarType? dtype=None) -> Tensor");
    return table->callUnboxed<Tensor, const Tensor &, DimnameList, bool, c10::optional<ScalarType>>(const_cast<Tensor&>(*this), dim, keepdim, dtype);
#endif
}
#endif
inline std::tuple<Tensor,Tensor> Tensor::median(int64_t dim, bool keepdim) const {
#ifdef USE_STATIC_DISPATCH
    at::AutoNonVariableTypeMode _var_guard(true);
    return TypeDefault::median(const_cast<Tensor&>(*this), dim, keepdim);
#else
    static c10::OperatorHandle op = c10::Dispatcher::singleton().findSchema({"aten::median", "dim"}).value();
    return c10::Dispatcher::singleton().callUnboxedOnly<std::tuple<Tensor,Tensor>, const Tensor &, int64_t, bool>(
        op, impl::dispatchTypeId(at::detail::multi_dispatch_tensor_type_set(*this)), const_cast<Tensor&>(*this), dim, keepdim);
#endif
}
#ifdef BUILD_NAMEDTENSOR
inline std::tuple<Tensor,Tensor> Tensor::median(Dimname dim, bool keepdim) const {
#ifdef USE_STATIC_DISPATCH
    at::AutoNonVariableTypeMode _var_guard(true);
    return TypeDefault::median(const_cast<Tensor&>(*this), dim, keepdim);
#else
    static auto table = globalATenDispatch().getOpTable("aten::median.names_dim(Tensor self, Dimname dim, bool keepdim=False) -> (Tensor values, Tensor indices)");
    return table->callUnboxed<std::tuple<Tensor,Tensor>, const Tensor &, Dimname, bool>(const_cast<Tensor&>(*this), dim, keepdim);
#endif
}
#endif
inline std::tuple<Tensor,Tensor> Tensor::min(int64_t dim, bool keepdim) const {
#ifdef USE_STATIC_DISPATCH
    at::AutoNonVariableTypeMode _var_guard(true);
    return TypeDefault::min(const_cast<Tensor&>(*this), dim, keepdim);
#else
    static c10::OperatorHandle op = c10::Dispatcher::singleton().findSchema({"aten::min", "dim"}).value();
    return c10::Dispatcher::singleton().callUnboxedOnly<std::tuple<Tensor,Tensor>, const Tensor &, int64_t, bool>(
        op, impl::dispatchTypeId(at::detail::multi_dispatch_tensor_type_set(*this)), const_cast<Tensor&>(*this), dim, keepdim);
#endif
}
inline Tensor Tensor::min_values(IntArrayRef dim, bool keepdim) const {
#ifdef USE_STATIC_DISPATCH
    at::AutoNonVariableTypeMode _var_guard(true);
    return TypeDefault::min_values(const_cast<Tensor&>(*this), dim, keepdim);
#else
    static c10::OperatorHandle op = c10::Dispatcher::singleton().findSchema({"aten::min_values", ""}).value();
    return c10::Dispatcher::singleton().callUnboxedOnly<Tensor, const Tensor &, IntArrayRef, bool>(
        op, impl::dispatchTypeId(at::detail::multi_dispatch_tensor_type_set(*this)), const_cast<Tensor&>(*this), dim, keepdim);
#endif
}
#ifdef BUILD_NAMEDTENSOR
inline std::tuple<Tensor,Tensor> Tensor::min(Dimname dim, bool keepdim) const {
#ifdef USE_STATIC_DISPATCH
    at::AutoNonVariableTypeMode _var_guard(true);
    return TypeDefault::min(const_cast<Tensor&>(*this), dim, keepdim);
#else
    static auto table = globalATenDispatch().getOpTable("aten::min.names_dim(Tensor self, Dimname dim, bool keepdim=False) -> (Tensor values, Tensor indices)");
    return table->callUnboxed<std::tuple<Tensor,Tensor>, const Tensor &, Dimname, bool>(const_cast<Tensor&>(*this), dim, keepdim);
#endif
}
#endif
#ifdef BUILD_NAMEDTENSOR
inline Tensor Tensor::min_values(DimnameList dim, bool keepdim) const {
#ifdef USE_STATIC_DISPATCH
    at::AutoNonVariableTypeMode _var_guard(true);
    return TypeDefault::min_values(const_cast<Tensor&>(*this), dim, keepdim);
#else
    static auto table = globalATenDispatch().getOpTable("aten::min_values.names(Tensor self, Dimname[1] dim, bool keepdim=False) -> Tensor");
    return table->callUnboxed<Tensor, const Tensor &, DimnameList, bool>(const_cast<Tensor&>(*this), dim, keepdim);
#endif
}
#endif
inline Tensor Tensor::mm(const Tensor & mat2) const {
#ifdef USE_STATIC_DISPATCH
    at::AutoNonVariableTypeMode _var_guard(true);
    switch(tensorTypeIdToBackend(impl::dispatchTypeId(type_set()))) {
        case Backend::CPU:
            return CPUType::mm(const_cast<Tensor&>(*this), mat2);
            break;
        case Backend::SparseCPU:
            return SparseCPUType::mm(const_cast<Tensor&>(*this), mat2);
            break;
        default:
            AT_ERROR("mm not implemented for ", at::toString(type_set()));
    }
#else
    static c10::OperatorHandle op = c10::Dispatcher::singleton().findSchema({"aten::mm", ""}).value();
    return c10::Dispatcher::singleton().callUnboxed<Tensor, const Tensor &, const Tensor &>(
        op, impl::dispatchTypeId(at::detail::multi_dispatch_tensor_type_set(*this, mat2)), const_cast<Tensor&>(*this), mat2);
#endif
}
inline std::tuple<Tensor,Tensor> Tensor::mode(int64_t dim, bool keepdim) const {
#ifdef USE_STATIC_DISPATCH
    at::AutoNonVariableTypeMode _var_guard(true);
    return TypeDefault::mode(const_cast<Tensor&>(*this), dim, keepdim);
#else
    static c10::OperatorHandle op = c10::Dispatcher::singleton().findSchema({"aten::mode", ""}).value();
    return c10::Dispatcher::singleton().callUnboxedOnly<std::tuple<Tensor,Tensor>, const Tensor &, int64_t, bool>(
        op, impl::dispatchTypeId(at::detail::multi_dispatch_tensor_type_set(*this)), const_cast<Tensor&>(*this), dim, keepdim);
#endif
}
#ifdef BUILD_NAMEDTENSOR
inline std::tuple<Tensor,Tensor> Tensor::mode(Dimname dim, bool keepdim) const {
#ifdef USE_STATIC_DISPATCH
    at::AutoNonVariableTypeMode _var_guard(true);
    return TypeDefault::mode(const_cast<Tensor&>(*this), dim, keepdim);
#else
    static auto table = globalATenDispatch().getOpTable("aten::mode.dimname(Tensor self, Dimname dim, bool keepdim=False) -> (Tensor values, Tensor indices)");
    return table->callUnboxed<std::tuple<Tensor,Tensor>, const Tensor &, Dimname, bool>(const_cast<Tensor&>(*this), dim, keepdim);
#endif
}
#endif
inline Tensor Tensor::mul(const Tensor & other) const {
#ifdef USE_STATIC_DISPATCH
    at::AutoNonVariableTypeMode _var_guard(true);
    switch(tensorTypeIdToBackend(impl::dispatchTypeId(type_set()))) {
        case Backend::CPU:
            return CPUType::mul(const_cast<Tensor&>(*this), other);
            break;
        case Backend::SparseCPU:
            return SparseCPUType::mul(const_cast<Tensor&>(*this), other);
            break;
        default:
            AT_ERROR("mul not implemented for ", at::toString(type_set()));
    }
#else
    static c10::OperatorHandle op = c10::Dispatcher::singleton().findSchema({"aten::mul", "Tensor"}).value();
    return c10::Dispatcher::singleton().callUnboxed<Tensor, const Tensor &, const Tensor &>(
        op, impl::dispatchTypeId(at::detail::multi_dispatch_tensor_type_set(*this, other)), const_cast<Tensor&>(*this), other);
#endif
}
inline Tensor & Tensor::mul_(const Tensor & other) const {
#ifdef USE_STATIC_DISPATCH
    at::AutoNonVariableTypeMode _var_guard(true);
    switch(tensorTypeIdToBackend(impl::dispatchTypeId(type_set()))) {
        case Backend::CPU:
            return CPUType::mul_(const_cast<Tensor&>(*this), other);
            break;
        case Backend::SparseCPU:
            return SparseCPUType::mul_(const_cast<Tensor&>(*this), other);
            break;
        default:
            AT_ERROR("mul_ not implemented for ", at::toString(type_set()));
    }
#else
    static c10::OperatorHandle op = c10::Dispatcher::singleton().findSchema({"aten::mul_", "Tensor"}).value();
    return c10::Dispatcher::singleton().callUnboxedOnly<Tensor &, Tensor &, const Tensor &>(
        op, impl::dispatchTypeId(at::detail::multi_dispatch_tensor_type_set(*this, other)), const_cast<Tensor&>(*this), other);
#endif
}
inline Tensor Tensor::mul(Scalar other) const {
#ifdef USE_STATIC_DISPATCH
    at::AutoNonVariableTypeMode _var_guard(true);
    return TypeDefault::mul(const_cast<Tensor&>(*this), other);
#else
    static c10::OperatorHandle op = c10::Dispatcher::singleton().findSchema({"aten::mul", "Scalar"}).value();
    return c10::Dispatcher::singleton().callUnboxed<Tensor, const Tensor &, Scalar>(
        op, impl::dispatchTypeId(at::detail::multi_dispatch_tensor_type_set(*this)), const_cast<Tensor&>(*this), other);
#endif
}
inline Tensor & Tensor::mul_(Scalar other) const {
#ifdef USE_STATIC_DISPATCH
    at::AutoNonVariableTypeMode _var_guard(true);
    return TypeDefault::mul_(const_cast<Tensor&>(*this), other);
#else
    static c10::OperatorHandle op = c10::Dispatcher::singleton().findSchema({"aten::mul_", "Scalar"}).value();
    return c10::Dispatcher::singleton().callUnboxedOnly<Tensor &, Tensor &, Scalar>(
        op, impl::dispatchTypeId(at::detail::multi_dispatch_tensor_type_set(*this)), const_cast<Tensor&>(*this), other);
#endif
}
inline Tensor Tensor::mv(const Tensor & vec) const {
#ifdef USE_STATIC_DISPATCH
    at::AutoNonVariableTypeMode _var_guard(true);
    switch(tensorTypeIdToBackend(impl::dispatchTypeId(type_set()))) {
        case Backend::CPU:
            return CPUType::mv(const_cast<Tensor&>(*this), vec);
            break;
        default:
            AT_ERROR("mv not implemented for ", at::toString(type_set()));
    }
#else
    static c10::OperatorHandle op = c10::Dispatcher::singleton().findSchema({"aten::mv", ""}).value();
    return c10::Dispatcher::singleton().callUnboxed<Tensor, const Tensor &, const Tensor &>(
        op, impl::dispatchTypeId(at::detail::multi_dispatch_tensor_type_set(*this, vec)), const_cast<Tensor&>(*this), vec);
#endif
}
inline Tensor Tensor::mvlgamma(int64_t p) const {
#ifdef USE_STATIC_DISPATCH
    at::AutoNonVariableTypeMode _var_guard(true);
    return TypeDefault::mvlgamma(const_cast<Tensor&>(*this), p);
#else
    static c10::OperatorHandle op = c10::Dispatcher::singleton().findSchema({"aten::mvlgamma", ""}).value();
    return c10::Dispatcher::singleton().callUnboxed<Tensor, const Tensor &, int64_t>(
        op, impl::dispatchTypeId(at::detail::multi_dispatch_tensor_type_set(*this)), const_cast<Tensor&>(*this), p);
#endif
}
inline Tensor & Tensor::mvlgamma_(int64_t p) const {
#ifdef USE_STATIC_DISPATCH
    at::AutoNonVariableTypeMode _var_guard(true);
    return TypeDefault::mvlgamma_(const_cast<Tensor&>(*this), p);
#else
    static c10::OperatorHandle op = c10::Dispatcher::singleton().findSchema({"aten::mvlgamma_", ""}).value();
    return c10::Dispatcher::singleton().callUnboxedOnly<Tensor &, Tensor &, int64_t>(
        op, impl::dispatchTypeId(at::detail::multi_dispatch_tensor_type_set(*this)), const_cast<Tensor&>(*this), p);
#endif
}
inline Tensor Tensor::narrow_copy(int64_t dim, int64_t start, int64_t length) const {
#ifdef USE_STATIC_DISPATCH
    at::AutoNonVariableTypeMode _var_guard(true);
    switch(tensorTypeIdToBackend(impl::dispatchTypeId(type_set()))) {
        case Backend::CPU:
            return CPUType::narrow_copy(const_cast<Tensor&>(*this), dim, start, length);
            break;
        case Backend::SparseCPU:
            return SparseCPUType::narrow_copy(const_cast<Tensor&>(*this), dim, start, length);
            break;
        default:
            AT_ERROR("narrow_copy not implemented for ", at::toString(type_set()));
    }
#else
    static c10::OperatorHandle op = c10::Dispatcher::singleton().findSchema({"aten::narrow_copy", ""}).value();
    return c10::Dispatcher::singleton().callUnboxed<Tensor, const Tensor &, int64_t, int64_t, int64_t>(
        op, impl::dispatchTypeId(at::detail::multi_dispatch_tensor_type_set(*this)), const_cast<Tensor&>(*this), dim, start, length);
#endif
}
inline Tensor Tensor::narrow(int64_t dim, int64_t start, int64_t length) const {
#ifdef USE_STATIC_DISPATCH
    at::AutoNonVariableTypeMode _var_guard(true);
    return TypeDefault::narrow(const_cast<Tensor&>(*this), dim, start, length);
#else
    static c10::OperatorHandle op = c10::Dispatcher::singleton().findSchema({"aten::narrow", ""}).value();
    return c10::Dispatcher::singleton().callUnboxedOnly<Tensor, const Tensor &, int64_t, int64_t, int64_t>(
        op, impl::dispatchTypeId(at::detail::multi_dispatch_tensor_type_set(*this)), const_cast<Tensor&>(*this), dim, start, length);
#endif
}
inline Tensor Tensor::permute(IntArrayRef dims) const {
#ifdef USE_STATIC_DISPATCH
    at::AutoNonVariableTypeMode _var_guard(true);
    return TypeDefault::permute(const_cast<Tensor&>(*this), dims);
#else
    static c10::OperatorHandle op = c10::Dispatcher::singleton().findSchema({"aten::permute", ""}).value();
    return c10::Dispatcher::singleton().callUnboxedOnly<Tensor, const Tensor &, IntArrayRef>(
        op, impl::dispatchTypeId(at::detail::multi_dispatch_tensor_type_set(*this)), const_cast<Tensor&>(*this), dims);
#endif
}
inline Tensor Tensor::numpy_T() const {
#ifdef USE_STATIC_DISPATCH
    at::AutoNonVariableTypeMode _var_guard(true);
    return TypeDefault::numpy_T(const_cast<Tensor&>(*this));
#else
    static c10::OperatorHandle op = c10::Dispatcher::singleton().findSchema({"aten::numpy_T", ""}).value();
    return c10::Dispatcher::singleton().callUnboxedOnly<Tensor, const Tensor &>(
        op, impl::dispatchTypeId(at::detail::multi_dispatch_tensor_type_set(*this)), const_cast<Tensor&>(*this));
#endif
}
inline bool Tensor::is_pinned() const {
#ifdef USE_STATIC_DISPATCH
    at::AutoNonVariableTypeMode _var_guard(true);
    return TypeDefault::is_pinned(const_cast<Tensor&>(*this));
#else
    static c10::OperatorHandle op = c10::Dispatcher::singleton().findSchema({"aten::is_pinned", ""}).value();
    return c10::Dispatcher::singleton().callUnboxed<bool, const Tensor &>(
        op, impl::dispatchTypeId(at::detail::multi_dispatch_tensor_type_set(*this)), const_cast<Tensor&>(*this));
#endif
}
inline Tensor Tensor::pin_memory() const {
#ifdef USE_STATIC_DISPATCH
    at::AutoNonVariableTypeMode _var_guard(true);
    return TypeDefault::pin_memory(const_cast<Tensor&>(*this));
#else
    static c10::OperatorHandle op = c10::Dispatcher::singleton().findSchema({"aten::pin_memory", ""}).value();
    return c10::Dispatcher::singleton().callUnboxed<Tensor, const Tensor &>(
        op, impl::dispatchTypeId(at::detail::multi_dispatch_tensor_type_set(*this)), const_cast<Tensor&>(*this));
#endif
}
inline Tensor Tensor::pinverse(double rcond) const {
#ifdef USE_STATIC_DISPATCH
    at::AutoNonVariableTypeMode _var_guard(true);
    return TypeDefault::pinverse(const_cast<Tensor&>(*this), rcond);
#else
    static c10::OperatorHandle op = c10::Dispatcher::singleton().findSchema({"aten::pinverse", ""}).value();
    return c10::Dispatcher::singleton().callUnboxed<Tensor, const Tensor &, double>(
        op, impl::dispatchTypeId(at::detail::multi_dispatch_tensor_type_set(*this)), const_cast<Tensor&>(*this), rcond);
#endif
}
inline Tensor Tensor::reciprocal() const {
#ifdef USE_STATIC_DISPATCH
    at::AutoNonVariableTypeMode _var_guard(true);
    return TypeDefault::reciprocal(const_cast<Tensor&>(*this));
#else
    static c10::OperatorHandle op = c10::Dispatcher::singleton().findSchema({"aten::reciprocal", ""}).value();
    return c10::Dispatcher::singleton().callUnboxed<Tensor, const Tensor &>(
        op, impl::dispatchTypeId(at::detail::multi_dispatch_tensor_type_set(*this)), const_cast<Tensor&>(*this));
#endif
}
inline Tensor & Tensor::reciprocal_() const {
#ifdef USE_STATIC_DISPATCH
    at::AutoNonVariableTypeMode _var_guard(true);
    switch(tensorTypeIdToBackend(impl::dispatchTypeId(type_set()))) {
        case Backend::CPU:
            return CPUType::reciprocal_(const_cast<Tensor&>(*this));
            break;
        default:
            AT_ERROR("reciprocal_ not implemented for ", at::toString(type_set()));
    }
#else
    static c10::OperatorHandle op = c10::Dispatcher::singleton().findSchema({"aten::reciprocal_", ""}).value();
    return c10::Dispatcher::singleton().callUnboxedOnly<Tensor &, Tensor &>(
        op, impl::dispatchTypeId(at::detail::multi_dispatch_tensor_type_set(*this)), const_cast<Tensor&>(*this));
#endif
}
inline Tensor Tensor::neg() const {
#ifdef USE_STATIC_DISPATCH
    at::AutoNonVariableTypeMode _var_guard(true);
    return TypeDefault::neg(const_cast<Tensor&>(*this));
#else
    static c10::OperatorHandle op = c10::Dispatcher::singleton().findSchema({"aten::neg", ""}).value();
    return c10::Dispatcher::singleton().callUnboxed<Tensor, const Tensor &>(
        op, impl::dispatchTypeId(at::detail::multi_dispatch_tensor_type_set(*this)), const_cast<Tensor&>(*this));
#endif
}
inline Tensor & Tensor::neg_() const {
#ifdef USE_STATIC_DISPATCH
    at::AutoNonVariableTypeMode _var_guard(true);
    return TypeDefault::neg_(const_cast<Tensor&>(*this));
#else
    static c10::OperatorHandle op = c10::Dispatcher::singleton().findSchema({"aten::neg_", ""}).value();
    return c10::Dispatcher::singleton().callUnboxedOnly<Tensor &, Tensor &>(
        op, impl::dispatchTypeId(at::detail::multi_dispatch_tensor_type_set(*this)), const_cast<Tensor&>(*this));
#endif
}
inline Tensor Tensor::repeat(IntArrayRef repeats) const {
#ifdef USE_STATIC_DISPATCH
    at::AutoNonVariableTypeMode _var_guard(true);
    return TypeDefault::repeat(const_cast<Tensor&>(*this), repeats);
#else
    static c10::OperatorHandle op = c10::Dispatcher::singleton().findSchema({"aten::repeat", ""}).value();
    return c10::Dispatcher::singleton().callUnboxedOnly<Tensor, const Tensor &, IntArrayRef>(
        op, impl::dispatchTypeId(at::detail::multi_dispatch_tensor_type_set(*this)), const_cast<Tensor&>(*this), repeats);
#endif
}
inline Tensor Tensor::repeat_interleave(const Tensor & repeats, c10::optional<int64_t> dim) const {
#ifdef USE_STATIC_DISPATCH
    at::AutoNonVariableTypeMode _var_guard(true);
    return TypeDefault::repeat_interleave(const_cast<Tensor&>(*this), repeats, dim);
#else
    static c10::OperatorHandle op = c10::Dispatcher::singleton().findSchema({"aten::repeat_interleave", "self_Tensor"}).value();
    return c10::Dispatcher::singleton().callUnboxed<Tensor, const Tensor &, const Tensor &, c10::optional<int64_t>>(
        op, impl::dispatchTypeId(at::detail::multi_dispatch_tensor_type_set(*this, repeats)), const_cast<Tensor&>(*this), repeats, dim);
#endif
}
inline Tensor Tensor::repeat_interleave(int64_t repeats, c10::optional<int64_t> dim) const {
#ifdef USE_STATIC_DISPATCH
    at::AutoNonVariableTypeMode _var_guard(true);
    return TypeDefault::repeat_interleave(const_cast<Tensor&>(*this), repeats, dim);
#else
    static c10::OperatorHandle op = c10::Dispatcher::singleton().findSchema({"aten::repeat_interleave", "self_int"}).value();
    return c10::Dispatcher::singleton().callUnboxed<Tensor, const Tensor &, int64_t, c10::optional<int64_t>>(
        op, impl::dispatchTypeId(at::detail::multi_dispatch_tensor_type_set(*this)), const_cast<Tensor&>(*this), repeats, dim);
#endif
}
inline Tensor Tensor::reshape(IntArrayRef shape) const {
#ifdef USE_STATIC_DISPATCH
    at::AutoNonVariableTypeMode _var_guard(true);
    return TypeDefault::reshape(const_cast<Tensor&>(*this), shape);
#else
    static c10::OperatorHandle op = c10::Dispatcher::singleton().findSchema({"aten::reshape", ""}).value();
    return c10::Dispatcher::singleton().callUnboxedOnly<Tensor, const Tensor &, IntArrayRef>(
        op, impl::dispatchTypeId(at::detail::multi_dispatch_tensor_type_set(*this)), const_cast<Tensor&>(*this), shape);
#endif
}
inline Tensor Tensor::reshape_as(const Tensor & other) const {
#ifdef USE_STATIC_DISPATCH
    at::AutoNonVariableTypeMode _var_guard(true);
    return TypeDefault::reshape_as(const_cast<Tensor&>(*this), other);
#else
    static c10::OperatorHandle op = c10::Dispatcher::singleton().findSchema({"aten::reshape_as", ""}).value();
    return c10::Dispatcher::singleton().callUnboxed<Tensor, const Tensor &, const Tensor &>(
        op, impl::dispatchTypeId(at::detail::multi_dispatch_tensor_type_set(*this, other)), const_cast<Tensor&>(*this), other);
#endif
}
inline Tensor Tensor::round() const {
#ifdef USE_STATIC_DISPATCH
    at::AutoNonVariableTypeMode _var_guard(true);
    return TypeDefault::round(const_cast<Tensor&>(*this));
#else
    static c10::OperatorHandle op = c10::Dispatcher::singleton().findSchema({"aten::round", ""}).value();
    return c10::Dispatcher::singleton().callUnboxed<Tensor, const Tensor &>(
        op, impl::dispatchTypeId(at::detail::multi_dispatch_tensor_type_set(*this)), const_cast<Tensor&>(*this));
#endif
}
inline Tensor & Tensor::round_() const {
#ifdef USE_STATIC_DISPATCH
    at::AutoNonVariableTypeMode _var_guard(true);
    return TypeDefault::round_(const_cast<Tensor&>(*this));
#else
    static c10::OperatorHandle op = c10::Dispatcher::singleton().findSchema({"aten::round_", ""}).value();
    return c10::Dispatcher::singleton().callUnboxedOnly<Tensor &, Tensor &>(
        op, impl::dispatchTypeId(at::detail::multi_dispatch_tensor_type_set(*this)), const_cast<Tensor&>(*this));
#endif
}
inline Tensor Tensor::relu() const {
#ifdef USE_STATIC_DISPATCH
    at::AutoNonVariableTypeMode _var_guard(true);
    switch(tensorTypeIdToBackend(impl::dispatchTypeId(type_set()))) {
        case Backend::CPU:
            return CPUType::relu(const_cast<Tensor&>(*this));
            break;
        case Backend::QuantizedCPU:
            return QuantizedCPUType::relu(const_cast<Tensor&>(*this));
            break;
        default:
            AT_ERROR("relu not implemented for ", at::toString(type_set()));
    }
#else
    static c10::OperatorHandle op = c10::Dispatcher::singleton().findSchema({"aten::relu", ""}).value();
    return c10::Dispatcher::singleton().callUnboxed<Tensor, const Tensor &>(
        op, impl::dispatchTypeId(at::detail::multi_dispatch_tensor_type_set(*this)), const_cast<Tensor&>(*this));
#endif
}
inline Tensor & Tensor::relu_() const {
#ifdef USE_STATIC_DISPATCH
    at::AutoNonVariableTypeMode _var_guard(true);
    switch(tensorTypeIdToBackend(impl::dispatchTypeId(type_set()))) {
        case Backend::CPU:
            return CPUType::relu_(const_cast<Tensor&>(*this));
            break;
        case Backend::QuantizedCPU:
            return QuantizedCPUType::relu_(const_cast<Tensor&>(*this));
            break;
        default:
            AT_ERROR("relu_ not implemented for ", at::toString(type_set()));
    }
#else
    static c10::OperatorHandle op = c10::Dispatcher::singleton().findSchema({"aten::relu_", ""}).value();
    return c10::Dispatcher::singleton().callUnboxedOnly<Tensor &, Tensor &>(
        op, impl::dispatchTypeId(at::detail::multi_dispatch_tensor_type_set(*this)), const_cast<Tensor&>(*this));
#endif
}
inline Tensor Tensor::prelu(const Tensor & weight) const {
#ifdef USE_STATIC_DISPATCH
    at::AutoNonVariableTypeMode _var_guard(true);
    switch(tensorTypeIdToBackend(impl::dispatchTypeId(type_set()))) {
        case Backend::CPU:
            return CPUType::prelu(const_cast<Tensor&>(*this), weight);
            break;
        default:
            AT_ERROR("prelu not implemented for ", at::toString(type_set()));
    }
#else
    static c10::OperatorHandle op = c10::Dispatcher::singleton().findSchema({"aten::prelu", ""}).value();
    return c10::Dispatcher::singleton().callUnboxed<Tensor, const Tensor &, const Tensor &>(
        op, impl::dispatchTypeId(at::detail::multi_dispatch_tensor_type_set(*this, weight)), const_cast<Tensor&>(*this), weight);
#endif
}
inline std::tuple<Tensor,Tensor> Tensor::prelu_backward(const Tensor & grad_output, const Tensor & weight) const {
#ifdef USE_STATIC_DISPATCH
    at::AutoNonVariableTypeMode _var_guard(true);
    switch(tensorTypeIdToBackend(impl::dispatchTypeId(type_set()))) {
        case Backend::CPU:
            return CPUType::prelu_backward(grad_output, const_cast<Tensor&>(*this), weight);
            break;
        default:
            AT_ERROR("prelu_backward not implemented for ", at::toString(type_set()));
    }
#else
    static c10::OperatorHandle op = c10::Dispatcher::singleton().findSchema({"aten::prelu_backward", ""}).value();
    return c10::Dispatcher::singleton().callUnboxedOnly<std::tuple<Tensor,Tensor>, const Tensor &, const Tensor &, const Tensor &>(
        op, impl::dispatchTypeId(at::detail::multi_dispatch_tensor_type_set(grad_output, *this, weight)), grad_output, const_cast<Tensor&>(*this), weight);
#endif
}
inline Tensor Tensor::hardshrink(Scalar lambd) const {
#ifdef USE_STATIC_DISPATCH
    at::AutoNonVariableTypeMode _var_guard(true);
    switch(tensorTypeIdToBackend(impl::dispatchTypeId(type_set()))) {
        case Backend::CPU:
            return CPUType::hardshrink(const_cast<Tensor&>(*this), lambd);
            break;
        default:
            AT_ERROR("hardshrink not implemented for ", at::toString(type_set()));
    }
#else
    static c10::OperatorHandle op = c10::Dispatcher::singleton().findSchema({"aten::hardshrink", ""}).value();
    return c10::Dispatcher::singleton().callUnboxed<Tensor, const Tensor &, Scalar>(
        op, impl::dispatchTypeId(at::detail::multi_dispatch_tensor_type_set(*this)), const_cast<Tensor&>(*this), lambd);
#endif
}
inline Tensor Tensor::hardshrink_backward(const Tensor & grad_out, Scalar lambd) const {
#ifdef USE_STATIC_DISPATCH
    at::AutoNonVariableTypeMode _var_guard(true);
    switch(tensorTypeIdToBackend(impl::dispatchTypeId(type_set()))) {
        case Backend::CPU:
            return CPUType::hardshrink_backward(grad_out, const_cast<Tensor&>(*this), lambd);
            break;
        default:
            AT_ERROR("hardshrink_backward not implemented for ", at::toString(type_set()));
    }
#else
    static c10::OperatorHandle op = c10::Dispatcher::singleton().findSchema({"aten::hardshrink_backward", ""}).value();
    return c10::Dispatcher::singleton().callUnboxed<Tensor, const Tensor &, const Tensor &, Scalar>(
        op, impl::dispatchTypeId(at::detail::multi_dispatch_tensor_type_set(grad_out, *this)), grad_out, const_cast<Tensor&>(*this), lambd);
#endif
}
inline Tensor Tensor::rsqrt() const {
#ifdef USE_STATIC_DISPATCH
    at::AutoNonVariableTypeMode _var_guard(true);
    return TypeDefault::rsqrt(const_cast<Tensor&>(*this));
#else
    static c10::OperatorHandle op = c10::Dispatcher::singleton().findSchema({"aten::rsqrt", ""}).value();
    return c10::Dispatcher::singleton().callUnboxed<Tensor, const Tensor &>(
        op, impl::dispatchTypeId(at::detail::multi_dispatch_tensor_type_set(*this)), const_cast<Tensor&>(*this));
#endif
}
inline Tensor & Tensor::rsqrt_() const {
#ifdef USE_STATIC_DISPATCH
    at::AutoNonVariableTypeMode _var_guard(true);
    return TypeDefault::rsqrt_(const_cast<Tensor&>(*this));
#else
    static c10::OperatorHandle op = c10::Dispatcher::singleton().findSchema({"aten::rsqrt_", ""}).value();
    return c10::Dispatcher::singleton().callUnboxedOnly<Tensor &, Tensor &>(
        op, impl::dispatchTypeId(at::detail::multi_dispatch_tensor_type_set(*this)), const_cast<Tensor&>(*this));
#endif
}
#ifdef BUILD_NAMEDTENSOR
inline Tensor Tensor::select(Dimname dim, int64_t index) const {
#ifdef USE_STATIC_DISPATCH
    at::AutoNonVariableTypeMode _var_guard(true);
    return TypeDefault::select(const_cast<Tensor&>(*this), dim, index);
#else
    static auto table = globalATenDispatch().getOpTable("aten::select.Dimname(Tensor(a) self, Dimname dim, int index) -> Tensor(a)");
    return table->callUnboxed<Tensor, const Tensor &, Dimname, int64_t>(const_cast<Tensor&>(*this), dim, index);
#endif
}
#endif
inline Tensor Tensor::select(int64_t dim, int64_t index) const {
#ifdef USE_STATIC_DISPATCH
    at::AutoNonVariableTypeMode _var_guard(true);
    return TypeDefault::select(const_cast<Tensor&>(*this), dim, index);
#else
    static c10::OperatorHandle op = c10::Dispatcher::singleton().findSchema({"aten::select", "int"}).value();
    return c10::Dispatcher::singleton().callUnboxedOnly<Tensor, const Tensor &, int64_t, int64_t>(
        op, impl::dispatchTypeId(at::detail::multi_dispatch_tensor_type_set(*this)), const_cast<Tensor&>(*this), dim, index);
#endif
}
inline Tensor Tensor::sigmoid() const {
#ifdef USE_STATIC_DISPATCH
    at::AutoNonVariableTypeMode _var_guard(true);
    switch(tensorTypeIdToBackend(impl::dispatchTypeId(type_set()))) {
        case Backend::CPU:
            return CPUType::sigmoid(const_cast<Tensor&>(*this));
            break;
        default:
            AT_ERROR("sigmoid not implemented for ", at::toString(type_set()));
    }
#else
    static c10::OperatorHandle op = c10::Dispatcher::singleton().findSchema({"aten::sigmoid", ""}).value();
    return c10::Dispatcher::singleton().callUnboxed<Tensor, const Tensor &>(
        op, impl::dispatchTypeId(at::detail::multi_dispatch_tensor_type_set(*this)), const_cast<Tensor&>(*this));
#endif
}
inline Tensor & Tensor::sigmoid_() const {
#ifdef USE_STATIC_DISPATCH
    at::AutoNonVariableTypeMode _var_guard(true);
    switch(tensorTypeIdToBackend(impl::dispatchTypeId(type_set()))) {
        case Backend::CPU:
            return CPUType::sigmoid_(const_cast<Tensor&>(*this));
            break;
        default:
            AT_ERROR("sigmoid_ not implemented for ", at::toString(type_set()));
    }
#else
    static c10::OperatorHandle op = c10::Dispatcher::singleton().findSchema({"aten::sigmoid_", ""}).value();
    return c10::Dispatcher::singleton().callUnboxedOnly<Tensor &, Tensor &>(
        op, impl::dispatchTypeId(at::detail::multi_dispatch_tensor_type_set(*this)), const_cast<Tensor&>(*this));
#endif
}
inline Tensor Tensor::sin() const {
#ifdef USE_STATIC_DISPATCH
    at::AutoNonVariableTypeMode _var_guard(true);
    return TypeDefault::sin(const_cast<Tensor&>(*this));
#else
    static c10::OperatorHandle op = c10::Dispatcher::singleton().findSchema({"aten::sin", ""}).value();
    return c10::Dispatcher::singleton().callUnboxed<Tensor, const Tensor &>(
        op, impl::dispatchTypeId(at::detail::multi_dispatch_tensor_type_set(*this)), const_cast<Tensor&>(*this));
#endif
}
inline Tensor & Tensor::sin_() const {
#ifdef USE_STATIC_DISPATCH
    at::AutoNonVariableTypeMode _var_guard(true);
    switch(tensorTypeIdToBackend(impl::dispatchTypeId(type_set()))) {
        case Backend::CPU:
            return CPUType::sin_(const_cast<Tensor&>(*this));
            break;
        default:
            AT_ERROR("sin_ not implemented for ", at::toString(type_set()));
    }
#else
    static c10::OperatorHandle op = c10::Dispatcher::singleton().findSchema({"aten::sin_", ""}).value();
    return c10::Dispatcher::singleton().callUnboxedOnly<Tensor &, Tensor &>(
        op, impl::dispatchTypeId(at::detail::multi_dispatch_tensor_type_set(*this)), const_cast<Tensor&>(*this));
#endif
}
inline Tensor Tensor::sinh() const {
#ifdef USE_STATIC_DISPATCH
    at::AutoNonVariableTypeMode _var_guard(true);
    return TypeDefault::sinh(const_cast<Tensor&>(*this));
#else
    static c10::OperatorHandle op = c10::Dispatcher::singleton().findSchema({"aten::sinh", ""}).value();
    return c10::Dispatcher::singleton().callUnboxed<Tensor, const Tensor &>(
        op, impl::dispatchTypeId(at::detail::multi_dispatch_tensor_type_set(*this)), const_cast<Tensor&>(*this));
#endif
}
inline Tensor & Tensor::sinh_() const {
#ifdef USE_STATIC_DISPATCH
    at::AutoNonVariableTypeMode _var_guard(true);
    switch(tensorTypeIdToBackend(impl::dispatchTypeId(type_set()))) {
        case Backend::CPU:
            return CPUType::sinh_(const_cast<Tensor&>(*this));
            break;
        default:
            AT_ERROR("sinh_ not implemented for ", at::toString(type_set()));
    }
#else
    static c10::OperatorHandle op = c10::Dispatcher::singleton().findSchema({"aten::sinh_", ""}).value();
    return c10::Dispatcher::singleton().callUnboxedOnly<Tensor &, Tensor &>(
        op, impl::dispatchTypeId(at::detail::multi_dispatch_tensor_type_set(*this)), const_cast<Tensor&>(*this));
#endif
}
inline Tensor Tensor::detach() const {
#ifdef USE_STATIC_DISPATCH
    at::AutoNonVariableTypeMode _var_guard(true);
    return TypeDefault::detach(const_cast<Tensor&>(*this));
#else
    static c10::OperatorHandle op = c10::Dispatcher::singleton().findSchema({"aten::detach", ""}).value();
    return c10::Dispatcher::singleton().callUnboxed<Tensor, const Tensor &>(
        op, impl::dispatchTypeId(at::detail::multi_dispatch_tensor_type_set(*this)), const_cast<Tensor&>(*this));
#endif
}
inline Tensor & Tensor::detach_() const {
#ifdef USE_STATIC_DISPATCH
    at::AutoNonVariableTypeMode _var_guard(true);
    return TypeDefault::detach_(const_cast<Tensor&>(*this));
#else
    static c10::OperatorHandle op = c10::Dispatcher::singleton().findSchema({"aten::detach_", ""}).value();
    return c10::Dispatcher::singleton().callUnboxedOnly<Tensor &, Tensor &>(
        op, impl::dispatchTypeId(at::detail::multi_dispatch_tensor_type_set(*this)), const_cast<Tensor&>(*this));
#endif
}
inline int64_t Tensor::size(int64_t dim) const {
#ifdef USE_STATIC_DISPATCH
    at::AutoNonVariableTypeMode _var_guard(true);
    return TypeDefault::size(const_cast<Tensor&>(*this), dim);
#else
    static c10::OperatorHandle op = c10::Dispatcher::singleton().findSchema({"aten::size", "int"}).value();
    return c10::Dispatcher::singleton().callUnboxed<int64_t, const Tensor &, int64_t>(
        op, impl::dispatchTypeId(at::detail::multi_dispatch_tensor_type_set(*this)), const_cast<Tensor&>(*this), dim);
#endif
}
#ifdef BUILD_NAMEDTENSOR
inline int64_t Tensor::size(Dimname dim) const {
#ifdef USE_STATIC_DISPATCH
    at::AutoNonVariableTypeMode _var_guard(true);
    return TypeDefault::size(const_cast<Tensor&>(*this), dim);
#else
    static auto table = globalATenDispatch().getOpTable("aten::size.Dimname(Tensor self, Dimname dim) -> int");
    return table->callUnboxed<int64_t, const Tensor &, Dimname>(const_cast<Tensor&>(*this), dim);
#endif
}
#endif
inline Tensor Tensor::slice(int64_t dim, int64_t start, int64_t end, int64_t step) const {
#ifdef USE_STATIC_DISPATCH
    at::AutoNonVariableTypeMode _var_guard(true);
    return TypeDefault::slice(const_cast<Tensor&>(*this), dim, start, end, step);
#else
    static c10::OperatorHandle op = c10::Dispatcher::singleton().findSchema({"aten::slice", "Tensor"}).value();
    return c10::Dispatcher::singleton().callUnboxedOnly<Tensor, const Tensor &, int64_t, int64_t, int64_t, int64_t>(
        op, impl::dispatchTypeId(at::detail::multi_dispatch_tensor_type_set(*this)), const_cast<Tensor&>(*this), dim, start, end, step);
#endif
}
inline std::tuple<Tensor,Tensor> Tensor::slogdet() const {
#ifdef USE_STATIC_DISPATCH
    at::AutoNonVariableTypeMode _var_guard(true);
    return TypeDefault::slogdet(const_cast<Tensor&>(*this));
#else
    static c10::OperatorHandle op = c10::Dispatcher::singleton().findSchema({"aten::slogdet", ""}).value();
    return c10::Dispatcher::singleton().callUnboxedOnly<std::tuple<Tensor,Tensor>, const Tensor &>(
        op, impl::dispatchTypeId(at::detail::multi_dispatch_tensor_type_set(*this)), const_cast<Tensor&>(*this));
#endif
}
inline Tensor Tensor::smm(const Tensor & mat2) const {
#ifdef USE_STATIC_DISPATCH
    at::AutoNonVariableTypeMode _var_guard(true);
    return TypeDefault::smm(const_cast<Tensor&>(*this), mat2);
#else
    static c10::OperatorHandle op = c10::Dispatcher::singleton().findSchema({"aten::smm", ""}).value();
    return c10::Dispatcher::singleton().callUnboxed<Tensor, const Tensor &, const Tensor &>(
        op, impl::dispatchTypeId(at::detail::multi_dispatch_tensor_type_set(*this, mat2)), const_cast<Tensor&>(*this), mat2);
#endif
}
inline Tensor Tensor::softmax(int64_t dim, c10::optional<ScalarType> dtype) const {
#ifdef USE_STATIC_DISPATCH
    at::AutoNonVariableTypeMode _var_guard(true);
    return TypeDefault::softmax(const_cast<Tensor&>(*this), dim, dtype);
#else
    static auto table = globalATenDispatch().getOpTable("aten::softmax(Tensor self, int dim, ScalarType? dtype=None) -> Tensor");
    return table->callUnboxed<Tensor, const Tensor &, int64_t, c10::optional<ScalarType>>(const_cast<Tensor&>(*this), dim, dtype);
#endif
}
#ifdef BUILD_NAMEDTENSOR
inline Tensor Tensor::softmax(Dimname dim, c10::optional<ScalarType> dtype) const {
#ifdef USE_STATIC_DISPATCH
    at::AutoNonVariableTypeMode _var_guard(true);
    return TypeDefault::softmax(const_cast<Tensor&>(*this), dim, dtype);
#else
    static auto table = globalATenDispatch().getOpTable("aten::softmax(Tensor self, Dimname dim, *, ScalarType? dtype=None) -> Tensor");
    return table->callUnboxed<Tensor, const Tensor &, Dimname, c10::optional<ScalarType>>(const_cast<Tensor&>(*this), dim, dtype);
#endif
}
#endif
inline std::vector<Tensor> Tensor::split(int64_t split_size, int64_t dim) const {
#ifdef USE_STATIC_DISPATCH
    at::AutoNonVariableTypeMode _var_guard(true);
    return TypeDefault::split(const_cast<Tensor&>(*this), split_size, dim);
#else
    static c10::OperatorHandle op = c10::Dispatcher::singleton().findSchema({"aten::split", "Tensor"}).value();
    return c10::Dispatcher::singleton().callUnboxedOnly<std::vector<Tensor>, const Tensor &, int64_t, int64_t>(
        op, impl::dispatchTypeId(at::detail::multi_dispatch_tensor_type_set(*this)), const_cast<Tensor&>(*this), split_size, dim);
#endif
}
inline std::vector<Tensor> Tensor::split_with_sizes(IntArrayRef split_sizes, int64_t dim) const {
#ifdef USE_STATIC_DISPATCH
    at::AutoNonVariableTypeMode _var_guard(true);
    return TypeDefault::split_with_sizes(const_cast<Tensor&>(*this), split_sizes, dim);
#else
    static c10::OperatorHandle op = c10::Dispatcher::singleton().findSchema({"aten::split_with_sizes", ""}).value();
    return c10::Dispatcher::singleton().callUnboxedOnly<std::vector<Tensor>, const Tensor &, IntArrayRef, int64_t>(
        op, impl::dispatchTypeId(at::detail::multi_dispatch_tensor_type_set(*this)), const_cast<Tensor&>(*this), split_sizes, dim);
#endif
}
inline Tensor Tensor::squeeze() const {
#ifdef USE_STATIC_DISPATCH
    at::AutoNonVariableTypeMode _var_guard(true);
    return TypeDefault::squeeze(const_cast<Tensor&>(*this));
#else
    static c10::OperatorHandle op = c10::Dispatcher::singleton().findSchema({"aten::squeeze", ""}).value();
    return c10::Dispatcher::singleton().callUnboxedOnly<Tensor, const Tensor &>(
        op, impl::dispatchTypeId(at::detail::multi_dispatch_tensor_type_set(*this)), const_cast<Tensor&>(*this));
#endif
}
inline Tensor Tensor::squeeze(int64_t dim) const {
#ifdef USE_STATIC_DISPATCH
    at::AutoNonVariableTypeMode _var_guard(true);
    return TypeDefault::squeeze(const_cast<Tensor&>(*this), dim);
#else
    static c10::OperatorHandle op = c10::Dispatcher::singleton().findSchema({"aten::squeeze", "dim"}).value();
    return c10::Dispatcher::singleton().callUnboxedOnly<Tensor, const Tensor &, int64_t>(
        op, impl::dispatchTypeId(at::detail::multi_dispatch_tensor_type_set(*this)), const_cast<Tensor&>(*this), dim);
#endif
}
#ifdef BUILD_NAMEDTENSOR
inline Tensor Tensor::squeeze(Dimname dim) const {
#ifdef USE_STATIC_DISPATCH
    at::AutoNonVariableTypeMode _var_guard(true);
    return TypeDefault::squeeze(const_cast<Tensor&>(*this), dim);
#else
    static auto table = globalATenDispatch().getOpTable("aten::squeeze.dimname(Tensor(a) self, Dimname dim) -> Tensor(a)");
    return table->callUnboxed<Tensor, const Tensor &, Dimname>(const_cast<Tensor&>(*this), dim);
#endif
}
#endif
inline Tensor & Tensor::squeeze_() const {
#ifdef USE_STATIC_DISPATCH
    at::AutoNonVariableTypeMode _var_guard(true);
    return TypeDefault::squeeze_(const_cast<Tensor&>(*this));
#else
    static c10::OperatorHandle op = c10::Dispatcher::singleton().findSchema({"aten::squeeze_", ""}).value();
    return c10::Dispatcher::singleton().callUnboxedOnly<Tensor &, Tensor &>(
        op, impl::dispatchTypeId(at::detail::multi_dispatch_tensor_type_set(*this)), const_cast<Tensor&>(*this));
#endif
}
inline Tensor & Tensor::squeeze_(int64_t dim) const {
#ifdef USE_STATIC_DISPATCH
    at::AutoNonVariableTypeMode _var_guard(true);
    return TypeDefault::squeeze_(const_cast<Tensor&>(*this), dim);
#else
    static c10::OperatorHandle op = c10::Dispatcher::singleton().findSchema({"aten::squeeze_", "dim"}).value();
    return c10::Dispatcher::singleton().callUnboxedOnly<Tensor &, Tensor &, int64_t>(
        op, impl::dispatchTypeId(at::detail::multi_dispatch_tensor_type_set(*this)), const_cast<Tensor&>(*this), dim);
#endif
}
#ifdef BUILD_NAMEDTENSOR
inline Tensor & Tensor::squeeze_(Dimname dim) const {
#ifdef USE_STATIC_DISPATCH
    at::AutoNonVariableTypeMode _var_guard(true);
    return TypeDefault::squeeze_(const_cast<Tensor&>(*this), dim);
#else
    static auto table = globalATenDispatch().getOpTable("aten::squeeze_.dimname(Tensor(a!) self, Dimname dim) -> Tensor(a!)");
    return table->callUnboxed<Tensor &, Tensor &, Dimname>(const_cast<Tensor&>(*this), dim);
#endif
}
#endif
inline Tensor Tensor::sspaddmm(const Tensor & mat1, const Tensor & mat2, Scalar beta, Scalar alpha) const {
#ifdef USE_STATIC_DISPATCH
    at::AutoNonVariableTypeMode _var_guard(true);
    return TypeDefault::sspaddmm(const_cast<Tensor&>(*this), mat1, mat2, beta, alpha);
#else
    static c10::OperatorHandle op = c10::Dispatcher::singleton().findSchema({"aten::sspaddmm", ""}).value();
    return c10::Dispatcher::singleton().callUnboxed<Tensor, const Tensor &, const Tensor &, const Tensor &, Scalar, Scalar>(
        op, impl::dispatchTypeId(at::detail::multi_dispatch_tensor_type_set(*this, mat1, mat2)), const_cast<Tensor&>(*this), mat1, mat2, beta, alpha);
#endif
}
inline Tensor Tensor::stft(int64_t n_fft, c10::optional<int64_t> hop_length, c10::optional<int64_t> win_length, const Tensor & window, bool normalized, bool onesided) const {
#ifdef USE_STATIC_DISPATCH
    at::AutoNonVariableTypeMode _var_guard(true);
    return TypeDefault::stft(const_cast<Tensor&>(*this), n_fft, hop_length, win_length, window, normalized, onesided);
#else
    static auto table = globalATenDispatch().getOpTable("aten::stft(Tensor self, int n_fft, int? hop_length=None, int? win_length=None, Tensor? window=None, bool normalized=False, bool onesided=True) -> Tensor");
    return table->callUnboxed<Tensor, const Tensor &, int64_t, c10::optional<int64_t>, c10::optional<int64_t>, const Tensor &, bool, bool>(const_cast<Tensor&>(*this), n_fft, hop_length, win_length, window, normalized, onesided);
#endif
}
inline int64_t Tensor::stride(int64_t dim) const {
#ifdef USE_STATIC_DISPATCH
    at::AutoNonVariableTypeMode _var_guard(true);
    return TypeDefault::stride(const_cast<Tensor&>(*this), dim);
#else
    static c10::OperatorHandle op = c10::Dispatcher::singleton().findSchema({"aten::stride", "int"}).value();
    return c10::Dispatcher::singleton().callUnboxed<int64_t, const Tensor &, int64_t>(
        op, impl::dispatchTypeId(at::detail::multi_dispatch_tensor_type_set(*this)), const_cast<Tensor&>(*this), dim);
#endif
}
#ifdef BUILD_NAMEDTENSOR
inline int64_t Tensor::stride(Dimname dim) const {
#ifdef USE_STATIC_DISPATCH
    at::AutoNonVariableTypeMode _var_guard(true);
    return TypeDefault::stride(const_cast<Tensor&>(*this), dim);
#else
    static auto table = globalATenDispatch().getOpTable("aten::stride.Dimname(Tensor self, Dimname dim) -> int");
    return table->callUnboxed<int64_t, const Tensor &, Dimname>(const_cast<Tensor&>(*this), dim);
#endif
}
#endif
inline Tensor Tensor::sum(c10::optional<ScalarType> dtype) const {
#ifdef USE_STATIC_DISPATCH
    at::AutoNonVariableTypeMode _var_guard(true);
    return TypeDefault::sum(const_cast<Tensor&>(*this), dtype);
#else
    static auto table = globalATenDispatch().getOpTable("aten::sum(Tensor self, *, ScalarType? dtype=None) -> Tensor");
    return table->callUnboxed<Tensor, const Tensor &, c10::optional<ScalarType>>(const_cast<Tensor&>(*this), dtype);
#endif
}
inline Tensor Tensor::sum(IntArrayRef dim, bool keepdim, c10::optional<ScalarType> dtype) const {
#ifdef USE_STATIC_DISPATCH
    at::AutoNonVariableTypeMode _var_guard(true);
    return TypeDefault::sum(const_cast<Tensor&>(*this), dim, keepdim, dtype);
#else
    static auto table = globalATenDispatch().getOpTable("aten::sum.dim_IntList(Tensor self, int[1] dim, bool keepdim=False, *, ScalarType? dtype=None) -> Tensor");
    return table->callUnboxed<Tensor, const Tensor &, IntArrayRef, bool, c10::optional<ScalarType>>(const_cast<Tensor&>(*this), dim, keepdim, dtype);
#endif
}
#ifdef BUILD_NAMEDTENSOR
inline Tensor Tensor::sum(DimnameList dim, bool keepdim, c10::optional<ScalarType> dtype) const {
#ifdef USE_STATIC_DISPATCH
    at::AutoNonVariableTypeMode _var_guard(true);
    return TypeDefault::sum(const_cast<Tensor&>(*this), dim, keepdim, dtype);
#else
    static auto table = globalATenDispatch().getOpTable("aten::sum.dim_DimnameList(Tensor self, Dimname[1] dim, bool keepdim=False, *, ScalarType? dtype=None) -> Tensor");
    return table->callUnboxed<Tensor, const Tensor &, DimnameList, bool, c10::optional<ScalarType>>(const_cast<Tensor&>(*this), dim, keepdim, dtype);
#endif
}
#endif
inline Tensor Tensor::sum_to_size(IntArrayRef size) const {
#ifdef USE_STATIC_DISPATCH
    at::AutoNonVariableTypeMode _var_guard(true);
    return TypeDefault::sum_to_size(const_cast<Tensor&>(*this), size);
#else
    static c10::OperatorHandle op = c10::Dispatcher::singleton().findSchema({"aten::sum_to_size", ""}).value();
    return c10::Dispatcher::singleton().callUnboxedOnly<Tensor, const Tensor &, IntArrayRef>(
        op, impl::dispatchTypeId(at::detail::multi_dispatch_tensor_type_set(*this)), const_cast<Tensor&>(*this), size);
#endif
}
inline Tensor Tensor::sqrt() const {
#ifdef USE_STATIC_DISPATCH
    at::AutoNonVariableTypeMode _var_guard(true);
    return TypeDefault::sqrt(const_cast<Tensor&>(*this));
#else
    static c10::OperatorHandle op = c10::Dispatcher::singleton().findSchema({"aten::sqrt", ""}).value();
    return c10::Dispatcher::singleton().callUnboxed<Tensor, const Tensor &>(
        op, impl::dispatchTypeId(at::detail::multi_dispatch_tensor_type_set(*this)), const_cast<Tensor&>(*this));
#endif
}
inline Tensor & Tensor::sqrt_() const {
#ifdef USE_STATIC_DISPATCH
    at::AutoNonVariableTypeMode _var_guard(true);
    switch(tensorTypeIdToBackend(impl::dispatchTypeId(type_set()))) {
        case Backend::CPU:
            return CPUType::sqrt_(const_cast<Tensor&>(*this));
            break;
        default:
            AT_ERROR("sqrt_ not implemented for ", at::toString(type_set()));
    }
#else
    static c10::OperatorHandle op = c10::Dispatcher::singleton().findSchema({"aten::sqrt_", ""}).value();
    return c10::Dispatcher::singleton().callUnboxedOnly<Tensor &, Tensor &>(
        op, impl::dispatchTypeId(at::detail::multi_dispatch_tensor_type_set(*this)), const_cast<Tensor&>(*this));
#endif
}
inline Tensor Tensor::std(bool unbiased) const {
#ifdef USE_STATIC_DISPATCH
    at::AutoNonVariableTypeMode _var_guard(true);
    return TypeDefault::std(const_cast<Tensor&>(*this), unbiased);
#else
    static c10::OperatorHandle op = c10::Dispatcher::singleton().findSchema({"aten::std", ""}).value();
    return c10::Dispatcher::singleton().callUnboxed<Tensor, const Tensor &, bool>(
        op, impl::dispatchTypeId(at::detail::multi_dispatch_tensor_type_set(*this)), const_cast<Tensor&>(*this), unbiased);
#endif
}
inline Tensor Tensor::std(IntArrayRef dim, bool unbiased, bool keepdim) const {
#ifdef USE_STATIC_DISPATCH
    at::AutoNonVariableTypeMode _var_guard(true);
    return TypeDefault::std(const_cast<Tensor&>(*this), dim, unbiased, keepdim);
#else
    static c10::OperatorHandle op = c10::Dispatcher::singleton().findSchema({"aten::std", "dim"}).value();
    return c10::Dispatcher::singleton().callUnboxedOnly<Tensor, const Tensor &, IntArrayRef, bool, bool>(
        op, impl::dispatchTypeId(at::detail::multi_dispatch_tensor_type_set(*this)), const_cast<Tensor&>(*this), dim, unbiased, keepdim);
#endif
}
#ifdef BUILD_NAMEDTENSOR
inline Tensor Tensor::std(DimnameList dim, bool unbiased, bool keepdim) const {
#ifdef USE_STATIC_DISPATCH
    at::AutoNonVariableTypeMode _var_guard(true);
    return TypeDefault::std(const_cast<Tensor&>(*this), dim, unbiased, keepdim);
#else
    static auto table = globalATenDispatch().getOpTable("aten::std.names_dim(Tensor self, Dimname[1] dim, bool unbiased=True, bool keepdim=False) -> Tensor");
    return table->callUnboxed<Tensor, const Tensor &, DimnameList, bool, bool>(const_cast<Tensor&>(*this), dim, unbiased, keepdim);
#endif
}
#endif
inline Tensor Tensor::prod(c10::optional<ScalarType> dtype) const {
#ifdef USE_STATIC_DISPATCH
    at::AutoNonVariableTypeMode _var_guard(true);
    return TypeDefault::prod(const_cast<Tensor&>(*this), dtype);
#else
    static auto table = globalATenDispatch().getOpTable("aten::prod(Tensor self, *, ScalarType? dtype=None) -> Tensor");
    return table->callUnboxed<Tensor, const Tensor &, c10::optional<ScalarType>>(const_cast<Tensor&>(*this), dtype);
#endif
}
inline Tensor Tensor::prod(int64_t dim, bool keepdim, c10::optional<ScalarType> dtype) const {
#ifdef USE_STATIC_DISPATCH
    at::AutoNonVariableTypeMode _var_guard(true);
    return TypeDefault::prod(const_cast<Tensor&>(*this), dim, keepdim, dtype);
#else
    static auto table = globalATenDispatch().getOpTable("aten::prod.dim_int(Tensor self, int dim, bool keepdim=False, *, ScalarType? dtype=None) -> Tensor");
    return table->callUnboxed<Tensor, const Tensor &, int64_t, bool, c10::optional<ScalarType>>(const_cast<Tensor&>(*this), dim, keepdim, dtype);
#endif
}
#ifdef BUILD_NAMEDTENSOR
inline Tensor Tensor::prod(Dimname dim, bool keepdim, c10::optional<ScalarType> dtype) const {
#ifdef USE_STATIC_DISPATCH
    at::AutoNonVariableTypeMode _var_guard(true);
    return TypeDefault::prod(const_cast<Tensor&>(*this), dim, keepdim, dtype);
#else
    static auto table = globalATenDispatch().getOpTable("aten::prod.dim_Dimname(Tensor self, Dimname dim, bool keepdim=False, *, ScalarType? dtype=None) -> Tensor");
    return table->callUnboxed<Tensor, const Tensor &, Dimname, bool, c10::optional<ScalarType>>(const_cast<Tensor&>(*this), dim, keepdim, dtype);
#endif
}
#endif
inline Tensor Tensor::t() const {
#ifdef USE_STATIC_DISPATCH
    at::AutoNonVariableTypeMode _var_guard(true);
    return TypeDefault::t(const_cast<Tensor&>(*this));
#else
    static c10::OperatorHandle op = c10::Dispatcher::singleton().findSchema({"aten::t", ""}).value();
    return c10::Dispatcher::singleton().callUnboxedOnly<Tensor, const Tensor &>(
        op, impl::dispatchTypeId(at::detail::multi_dispatch_tensor_type_set(*this)), const_cast<Tensor&>(*this));
#endif
}
inline Tensor & Tensor::t_() const {
#ifdef USE_STATIC_DISPATCH
    at::AutoNonVariableTypeMode _var_guard(true);
    return TypeDefault::t_(const_cast<Tensor&>(*this));
#else
    static c10::OperatorHandle op = c10::Dispatcher::singleton().findSchema({"aten::t_", ""}).value();
    return c10::Dispatcher::singleton().callUnboxedOnly<Tensor &, Tensor &>(
        op, impl::dispatchTypeId(at::detail::multi_dispatch_tensor_type_set(*this)), const_cast<Tensor&>(*this));
#endif
}
inline Tensor Tensor::tan() const {
#ifdef USE_STATIC_DISPATCH
    at::AutoNonVariableTypeMode _var_guard(true);
    return TypeDefault::tan(const_cast<Tensor&>(*this));
#else
    static c10::OperatorHandle op = c10::Dispatcher::singleton().findSchema({"aten::tan", ""}).value();
    return c10::Dispatcher::singleton().callUnboxed<Tensor, const Tensor &>(
        op, impl::dispatchTypeId(at::detail::multi_dispatch_tensor_type_set(*this)), const_cast<Tensor&>(*this));
#endif
}
inline Tensor & Tensor::tan_() const {
#ifdef USE_STATIC_DISPATCH
    at::AutoNonVariableTypeMode _var_guard(true);
    switch(tensorTypeIdToBackend(impl::dispatchTypeId(type_set()))) {
        case Backend::CPU:
            return CPUType::tan_(const_cast<Tensor&>(*this));
            break;
        default:
            AT_ERROR("tan_ not implemented for ", at::toString(type_set()));
    }
#else
    static c10::OperatorHandle op = c10::Dispatcher::singleton().findSchema({"aten::tan_", ""}).value();
    return c10::Dispatcher::singleton().callUnboxedOnly<Tensor &, Tensor &>(
        op, impl::dispatchTypeId(at::detail::multi_dispatch_tensor_type_set(*this)), const_cast<Tensor&>(*this));
#endif
}
inline Tensor Tensor::tanh() const {
#ifdef USE_STATIC_DISPATCH
    at::AutoNonVariableTypeMode _var_guard(true);
    return TypeDefault::tanh(const_cast<Tensor&>(*this));
#else
    static c10::OperatorHandle op = c10::Dispatcher::singleton().findSchema({"aten::tanh", ""}).value();
    return c10::Dispatcher::singleton().callUnboxed<Tensor, const Tensor &>(
        op, impl::dispatchTypeId(at::detail::multi_dispatch_tensor_type_set(*this)), const_cast<Tensor&>(*this));
#endif
}
inline Tensor & Tensor::tanh_() const {
#ifdef USE_STATIC_DISPATCH
    at::AutoNonVariableTypeMode _var_guard(true);
    switch(tensorTypeIdToBackend(impl::dispatchTypeId(type_set()))) {
        case Backend::CPU:
            return CPUType::tanh_(const_cast<Tensor&>(*this));
            break;
        default:
            AT_ERROR("tanh_ not implemented for ", at::toString(type_set()));
    }
#else
    static c10::OperatorHandle op = c10::Dispatcher::singleton().findSchema({"aten::tanh_", ""}).value();
    return c10::Dispatcher::singleton().callUnboxedOnly<Tensor &, Tensor &>(
        op, impl::dispatchTypeId(at::detail::multi_dispatch_tensor_type_set(*this)), const_cast<Tensor&>(*this));
#endif
}
inline Tensor Tensor::transpose(int64_t dim0, int64_t dim1) const {
#ifdef USE_STATIC_DISPATCH
    at::AutoNonVariableTypeMode _var_guard(true);
    return TypeDefault::transpose(const_cast<Tensor&>(*this), dim0, dim1);
#else
    static c10::OperatorHandle op = c10::Dispatcher::singleton().findSchema({"aten::transpose", "int"}).value();
    return c10::Dispatcher::singleton().callUnboxedOnly<Tensor, const Tensor &, int64_t, int64_t>(
        op, impl::dispatchTypeId(at::detail::multi_dispatch_tensor_type_set(*this)), const_cast<Tensor&>(*this), dim0, dim1);
#endif
}
#ifdef BUILD_NAMEDTENSOR
inline Tensor Tensor::transpose(Dimname dim0, Dimname dim1) const {
#ifdef USE_STATIC_DISPATCH
    at::AutoNonVariableTypeMode _var_guard(true);
    return TypeDefault::transpose(const_cast<Tensor&>(*this), dim0, dim1);
#else
    static auto table = globalATenDispatch().getOpTable("aten::transpose.Dimname(Tensor(a) self, Dimname dim0, Dimname dim1) -> Tensor(a)");
    return table->callUnboxed<Tensor, const Tensor &, Dimname, Dimname>(const_cast<Tensor&>(*this), dim0, dim1);
#endif
}
#endif
inline Tensor & Tensor::transpose_(int64_t dim0, int64_t dim1) const {
#ifdef USE_STATIC_DISPATCH
    at::AutoNonVariableTypeMode _var_guard(true);
    return TypeDefault::transpose_(const_cast<Tensor&>(*this), dim0, dim1);
#else
    static c10::OperatorHandle op = c10::Dispatcher::singleton().findSchema({"aten::transpose_", ""}).value();
    return c10::Dispatcher::singleton().callUnboxedOnly<Tensor &, Tensor &, int64_t, int64_t>(
        op, impl::dispatchTypeId(at::detail::multi_dispatch_tensor_type_set(*this)), const_cast<Tensor&>(*this), dim0, dim1);
#endif
}
inline Tensor Tensor::flip(IntArrayRef dims) const {
#ifdef USE_STATIC_DISPATCH
    at::AutoNonVariableTypeMode _var_guard(true);
    switch(tensorTypeIdToBackend(impl::dispatchTypeId(type_set()))) {
        case Backend::CPU:
            return CPUType::flip(const_cast<Tensor&>(*this), dims);
            break;
        default:
            AT_ERROR("flip not implemented for ", at::toString(type_set()));
    }
#else
    static c10::OperatorHandle op = c10::Dispatcher::singleton().findSchema({"aten::flip", ""}).value();
    return c10::Dispatcher::singleton().callUnboxedOnly<Tensor, const Tensor &, IntArrayRef>(
        op, impl::dispatchTypeId(at::detail::multi_dispatch_tensor_type_set(*this)), const_cast<Tensor&>(*this), dims);
#endif
}
inline Tensor Tensor::roll(IntArrayRef shifts, IntArrayRef dims) const {
#ifdef USE_STATIC_DISPATCH
    at::AutoNonVariableTypeMode _var_guard(true);
    switch(tensorTypeIdToBackend(impl::dispatchTypeId(type_set()))) {
        case Backend::CPU:
            return CPUType::roll(const_cast<Tensor&>(*this), shifts, dims);
            break;
        default:
            AT_ERROR("roll not implemented for ", at::toString(type_set()));
    }
#else
    static c10::OperatorHandle op = c10::Dispatcher::singleton().findSchema({"aten::roll", ""}).value();
    return c10::Dispatcher::singleton().callUnboxedOnly<Tensor, const Tensor &, IntArrayRef, IntArrayRef>(
        op, impl::dispatchTypeId(at::detail::multi_dispatch_tensor_type_set(*this)), const_cast<Tensor&>(*this), shifts, dims);
#endif
}
inline Tensor Tensor::rot90(int64_t k, IntArrayRef dims) const {
#ifdef USE_STATIC_DISPATCH
    at::AutoNonVariableTypeMode _var_guard(true);
    return TypeDefault::rot90(const_cast<Tensor&>(*this), k, dims);
#else
    static c10::OperatorHandle op = c10::Dispatcher::singleton().findSchema({"aten::rot90", ""}).value();
    return c10::Dispatcher::singleton().callUnboxedOnly<Tensor, const Tensor &, int64_t, IntArrayRef>(
        op, impl::dispatchTypeId(at::detail::multi_dispatch_tensor_type_set(*this)), const_cast<Tensor&>(*this), k, dims);
#endif
}
inline Tensor Tensor::trunc() const {
#ifdef USE_STATIC_DISPATCH
    at::AutoNonVariableTypeMode _var_guard(true);
    return TypeDefault::trunc(const_cast<Tensor&>(*this));
#else
    static c10::OperatorHandle op = c10::Dispatcher::singleton().findSchema({"aten::trunc", ""}).value();
    return c10::Dispatcher::singleton().callUnboxed<Tensor, const Tensor &>(
        op, impl::dispatchTypeId(at::detail::multi_dispatch_tensor_type_set(*this)), const_cast<Tensor&>(*this));
#endif
}
inline Tensor & Tensor::trunc_() const {
#ifdef USE_STATIC_DISPATCH
    at::AutoNonVariableTypeMode _var_guard(true);
    return TypeDefault::trunc_(const_cast<Tensor&>(*this));
#else
    static c10::OperatorHandle op = c10::Dispatcher::singleton().findSchema({"aten::trunc_", ""}).value();
    return c10::Dispatcher::singleton().callUnboxedOnly<Tensor &, Tensor &>(
        op, impl::dispatchTypeId(at::detail::multi_dispatch_tensor_type_set(*this)), const_cast<Tensor&>(*this));
#endif
}
inline Tensor Tensor::type_as(const Tensor & other) const {
#ifdef USE_STATIC_DISPATCH
    at::AutoNonVariableTypeMode _var_guard(true);
    return TypeDefault::type_as(const_cast<Tensor&>(*this), other);
#else
    static c10::OperatorHandle op = c10::Dispatcher::singleton().findSchema({"aten::type_as", ""}).value();
    return c10::Dispatcher::singleton().callUnboxed<Tensor, const Tensor &, const Tensor &>(
        op, impl::dispatchTypeId(at::detail::multi_dispatch_tensor_type_set(*this, other)), const_cast<Tensor&>(*this), other);
#endif
}
inline Tensor Tensor::unsqueeze(int64_t dim) const {
#ifdef USE_STATIC_DISPATCH
    at::AutoNonVariableTypeMode _var_guard(true);
    return TypeDefault::unsqueeze(const_cast<Tensor&>(*this), dim);
#else
    static c10::OperatorHandle op = c10::Dispatcher::singleton().findSchema({"aten::unsqueeze", ""}).value();
    return c10::Dispatcher::singleton().callUnboxedOnly<Tensor, const Tensor &, int64_t>(
        op, impl::dispatchTypeId(at::detail::multi_dispatch_tensor_type_set(*this)), const_cast<Tensor&>(*this), dim);
#endif
}
inline Tensor & Tensor::unsqueeze_(int64_t dim) const {
#ifdef USE_STATIC_DISPATCH
    at::AutoNonVariableTypeMode _var_guard(true);
    return TypeDefault::unsqueeze_(const_cast<Tensor&>(*this), dim);
#else
    static c10::OperatorHandle op = c10::Dispatcher::singleton().findSchema({"aten::unsqueeze_", ""}).value();
    return c10::Dispatcher::singleton().callUnboxedOnly<Tensor &, Tensor &, int64_t>(
        op, impl::dispatchTypeId(at::detail::multi_dispatch_tensor_type_set(*this)), const_cast<Tensor&>(*this), dim);
#endif
}
inline Tensor Tensor::var(bool unbiased) const {
#ifdef USE_STATIC_DISPATCH
    at::AutoNonVariableTypeMode _var_guard(true);
    return TypeDefault::var(const_cast<Tensor&>(*this), unbiased);
#else
    static c10::OperatorHandle op = c10::Dispatcher::singleton().findSchema({"aten::var", ""}).value();
    return c10::Dispatcher::singleton().callUnboxed<Tensor, const Tensor &, bool>(
        op, impl::dispatchTypeId(at::detail::multi_dispatch_tensor_type_set(*this)), const_cast<Tensor&>(*this), unbiased);
#endif
}
inline Tensor Tensor::var(IntArrayRef dim, bool unbiased, bool keepdim) const {
#ifdef USE_STATIC_DISPATCH
    at::AutoNonVariableTypeMode _var_guard(true);
    return TypeDefault::var(const_cast<Tensor&>(*this), dim, unbiased, keepdim);
#else
    static c10::OperatorHandle op = c10::Dispatcher::singleton().findSchema({"aten::var", "dim"}).value();
    return c10::Dispatcher::singleton().callUnboxedOnly<Tensor, const Tensor &, IntArrayRef, bool, bool>(
        op, impl::dispatchTypeId(at::detail::multi_dispatch_tensor_type_set(*this)), const_cast<Tensor&>(*this), dim, unbiased, keepdim);
#endif
}
#ifdef BUILD_NAMEDTENSOR
inline Tensor Tensor::var(DimnameList dim, bool unbiased, bool keepdim) const {
#ifdef USE_STATIC_DISPATCH
    at::AutoNonVariableTypeMode _var_guard(true);
    return TypeDefault::var(const_cast<Tensor&>(*this), dim, unbiased, keepdim);
#else
    static auto table = globalATenDispatch().getOpTable("aten::var.names_dim(Tensor self, Dimname[1] dim, bool unbiased=True, bool keepdim=False) -> Tensor");
    return table->callUnboxed<Tensor, const Tensor &, DimnameList, bool, bool>(const_cast<Tensor&>(*this), dim, unbiased, keepdim);
#endif
}
#endif
inline Tensor Tensor::view_as(const Tensor & other) const {
#ifdef USE_STATIC_DISPATCH
    at::AutoNonVariableTypeMode _var_guard(true);
    return TypeDefault::view_as(const_cast<Tensor&>(*this), other);
#else
    static c10::OperatorHandle op = c10::Dispatcher::singleton().findSchema({"aten::view_as", ""}).value();
    return c10::Dispatcher::singleton().callUnboxed<Tensor, const Tensor &, const Tensor &>(
        op, impl::dispatchTypeId(at::detail::multi_dispatch_tensor_type_set(*this, other)), const_cast<Tensor&>(*this), other);
#endif
}
inline Tensor Tensor::where(const Tensor & condition, const Tensor & other) const {
#ifdef USE_STATIC_DISPATCH
    at::AutoNonVariableTypeMode _var_guard(true);
    return TypeDefault::where(condition, const_cast<Tensor&>(*this), other);
#else
    static c10::OperatorHandle op = c10::Dispatcher::singleton().findSchema({"aten::where", "self"}).value();
    return c10::Dispatcher::singleton().callUnboxed<Tensor, const Tensor &, const Tensor &, const Tensor &>(
        op, impl::dispatchTypeId(at::detail::multi_dispatch_tensor_type_set(condition, *this, other)), condition, const_cast<Tensor&>(*this), other);
#endif
}
inline Tensor Tensor::norm(c10::optional<Scalar> p, ScalarType dtype) const {
#ifdef USE_STATIC_DISPATCH
    at::AutoNonVariableTypeMode _var_guard(true);
    return TypeDefault::norm(const_cast<Tensor&>(*this), p, dtype);
#else
    static auto table = globalATenDispatch().getOpTable("aten::norm.ScalarOpt_dtype(Tensor self, Scalar? p, *, ScalarType dtype) -> Tensor");
    return table->callUnboxed<Tensor, const Tensor &, c10::optional<Scalar>, ScalarType>(const_cast<Tensor&>(*this), p, dtype);
#endif
}
inline Tensor Tensor::norm(Scalar p) const {
#ifdef USE_STATIC_DISPATCH
    at::AutoNonVariableTypeMode _var_guard(true);
    return TypeDefault::norm(const_cast<Tensor&>(*this), p);
#else
    static c10::OperatorHandle op = c10::Dispatcher::singleton().findSchema({"aten::norm", "Scalar"}).value();
    return c10::Dispatcher::singleton().callUnboxed<Tensor, const Tensor &, Scalar>(
        op, impl::dispatchTypeId(at::detail::multi_dispatch_tensor_type_set(*this)), const_cast<Tensor&>(*this), p);
#endif
}
inline Tensor Tensor::norm(c10::optional<Scalar> p, IntArrayRef dim, bool keepdim, ScalarType dtype) const {
#ifdef USE_STATIC_DISPATCH
    at::AutoNonVariableTypeMode _var_guard(true);
    return TypeDefault::norm(const_cast<Tensor&>(*this), p, dim, keepdim, dtype);
#else
    static auto table = globalATenDispatch().getOpTable("aten::norm.ScalarOpt_dim_dtype(Tensor self, Scalar? p, int[1] dim, bool keepdim, *, ScalarType dtype) -> Tensor");
    return table->callUnboxed<Tensor, const Tensor &, c10::optional<Scalar>, IntArrayRef, bool, ScalarType>(const_cast<Tensor&>(*this), p, dim, keepdim, dtype);
#endif
}
inline Tensor Tensor::norm(c10::optional<Scalar> p, IntArrayRef dim, bool keepdim) const {
#ifdef USE_STATIC_DISPATCH
    at::AutoNonVariableTypeMode _var_guard(true);
    return TypeDefault::norm(const_cast<Tensor&>(*this), p, dim, keepdim);
#else
    static c10::OperatorHandle op = c10::Dispatcher::singleton().findSchema({"aten::norm", "ScalarOpt_dim"}).value();
    return c10::Dispatcher::singleton().callUnboxedOnly<Tensor, const Tensor &, c10::optional<Scalar>, IntArrayRef, bool>(
        op, impl::dispatchTypeId(at::detail::multi_dispatch_tensor_type_set(*this)), const_cast<Tensor&>(*this), p, dim, keepdim);
#endif
}
#ifdef BUILD_NAMEDTENSOR
inline Tensor Tensor::norm(c10::optional<Scalar> p, DimnameList dim, bool keepdim, ScalarType dtype) const {
#ifdef USE_STATIC_DISPATCH
    at::AutoNonVariableTypeMode _var_guard(true);
    return TypeDefault::norm(const_cast<Tensor&>(*this), p, dim, keepdim, dtype);
#else
    static auto table = globalATenDispatch().getOpTable("aten::norm.names_ScalarOpt_dim_dtype(Tensor self, Scalar? p, Dimname[1] dim, bool keepdim, *, ScalarType dtype) -> Tensor");
    return table->callUnboxed<Tensor, const Tensor &, c10::optional<Scalar>, DimnameList, bool, ScalarType>(const_cast<Tensor&>(*this), p, dim, keepdim, dtype);
#endif
}
#endif
#ifdef BUILD_NAMEDTENSOR
inline Tensor Tensor::norm(c10::optional<Scalar> p, DimnameList dim, bool keepdim) const {
#ifdef USE_STATIC_DISPATCH
    at::AutoNonVariableTypeMode _var_guard(true);
    return TypeDefault::norm(const_cast<Tensor&>(*this), p, dim, keepdim);
#else
    static auto table = globalATenDispatch().getOpTable("aten::norm.names_ScalarOpt_dim(Tensor self, Scalar? p, Dimname[1] dim, bool keepdim=False) -> Tensor");
    return table->callUnboxed<Tensor, const Tensor &, c10::optional<Scalar>, DimnameList, bool>(const_cast<Tensor&>(*this), p, dim, keepdim);
#endif
}
#endif
inline Tensor Tensor::clone() const {
#ifdef USE_STATIC_DISPATCH
    at::AutoNonVariableTypeMode _var_guard(true);
    switch(tensorTypeIdToBackend(impl::dispatchTypeId(type_set()))) {
        case Backend::CPU:
            return CPUType::clone(const_cast<Tensor&>(*this));
            break;
        case Backend::QuantizedCPU:
            return QuantizedCPUType::clone(const_cast<Tensor&>(*this));
            break;
        case Backend::SparseCPU:
            return SparseCPUType::clone(const_cast<Tensor&>(*this));
            break;
        default:
            AT_ERROR("clone not implemented for ", at::toString(type_set()));
    }
#else
    static c10::OperatorHandle op = c10::Dispatcher::singleton().findSchema({"aten::clone", ""}).value();
    return c10::Dispatcher::singleton().callUnboxed<Tensor, const Tensor &>(
        op, impl::dispatchTypeId(at::detail::multi_dispatch_tensor_type_set(*this)), const_cast<Tensor&>(*this));
#endif
}
inline Tensor & Tensor::resize_as_(const Tensor & the_template) const {
#ifdef USE_STATIC_DISPATCH
    at::AutoNonVariableTypeMode _var_guard(true);
    return TypeDefault::resize_as_(const_cast<Tensor&>(*this), the_template);
#else
    static c10::OperatorHandle op = c10::Dispatcher::singleton().findSchema({"aten::resize_as_", ""}).value();
    return c10::Dispatcher::singleton().callUnboxedOnly<Tensor &, Tensor &, const Tensor &>(
        op, impl::dispatchTypeId(at::detail::multi_dispatch_tensor_type_set(*this, the_template)), const_cast<Tensor&>(*this), the_template);
#endif
}
inline Tensor Tensor::pow(Scalar exponent) const {
#ifdef USE_STATIC_DISPATCH
    at::AutoNonVariableTypeMode _var_guard(true);
    switch(tensorTypeIdToBackend(impl::dispatchTypeId(type_set()))) {
        case Backend::CPU:
            return CPUType::pow(const_cast<Tensor&>(*this), exponent);
            break;
        case Backend::SparseCPU:
            return SparseCPUType::pow(const_cast<Tensor&>(*this), exponent);
            break;
        default:
            AT_ERROR("pow not implemented for ", at::toString(type_set()));
    }
#else
    static c10::OperatorHandle op = c10::Dispatcher::singleton().findSchema({"aten::pow", "Tensor_Scalar"}).value();
    return c10::Dispatcher::singleton().callUnboxed<Tensor, const Tensor &, Scalar>(
        op, impl::dispatchTypeId(at::detail::multi_dispatch_tensor_type_set(*this)), const_cast<Tensor&>(*this), exponent);
#endif
}
inline Tensor & Tensor::zero_() const {
#ifdef USE_STATIC_DISPATCH
    at::AutoNonVariableTypeMode _var_guard(true);
    switch(tensorTypeIdToBackend(impl::dispatchTypeId(type_set()))) {
        case Backend::CPU:
            return CPUType::zero_(const_cast<Tensor&>(*this));
            break;
        case Backend::SparseCPU:
            return SparseCPUType::zero_(const_cast<Tensor&>(*this));
            break;
        default:
            AT_ERROR("zero_ not implemented for ", at::toString(type_set()));
    }
#else
    static c10::OperatorHandle op = c10::Dispatcher::singleton().findSchema({"aten::zero_", ""}).value();
    return c10::Dispatcher::singleton().callUnboxedOnly<Tensor &, Tensor &>(
        op, impl::dispatchTypeId(at::detail::multi_dispatch_tensor_type_set(*this)), const_cast<Tensor&>(*this));
#endif
}
inline Tensor Tensor::sub(const Tensor & other, Scalar alpha) const {
#ifdef USE_STATIC_DISPATCH
    at::AutoNonVariableTypeMode _var_guard(true);
    switch(tensorTypeIdToBackend(impl::dispatchTypeId(type_set()))) {
        case Backend::CPU:
            return CPUType::sub(const_cast<Tensor&>(*this), other, alpha);
            break;
        case Backend::SparseCPU:
            return SparseCPUType::sub(const_cast<Tensor&>(*this), other, alpha);
            break;
        default:
            AT_ERROR("sub not implemented for ", at::toString(type_set()));
    }
#else
    static c10::OperatorHandle op = c10::Dispatcher::singleton().findSchema({"aten::sub", "Tensor"}).value();
    return c10::Dispatcher::singleton().callUnboxed<Tensor, const Tensor &, const Tensor &, Scalar>(
        op, impl::dispatchTypeId(at::detail::multi_dispatch_tensor_type_set(*this, other)), const_cast<Tensor&>(*this), other, alpha);
#endif
}
inline Tensor & Tensor::sub_(const Tensor & other, Scalar alpha) const {
#ifdef USE_STATIC_DISPATCH
    at::AutoNonVariableTypeMode _var_guard(true);
    switch(tensorTypeIdToBackend(impl::dispatchTypeId(type_set()))) {
        case Backend::CPU:
            return CPUType::sub_(const_cast<Tensor&>(*this), other, alpha);
            break;
        case Backend::SparseCPU:
            return SparseCPUType::sub_(const_cast<Tensor&>(*this), other, alpha);
            break;
        default:
            AT_ERROR("sub_ not implemented for ", at::toString(type_set()));
    }
#else
    static c10::OperatorHandle op = c10::Dispatcher::singleton().findSchema({"aten::sub_", "Tensor"}).value();
    return c10::Dispatcher::singleton().callUnboxedOnly<Tensor &, Tensor &, const Tensor &, Scalar>(
        op, impl::dispatchTypeId(at::detail::multi_dispatch_tensor_type_set(*this, other)), const_cast<Tensor&>(*this), other, alpha);
#endif
}
inline Tensor Tensor::sub(Scalar other, Scalar alpha) const {
#ifdef USE_STATIC_DISPATCH
    at::AutoNonVariableTypeMode _var_guard(true);
    return TypeDefault::sub(const_cast<Tensor&>(*this), other, alpha);
#else
    static c10::OperatorHandle op = c10::Dispatcher::singleton().findSchema({"aten::sub", "Scalar"}).value();
    return c10::Dispatcher::singleton().callUnboxed<Tensor, const Tensor &, Scalar, Scalar>(
        op, impl::dispatchTypeId(at::detail::multi_dispatch_tensor_type_set(*this)), const_cast<Tensor&>(*this), other, alpha);
#endif
}
inline Tensor & Tensor::sub_(Scalar other, Scalar alpha) const {
#ifdef USE_STATIC_DISPATCH
    at::AutoNonVariableTypeMode _var_guard(true);
    return TypeDefault::sub_(const_cast<Tensor&>(*this), other, alpha);
#else
    static c10::OperatorHandle op = c10::Dispatcher::singleton().findSchema({"aten::sub_", "Scalar"}).value();
    return c10::Dispatcher::singleton().callUnboxedOnly<Tensor &, Tensor &, Scalar, Scalar>(
        op, impl::dispatchTypeId(at::detail::multi_dispatch_tensor_type_set(*this)), const_cast<Tensor&>(*this), other, alpha);
#endif
}
inline Tensor Tensor::addmm(const Tensor & mat1, const Tensor & mat2, Scalar beta, Scalar alpha) const {
#ifdef USE_STATIC_DISPATCH
    at::AutoNonVariableTypeMode _var_guard(true);
    switch(tensorTypeIdToBackend(impl::dispatchTypeId(type_set()))) {
        case Backend::CPU:
            return CPUType::addmm(const_cast<Tensor&>(*this), mat1, mat2, beta, alpha);
            break;
        case Backend::SparseCPU:
            return SparseCPUType::addmm(const_cast<Tensor&>(*this), mat1, mat2, beta, alpha);
            break;
        default:
            AT_ERROR("addmm not implemented for ", at::toString(type_set()));
    }
#else
    static c10::OperatorHandle op = c10::Dispatcher::singleton().findSchema({"aten::addmm", ""}).value();
    return c10::Dispatcher::singleton().callUnboxed<Tensor, const Tensor &, const Tensor &, const Tensor &, Scalar, Scalar>(
        op, impl::dispatchTypeId(at::detail::multi_dispatch_tensor_type_set(*this, mat1, mat2)), const_cast<Tensor&>(*this), mat1, mat2, beta, alpha);
#endif
}
inline Tensor & Tensor::addmm_(const Tensor & mat1, const Tensor & mat2, Scalar beta, Scalar alpha) const {
#ifdef USE_STATIC_DISPATCH
    at::AutoNonVariableTypeMode _var_guard(true);
    switch(tensorTypeIdToBackend(impl::dispatchTypeId(type_set()))) {
        case Backend::CPU:
            return CPUType::addmm_(const_cast<Tensor&>(*this), mat1, mat2, beta, alpha);
            break;
        case Backend::SparseCPU:
            return SparseCPUType::addmm_(const_cast<Tensor&>(*this), mat1, mat2, beta, alpha);
            break;
        default:
            AT_ERROR("addmm_ not implemented for ", at::toString(type_set()));
    }
#else
    static c10::OperatorHandle op = c10::Dispatcher::singleton().findSchema({"aten::addmm_", ""}).value();
    return c10::Dispatcher::singleton().callUnboxedOnly<Tensor &, Tensor &, const Tensor &, const Tensor &, Scalar, Scalar>(
        op, impl::dispatchTypeId(at::detail::multi_dispatch_tensor_type_set(*this, mat1, mat2)), const_cast<Tensor&>(*this), mat1, mat2, beta, alpha);
#endif
}
inline Tensor & Tensor::sparse_resize_(IntArrayRef size, int64_t sparse_dim, int64_t dense_dim) const {
#ifdef USE_STATIC_DISPATCH
    at::AutoNonVariableTypeMode _var_guard(true);
    switch(tensorTypeIdToBackend(impl::dispatchTypeId(type_set()))) {
        case Backend::SparseCPU:
            return SparseCPUType::sparse_resize_(const_cast<Tensor&>(*this), size, sparse_dim, dense_dim);
            break;
        default:
            AT_ERROR("sparse_resize_ not implemented for ", at::toString(type_set()));
    }
#else
    static c10::OperatorHandle op = c10::Dispatcher::singleton().findSchema({"aten::sparse_resize_", ""}).value();
    return c10::Dispatcher::singleton().callUnboxedOnly<Tensor &, Tensor &, IntArrayRef, int64_t, int64_t>(
        op, impl::dispatchTypeId(at::detail::multi_dispatch_tensor_type_set(*this)), const_cast<Tensor&>(*this), size, sparse_dim, dense_dim);
#endif
}
inline Tensor & Tensor::sparse_resize_and_clear_(IntArrayRef size, int64_t sparse_dim, int64_t dense_dim) const {
#ifdef USE_STATIC_DISPATCH
    at::AutoNonVariableTypeMode _var_guard(true);
    switch(tensorTypeIdToBackend(impl::dispatchTypeId(type_set()))) {
        case Backend::SparseCPU:
            return SparseCPUType::sparse_resize_and_clear_(const_cast<Tensor&>(*this), size, sparse_dim, dense_dim);
            break;
        default:
            AT_ERROR("sparse_resize_and_clear_ not implemented for ", at::toString(type_set()));
    }
#else
    static c10::OperatorHandle op = c10::Dispatcher::singleton().findSchema({"aten::sparse_resize_and_clear_", ""}).value();
    return c10::Dispatcher::singleton().callUnboxedOnly<Tensor &, Tensor &, IntArrayRef, int64_t, int64_t>(
        op, impl::dispatchTypeId(at::detail::multi_dispatch_tensor_type_set(*this)), const_cast<Tensor&>(*this), size, sparse_dim, dense_dim);
#endif
}
inline Tensor Tensor::sparse_mask(const Tensor & mask) const {
#ifdef USE_STATIC_DISPATCH
    at::AutoNonVariableTypeMode _var_guard(true);
    switch(tensorTypeIdToBackend(impl::dispatchTypeId(type_set()))) {
        case Backend::SparseCPU:
            return SparseCPUType::sparse_mask(const_cast<Tensor&>(*this), mask);
            break;
        default:
            AT_ERROR("sparse_mask not implemented for ", at::toString(type_set()));
    }
#else
    static c10::OperatorHandle op = c10::Dispatcher::singleton().findSchema({"aten::sparse_mask", ""}).value();
    return c10::Dispatcher::singleton().callUnboxed<Tensor, const Tensor &, const Tensor &>(
        op, impl::dispatchTypeId(at::detail::multi_dispatch_tensor_type_set(*this, mask)), const_cast<Tensor&>(*this), mask);
#endif
}
inline Tensor Tensor::to_dense() const {
#ifdef USE_STATIC_DISPATCH
    at::AutoNonVariableTypeMode _var_guard(true);
    switch(tensorTypeIdToBackend(impl::dispatchTypeId(type_set()))) {
        case Backend::SparseCPU:
            return SparseCPUType::to_dense(const_cast<Tensor&>(*this));
            break;
        default:
            AT_ERROR("to_dense not implemented for ", at::toString(type_set()));
    }
#else
    static c10::OperatorHandle op = c10::Dispatcher::singleton().findSchema({"aten::to_dense", ""}).value();
    return c10::Dispatcher::singleton().callUnboxed<Tensor, const Tensor &>(
        op, impl::dispatchTypeId(at::detail::multi_dispatch_tensor_type_set(*this)), const_cast<Tensor&>(*this));
#endif
}
inline int64_t Tensor::sparse_dim() const {
#ifdef USE_STATIC_DISPATCH
    at::AutoNonVariableTypeMode _var_guard(true);
    switch(tensorTypeIdToBackend(impl::dispatchTypeId(type_set()))) {
        case Backend::SparseCPU:
            return SparseCPUType::sparse_dim(const_cast<Tensor&>(*this));
            break;
        default:
            AT_ERROR("sparse_dim not implemented for ", at::toString(type_set()));
    }
#else
    static c10::OperatorHandle op = c10::Dispatcher::singleton().findSchema({"aten::sparse_dim", ""}).value();
    return c10::Dispatcher::singleton().callUnboxed<int64_t, const Tensor &>(
        op, impl::dispatchTypeId(at::detail::multi_dispatch_tensor_type_set(*this)), const_cast<Tensor&>(*this));
#endif
}
inline int64_t Tensor::_dimI() const {
#ifdef USE_STATIC_DISPATCH
    at::AutoNonVariableTypeMode _var_guard(true);
    switch(tensorTypeIdToBackend(impl::dispatchTypeId(type_set()))) {
        case Backend::SparseCPU:
            return SparseCPUType::_dimI(const_cast<Tensor&>(*this));
            break;
        default:
            AT_ERROR("_dimI not implemented for ", at::toString(type_set()));
    }
#else
    static c10::OperatorHandle op = c10::Dispatcher::singleton().findSchema({"aten::_dimI", ""}).value();
    return c10::Dispatcher::singleton().callUnboxed<int64_t, const Tensor &>(
        op, impl::dispatchTypeId(at::detail::multi_dispatch_tensor_type_set(*this)), const_cast<Tensor&>(*this));
#endif
}
inline int64_t Tensor::dense_dim() const {
#ifdef USE_STATIC_DISPATCH
    at::AutoNonVariableTypeMode _var_guard(true);
    switch(tensorTypeIdToBackend(impl::dispatchTypeId(type_set()))) {
        case Backend::SparseCPU:
            return SparseCPUType::dense_dim(const_cast<Tensor&>(*this));
            break;
        default:
            AT_ERROR("dense_dim not implemented for ", at::toString(type_set()));
    }
#else
    static c10::OperatorHandle op = c10::Dispatcher::singleton().findSchema({"aten::dense_dim", ""}).value();
    return c10::Dispatcher::singleton().callUnboxed<int64_t, const Tensor &>(
        op, impl::dispatchTypeId(at::detail::multi_dispatch_tensor_type_set(*this)), const_cast<Tensor&>(*this));
#endif
}
inline int64_t Tensor::_dimV() const {
#ifdef USE_STATIC_DISPATCH
    at::AutoNonVariableTypeMode _var_guard(true);
    switch(tensorTypeIdToBackend(impl::dispatchTypeId(type_set()))) {
        case Backend::SparseCPU:
            return SparseCPUType::_dimV(const_cast<Tensor&>(*this));
            break;
        default:
            AT_ERROR("_dimV not implemented for ", at::toString(type_set()));
    }
#else
    static c10::OperatorHandle op = c10::Dispatcher::singleton().findSchema({"aten::_dimV", ""}).value();
    return c10::Dispatcher::singleton().callUnboxed<int64_t, const Tensor &>(
        op, impl::dispatchTypeId(at::detail::multi_dispatch_tensor_type_set(*this)), const_cast<Tensor&>(*this));
#endif
}
inline int64_t Tensor::_nnz() const {
#ifdef USE_STATIC_DISPATCH
    at::AutoNonVariableTypeMode _var_guard(true);
    switch(tensorTypeIdToBackend(impl::dispatchTypeId(type_set()))) {
        case Backend::SparseCPU:
            return SparseCPUType::_nnz(const_cast<Tensor&>(*this));
            break;
        default:
            AT_ERROR("_nnz not implemented for ", at::toString(type_set()));
    }
#else
    static c10::OperatorHandle op = c10::Dispatcher::singleton().findSchema({"aten::_nnz", ""}).value();
    return c10::Dispatcher::singleton().callUnboxed<int64_t, const Tensor &>(
        op, impl::dispatchTypeId(at::detail::multi_dispatch_tensor_type_set(*this)), const_cast<Tensor&>(*this));
#endif
}
inline Tensor Tensor::coalesce() const {
#ifdef USE_STATIC_DISPATCH
    at::AutoNonVariableTypeMode _var_guard(true);
    switch(tensorTypeIdToBackend(impl::dispatchTypeId(type_set()))) {
        case Backend::SparseCPU:
            return SparseCPUType::coalesce(const_cast<Tensor&>(*this));
            break;
        default:
            AT_ERROR("coalesce not implemented for ", at::toString(type_set()));
    }
#else
    static c10::OperatorHandle op = c10::Dispatcher::singleton().findSchema({"aten::coalesce", ""}).value();
    return c10::Dispatcher::singleton().callUnboxed<Tensor, const Tensor &>(
        op, impl::dispatchTypeId(at::detail::multi_dispatch_tensor_type_set(*this)), const_cast<Tensor&>(*this));
#endif
}
inline bool Tensor::is_coalesced() const {
#ifdef USE_STATIC_DISPATCH
    at::AutoNonVariableTypeMode _var_guard(true);
    switch(tensorTypeIdToBackend(impl::dispatchTypeId(type_set()))) {
        case Backend::SparseCPU:
            return SparseCPUType::is_coalesced(const_cast<Tensor&>(*this));
            break;
        default:
            AT_ERROR("is_coalesced not implemented for ", at::toString(type_set()));
    }
#else
    static c10::OperatorHandle op = c10::Dispatcher::singleton().findSchema({"aten::is_coalesced", ""}).value();
    return c10::Dispatcher::singleton().callUnboxed<bool, const Tensor &>(
        op, impl::dispatchTypeId(at::detail::multi_dispatch_tensor_type_set(*this)), const_cast<Tensor&>(*this));
#endif
}
inline Tensor Tensor::_indices() const {
#ifdef USE_STATIC_DISPATCH
    at::AutoNonVariableTypeMode _var_guard(true);
    switch(tensorTypeIdToBackend(impl::dispatchTypeId(type_set()))) {
        case Backend::SparseCPU:
            return SparseCPUType::_indices(const_cast<Tensor&>(*this));
            break;
        default:
            AT_ERROR("_indices not implemented for ", at::toString(type_set()));
    }
#else
    static c10::OperatorHandle op = c10::Dispatcher::singleton().findSchema({"aten::_indices", ""}).value();
    return c10::Dispatcher::singleton().callUnboxedOnly<Tensor, const Tensor &>(
        op, impl::dispatchTypeId(at::detail::multi_dispatch_tensor_type_set(*this)), const_cast<Tensor&>(*this));
#endif
}
inline Tensor Tensor::_values() const {
#ifdef USE_STATIC_DISPATCH
    at::AutoNonVariableTypeMode _var_guard(true);
    switch(tensorTypeIdToBackend(impl::dispatchTypeId(type_set()))) {
        case Backend::SparseCPU:
            return SparseCPUType::_values(const_cast<Tensor&>(*this));
            break;
        default:
            AT_ERROR("_values not implemented for ", at::toString(type_set()));
    }
#else
    static c10::OperatorHandle op = c10::Dispatcher::singleton().findSchema({"aten::_values", ""}).value();
    return c10::Dispatcher::singleton().callUnboxedOnly<Tensor, const Tensor &>(
        op, impl::dispatchTypeId(at::detail::multi_dispatch_tensor_type_set(*this)), const_cast<Tensor&>(*this));
#endif
}
inline Tensor & Tensor::_coalesced_(bool coalesced) const {
#ifdef USE_STATIC_DISPATCH
    at::AutoNonVariableTypeMode _var_guard(true);
    switch(tensorTypeIdToBackend(impl::dispatchTypeId(type_set()))) {
        case Backend::SparseCPU:
            return SparseCPUType::_coalesced_(const_cast<Tensor&>(*this), coalesced);
            break;
        default:
            AT_ERROR("_coalesced_ not implemented for ", at::toString(type_set()));
    }
#else
    static c10::OperatorHandle op = c10::Dispatcher::singleton().findSchema({"aten::_coalesced_", ""}).value();
    return c10::Dispatcher::singleton().callUnboxedOnly<Tensor &, Tensor &, bool>(
        op, impl::dispatchTypeId(at::detail::multi_dispatch_tensor_type_set(*this)), const_cast<Tensor&>(*this), coalesced);
#endif
}
inline Tensor Tensor::indices() const {
#ifdef USE_STATIC_DISPATCH
    at::AutoNonVariableTypeMode _var_guard(true);
    switch(tensorTypeIdToBackend(impl::dispatchTypeId(type_set()))) {
        case Backend::SparseCPU:
            return SparseCPUType::indices(const_cast<Tensor&>(*this));
            break;
        default:
            AT_ERROR("indices not implemented for ", at::toString(type_set()));
    }
#else
    static c10::OperatorHandle op = c10::Dispatcher::singleton().findSchema({"aten::indices", ""}).value();
    return c10::Dispatcher::singleton().callUnboxedOnly<Tensor, const Tensor &>(
        op, impl::dispatchTypeId(at::detail::multi_dispatch_tensor_type_set(*this)), const_cast<Tensor&>(*this));
#endif
}
inline Tensor Tensor::values() const {
#ifdef USE_STATIC_DISPATCH
    at::AutoNonVariableTypeMode _var_guard(true);
    switch(tensorTypeIdToBackend(impl::dispatchTypeId(type_set()))) {
        case Backend::SparseCPU:
            return SparseCPUType::values(const_cast<Tensor&>(*this));
            break;
        default:
            AT_ERROR("values not implemented for ", at::toString(type_set()));
    }
#else
    static c10::OperatorHandle op = c10::Dispatcher::singleton().findSchema({"aten::values", ""}).value();
    return c10::Dispatcher::singleton().callUnboxedOnly<Tensor, const Tensor &>(
        op, impl::dispatchTypeId(at::detail::multi_dispatch_tensor_type_set(*this)), const_cast<Tensor&>(*this));
#endif
}
inline int64_t Tensor::numel() const {
#ifdef USE_STATIC_DISPATCH
    at::AutoNonVariableTypeMode _var_guard(true);
    return TypeDefault::numel(const_cast<Tensor&>(*this));
#else
    static c10::OperatorHandle op = c10::Dispatcher::singleton().findSchema({"aten::numel", ""}).value();
    return c10::Dispatcher::singleton().callUnboxed<int64_t, const Tensor &>(
        op, impl::dispatchTypeId(at::detail::multi_dispatch_tensor_type_set(*this)), const_cast<Tensor&>(*this));
#endif
}
inline std::vector<Tensor> Tensor::unbind(int64_t dim) const {
#ifdef USE_STATIC_DISPATCH
    at::AutoNonVariableTypeMode _var_guard(true);
    return TypeDefault::unbind(const_cast<Tensor&>(*this), dim);
#else
    static c10::OperatorHandle op = c10::Dispatcher::singleton().findSchema({"aten::unbind", "int"}).value();
    return c10::Dispatcher::singleton().callUnboxedOnly<std::vector<Tensor>, const Tensor &, int64_t>(
        op, impl::dispatchTypeId(at::detail::multi_dispatch_tensor_type_set(*this)), const_cast<Tensor&>(*this), dim);
#endif
}
#ifdef BUILD_NAMEDTENSOR
inline std::vector<Tensor> Tensor::unbind(Dimname dim) const {
#ifdef USE_STATIC_DISPATCH
    at::AutoNonVariableTypeMode _var_guard(true);
    return TypeDefault::unbind(const_cast<Tensor&>(*this), dim);
#else
    static auto table = globalATenDispatch().getOpTable("aten::unbind.Dimname(Tensor(a) self, Dimname dim) -> Tensor(a)[]");
    return table->callUnboxed<std::vector<Tensor>, const Tensor &, Dimname>(const_cast<Tensor&>(*this), dim);
#endif
}
#endif
inline Tensor Tensor::to_sparse(int64_t sparse_dim) const {
#ifdef USE_STATIC_DISPATCH
    at::AutoNonVariableTypeMode _var_guard(true);
    switch(tensorTypeIdToBackend(impl::dispatchTypeId(type_set()))) {
        case Backend::CPU:
            return CPUType::to_sparse(const_cast<Tensor&>(*this), sparse_dim);
            break;
        default:
            AT_ERROR("to_sparse not implemented for ", at::toString(type_set()));
    }
#else
    static c10::OperatorHandle op = c10::Dispatcher::singleton().findSchema({"aten::to_sparse", "sparse_dim"}).value();
    return c10::Dispatcher::singleton().callUnboxed<Tensor, const Tensor &, int64_t>(
        op, impl::dispatchTypeId(at::detail::multi_dispatch_tensor_type_set(*this)), const_cast<Tensor&>(*this), sparse_dim);
#endif
}
inline Tensor Tensor::to_sparse() const {
#ifdef USE_STATIC_DISPATCH
    at::AutoNonVariableTypeMode _var_guard(true);
    switch(tensorTypeIdToBackend(impl::dispatchTypeId(type_set()))) {
        case Backend::CPU:
            return CPUType::to_sparse(const_cast<Tensor&>(*this));
            break;
        default:
            AT_ERROR("to_sparse not implemented for ", at::toString(type_set()));
    }
#else
    static c10::OperatorHandle op = c10::Dispatcher::singleton().findSchema({"aten::to_sparse", ""}).value();
    return c10::Dispatcher::singleton().callUnboxed<Tensor, const Tensor &>(
        op, impl::dispatchTypeId(at::detail::multi_dispatch_tensor_type_set(*this)), const_cast<Tensor&>(*this));
#endif
}
inline Tensor Tensor::to_mkldnn() const {
#ifdef USE_STATIC_DISPATCH
    at::AutoNonVariableTypeMode _var_guard(true);
    switch(tensorTypeIdToBackend(impl::dispatchTypeId(type_set()))) {
        case Backend::CPU:
            return CPUType::to_mkldnn(const_cast<Tensor&>(*this));
            break;
        default:
            AT_ERROR("to_mkldnn not implemented for ", at::toString(type_set()));
    }
#else
    static c10::OperatorHandle op = c10::Dispatcher::singleton().findSchema({"aten::to_mkldnn", ""}).value();
    return c10::Dispatcher::singleton().callUnboxed<Tensor, const Tensor &>(
        op, impl::dispatchTypeId(at::detail::multi_dispatch_tensor_type_set(*this)), const_cast<Tensor&>(*this));
#endif
}
inline Tensor Tensor::dequantize() const {
#ifdef USE_STATIC_DISPATCH
    at::AutoNonVariableTypeMode _var_guard(true);
    switch(tensorTypeIdToBackend(impl::dispatchTypeId(type_set()))) {
        case Backend::QuantizedCPU:
            return QuantizedCPUType::dequantize(const_cast<Tensor&>(*this));
            break;
        default:
            AT_ERROR("dequantize not implemented for ", at::toString(type_set()));
    }
#else
    static c10::OperatorHandle op = c10::Dispatcher::singleton().findSchema({"aten::dequantize", ""}).value();
    return c10::Dispatcher::singleton().callUnboxed<Tensor, const Tensor &>(
        op, impl::dispatchTypeId(at::detail::multi_dispatch_tensor_type_set(*this)), const_cast<Tensor&>(*this));
#endif
}
inline double Tensor::q_scale() const {
#ifdef USE_STATIC_DISPATCH
    at::AutoNonVariableTypeMode _var_guard(true);
    switch(tensorTypeIdToBackend(impl::dispatchTypeId(type_set()))) {
        case Backend::QuantizedCPU:
            return QuantizedCPUType::q_scale(const_cast<Tensor&>(*this));
            break;
        default:
            AT_ERROR("q_scale not implemented for ", at::toString(type_set()));
    }
#else
    static c10::OperatorHandle op = c10::Dispatcher::singleton().findSchema({"aten::q_scale", ""}).value();
    return c10::Dispatcher::singleton().callUnboxed<double, const Tensor &>(
        op, impl::dispatchTypeId(at::detail::multi_dispatch_tensor_type_set(*this)), const_cast<Tensor&>(*this));
#endif
}
inline int64_t Tensor::q_zero_point() const {
#ifdef USE_STATIC_DISPATCH
    at::AutoNonVariableTypeMode _var_guard(true);
    switch(tensorTypeIdToBackend(impl::dispatchTypeId(type_set()))) {
        case Backend::QuantizedCPU:
            return QuantizedCPUType::q_zero_point(const_cast<Tensor&>(*this));
            break;
        default:
            AT_ERROR("q_zero_point not implemented for ", at::toString(type_set()));
    }
#else
    static c10::OperatorHandle op = c10::Dispatcher::singleton().findSchema({"aten::q_zero_point", ""}).value();
    return c10::Dispatcher::singleton().callUnboxed<int64_t, const Tensor &>(
        op, impl::dispatchTypeId(at::detail::multi_dispatch_tensor_type_set(*this)), const_cast<Tensor&>(*this));
#endif
}
inline Tensor Tensor::q_per_channel_scales() const {
#ifdef USE_STATIC_DISPATCH
    at::AutoNonVariableTypeMode _var_guard(true);
    switch(tensorTypeIdToBackend(impl::dispatchTypeId(type_set()))) {
        case Backend::QuantizedCPU:
            return QuantizedCPUType::q_per_channel_scales(const_cast<Tensor&>(*this));
            break;
        default:
            AT_ERROR("q_per_channel_scales not implemented for ", at::toString(type_set()));
    }
#else
    static c10::OperatorHandle op = c10::Dispatcher::singleton().findSchema({"aten::q_per_channel_scales", ""}).value();
    return c10::Dispatcher::singleton().callUnboxedOnly<Tensor, const Tensor &>(
        op, impl::dispatchTypeId(at::detail::multi_dispatch_tensor_type_set(*this)), const_cast<Tensor&>(*this));
#endif
}
inline Tensor Tensor::q_per_channel_zero_points() const {
#ifdef USE_STATIC_DISPATCH
    at::AutoNonVariableTypeMode _var_guard(true);
    switch(tensorTypeIdToBackend(impl::dispatchTypeId(type_set()))) {
        case Backend::QuantizedCPU:
            return QuantizedCPUType::q_per_channel_zero_points(const_cast<Tensor&>(*this));
            break;
        default:
            AT_ERROR("q_per_channel_zero_points not implemented for ", at::toString(type_set()));
    }
#else
    static c10::OperatorHandle op = c10::Dispatcher::singleton().findSchema({"aten::q_per_channel_zero_points", ""}).value();
    return c10::Dispatcher::singleton().callUnboxedOnly<Tensor, const Tensor &>(
        op, impl::dispatchTypeId(at::detail::multi_dispatch_tensor_type_set(*this)), const_cast<Tensor&>(*this));
#endif
}
inline int64_t Tensor::q_per_channel_axis() const {
#ifdef USE_STATIC_DISPATCH
    at::AutoNonVariableTypeMode _var_guard(true);
    switch(tensorTypeIdToBackend(impl::dispatchTypeId(type_set()))) {
        case Backend::QuantizedCPU:
            return QuantizedCPUType::q_per_channel_axis(const_cast<Tensor&>(*this));
            break;
        default:
            AT_ERROR("q_per_channel_axis not implemented for ", at::toString(type_set()));
    }
#else
    static auto table = globalATenDispatch().getOpTable("aten::q_per_channel_axis(Tensor self) -> int");
    return table->callUnboxed<int64_t, const Tensor &>(const_cast<Tensor&>(*this));
#endif
}
inline Tensor Tensor::int_repr() const {
#ifdef USE_STATIC_DISPATCH
    at::AutoNonVariableTypeMode _var_guard(true);
    switch(tensorTypeIdToBackend(impl::dispatchTypeId(type_set()))) {
        case Backend::QuantizedCPU:
            return QuantizedCPUType::int_repr(const_cast<Tensor&>(*this));
            break;
        default:
            AT_ERROR("int_repr not implemented for ", at::toString(type_set()));
    }
#else
    static c10::OperatorHandle op = c10::Dispatcher::singleton().findSchema({"aten::int_repr", ""}).value();
    return c10::Dispatcher::singleton().callUnboxed<Tensor, const Tensor &>(
        op, impl::dispatchTypeId(at::detail::multi_dispatch_tensor_type_set(*this)), const_cast<Tensor&>(*this));
#endif
}
inline QScheme Tensor::qscheme() const {
#ifdef USE_STATIC_DISPATCH
    at::AutoNonVariableTypeMode _var_guard(true);
    switch(tensorTypeIdToBackend(impl::dispatchTypeId(type_set()))) {
        case Backend::QuantizedCPU:
            return QuantizedCPUType::qscheme(const_cast<Tensor&>(*this));
            break;
        default:
            AT_ERROR("qscheme not implemented for ", at::toString(type_set()));
    }
#else
    static auto table = globalATenDispatch().getOpTable("aten::qscheme(Tensor self) -> QScheme");
    return table->callUnboxed<QScheme, const Tensor &>(const_cast<Tensor&>(*this));
#endif
}
inline Tensor Tensor::to(const TensorOptions & options, bool non_blocking, bool copy) const {
#ifdef USE_STATIC_DISPATCH
    at::AutoNonVariableTypeMode _var_guard(true);
    return TypeDefault::to(const_cast<Tensor&>(*this), options, non_blocking, copy);
#else
    static auto table = globalATenDispatch().getOpTable("aten::to.dtype_layout(Tensor self, *, ScalarType dtype, Layout layout, Device device, bool pin_memory=False, bool non_blocking=False, bool copy=False) -> Tensor");
    return table->callUnboxed<Tensor, const Tensor &, const TensorOptions &, bool, bool>(const_cast<Tensor&>(*this), options, non_blocking, copy);
#endif
}
inline Tensor Tensor::to(Device device, ScalarType dtype, bool non_blocking, bool copy) const {
#ifdef USE_STATIC_DISPATCH
    at::AutoNonVariableTypeMode _var_guard(true);
    return TypeDefault::to(const_cast<Tensor&>(*this), device, dtype, non_blocking, copy);
#else
    static auto table = globalATenDispatch().getOpTable("aten::to.device(Tensor self, Device device, ScalarType dtype, bool non_blocking=False, bool copy=False) -> Tensor");
    return table->callUnboxed<Tensor, const Tensor &, Device, ScalarType, bool, bool>(const_cast<Tensor&>(*this), device, dtype, non_blocking, copy);
#endif
}
inline Tensor Tensor::to(ScalarType dtype, bool non_blocking, bool copy) const {
#ifdef USE_STATIC_DISPATCH
    at::AutoNonVariableTypeMode _var_guard(true);
    return TypeDefault::to(const_cast<Tensor&>(*this), dtype, non_blocking, copy);
#else
    static auto table = globalATenDispatch().getOpTable("aten::to.dtype(Tensor self, ScalarType dtype, bool non_blocking=False, bool copy=False) -> Tensor");
    return table->callUnboxed<Tensor, const Tensor &, ScalarType, bool, bool>(const_cast<Tensor&>(*this), dtype, non_blocking, copy);
#endif
}
inline Tensor Tensor::to(const Tensor & other, bool non_blocking, bool copy) const {
#ifdef USE_STATIC_DISPATCH
    at::AutoNonVariableTypeMode _var_guard(true);
    return TypeDefault::to(const_cast<Tensor&>(*this), other, non_blocking, copy);
#else
    static c10::OperatorHandle op = c10::Dispatcher::singleton().findSchema({"aten::to", "other"}).value();
    return c10::Dispatcher::singleton().callUnboxed<Tensor, const Tensor &, const Tensor &, bool, bool>(
        op, impl::dispatchTypeId(at::detail::multi_dispatch_tensor_type_set(*this, other)), const_cast<Tensor&>(*this), other, non_blocking, copy);
#endif
}
inline Scalar Tensor::item() const {
#ifdef USE_STATIC_DISPATCH
    at::AutoNonVariableTypeMode _var_guard(true);
    return TypeDefault::item(const_cast<Tensor&>(*this));
#else
    static c10::OperatorHandle op = c10::Dispatcher::singleton().findSchema({"aten::item", ""}).value();
    return c10::Dispatcher::singleton().callUnboxed<Scalar, const Tensor &>(
        op, impl::dispatchTypeId(at::detail::multi_dispatch_tensor_type_set(*this)), const_cast<Tensor&>(*this));
#endif
}
inline Tensor & Tensor::set_(Storage source) const {
#ifdef USE_STATIC_DISPATCH
    at::AutoNonVariableTypeMode _var_guard(true);
    switch(tensorTypeIdToBackend(impl::dispatchTypeId(type_set()))) {
        case Backend::CPU:
            return CPUType::set_(const_cast<Tensor&>(*this), source);
            break;
        default:
            AT_ERROR("set_ not implemented for ", at::toString(type_set()));
    }
#else
    static auto table = globalATenDispatch().getOpTable("aten::set_.source_Storage(Tensor(a!) self, Storage source) -> Tensor(a!)");
    return table->callUnboxed<Tensor &, Tensor &, Storage>(const_cast<Tensor&>(*this), source);
#endif
}
inline Tensor & Tensor::set_(Storage source, int64_t storage_offset, IntArrayRef size, IntArrayRef stride) const {
#ifdef USE_STATIC_DISPATCH
    at::AutoNonVariableTypeMode _var_guard(true);
    switch(tensorTypeIdToBackend(impl::dispatchTypeId(type_set()))) {
        case Backend::CPU:
            return CPUType::set_(const_cast<Tensor&>(*this), source, storage_offset, size, stride);
            break;
        case Backend::QuantizedCPU:
            return QuantizedCPUType::set_(const_cast<Tensor&>(*this), source, storage_offset, size, stride);
            break;
        default:
            AT_ERROR("set_ not implemented for ", at::toString(type_set()));
    }
#else
    static auto table = globalATenDispatch().getOpTable("aten::set_.source_Storage_storage_offset(Tensor(a!) self, Storage source, int storage_offset, int[] size, int[] stride=[]) -> Tensor(a!)");
    return table->callUnboxed<Tensor &, Tensor &, Storage, int64_t, IntArrayRef, IntArrayRef>(const_cast<Tensor&>(*this), source, storage_offset, size, stride);
#endif
}
inline Tensor & Tensor::set_(const Tensor & source) const {
#ifdef USE_STATIC_DISPATCH
    at::AutoNonVariableTypeMode _var_guard(true);
    switch(tensorTypeIdToBackend(impl::dispatchTypeId(type_set()))) {
        case Backend::CPU:
            return CPUType::set_(const_cast<Tensor&>(*this), source);
            break;
        default:
            AT_ERROR("set_ not implemented for ", at::toString(type_set()));
    }
#else
    static c10::OperatorHandle op = c10::Dispatcher::singleton().findSchema({"aten::set_", "source_Tensor"}).value();
    return c10::Dispatcher::singleton().callUnboxedOnly<Tensor &, Tensor &, const Tensor &>(
        op, impl::dispatchTypeId(at::detail::multi_dispatch_tensor_type_set(*this, source)), const_cast<Tensor&>(*this), source);
#endif
}
inline Tensor & Tensor::set_() const {
#ifdef USE_STATIC_DISPATCH
    at::AutoNonVariableTypeMode _var_guard(true);
    switch(tensorTypeIdToBackend(impl::dispatchTypeId(type_set()))) {
        case Backend::CPU:
            return CPUType::set_(const_cast<Tensor&>(*this));
            break;
        default:
            AT_ERROR("set_ not implemented for ", at::toString(type_set()));
    }
#else
    static c10::OperatorHandle op = c10::Dispatcher::singleton().findSchema({"aten::set_", ""}).value();
    return c10::Dispatcher::singleton().callUnboxedOnly<Tensor &, Tensor &>(
        op, impl::dispatchTypeId(at::detail::multi_dispatch_tensor_type_set(*this)), const_cast<Tensor&>(*this));
#endif
}
inline Tensor & Tensor::set_quantizer_(ConstQuantizerPtr quantizer) const {
#ifdef USE_STATIC_DISPATCH
    at::AutoNonVariableTypeMode _var_guard(true);
    switch(tensorTypeIdToBackend(impl::dispatchTypeId(type_set()))) {
        case Backend::QuantizedCPU:
            return QuantizedCPUType::set_quantizer_(const_cast<Tensor&>(*this), quantizer);
            break;
        default:
            AT_ERROR("set_quantizer_ not implemented for ", at::toString(type_set()));
    }
#else
    static auto table = globalATenDispatch().getOpTable("aten::set_quantizer_(Tensor(a!) self, ConstQuantizerPtr quantizer) -> Tensor(a!)");
    return table->callUnboxed<Tensor &, Tensor &, ConstQuantizerPtr>(const_cast<Tensor&>(*this), quantizer);
#endif
}
inline bool Tensor::is_set_to(const Tensor & tensor) const {
#ifdef USE_STATIC_DISPATCH
    at::AutoNonVariableTypeMode _var_guard(true);
    switch(tensorTypeIdToBackend(impl::dispatchTypeId(type_set()))) {
        case Backend::CPU:
            return CPUType::is_set_to(const_cast<Tensor&>(*this), tensor);
            break;
        default:
            AT_ERROR("is_set_to not implemented for ", at::toString(type_set()));
    }
#else
    static c10::OperatorHandle op = c10::Dispatcher::singleton().findSchema({"aten::is_set_to", ""}).value();
    return c10::Dispatcher::singleton().callUnboxed<bool, const Tensor &, const Tensor &>(
        op, impl::dispatchTypeId(at::detail::multi_dispatch_tensor_type_set(*this, tensor)), const_cast<Tensor&>(*this), tensor);
#endif
}
inline Tensor & Tensor::masked_fill_(const Tensor & mask, Scalar value) const {
#ifdef USE_STATIC_DISPATCH
    at::AutoNonVariableTypeMode _var_guard(true);
    switch(tensorTypeIdToBackend(impl::dispatchTypeId(type_set()))) {
        case Backend::CPU:
            return CPUType::masked_fill_(const_cast<Tensor&>(*this), mask, value);
            break;
        default:
            AT_ERROR("masked_fill_ not implemented for ", at::toString(type_set()));
    }
#else
    static c10::OperatorHandle op = c10::Dispatcher::singleton().findSchema({"aten::masked_fill_", "Scalar"}).value();
    return c10::Dispatcher::singleton().callUnboxedOnly<Tensor &, Tensor &, const Tensor &, Scalar>(
        op, impl::dispatchTypeId(at::detail::multi_dispatch_tensor_type_set(*this, mask)), const_cast<Tensor&>(*this), mask, value);
#endif
}
inline Tensor Tensor::masked_fill(const Tensor & mask, Scalar value) const {
#ifdef USE_STATIC_DISPATCH
    at::AutoNonVariableTypeMode _var_guard(true);
    return TypeDefault::masked_fill(const_cast<Tensor&>(*this), mask, value);
#else
    static c10::OperatorHandle op = c10::Dispatcher::singleton().findSchema({"aten::masked_fill", "Scalar"}).value();
    return c10::Dispatcher::singleton().callUnboxed<Tensor, const Tensor &, const Tensor &, Scalar>(
        op, impl::dispatchTypeId(at::detail::multi_dispatch_tensor_type_set(*this, mask)), const_cast<Tensor&>(*this), mask, value);
#endif
}
inline Tensor & Tensor::masked_fill_(const Tensor & mask, const Tensor & value) const {
#ifdef USE_STATIC_DISPATCH
    at::AutoNonVariableTypeMode _var_guard(true);
    switch(tensorTypeIdToBackend(impl::dispatchTypeId(type_set()))) {
        case Backend::CPU:
            return CPUType::masked_fill_(const_cast<Tensor&>(*this), mask, value);
            break;
        default:
            AT_ERROR("masked_fill_ not implemented for ", at::toString(type_set()));
    }
#else
    static c10::OperatorHandle op = c10::Dispatcher::singleton().findSchema({"aten::masked_fill_", "Tensor"}).value();
    return c10::Dispatcher::singleton().callUnboxedOnly<Tensor &, Tensor &, const Tensor &, const Tensor &>(
        op, impl::dispatchTypeId(at::detail::multi_dispatch_tensor_type_set(*this, mask, value)), const_cast<Tensor&>(*this), mask, value);
#endif
}
inline Tensor Tensor::masked_fill(const Tensor & mask, const Tensor & value) const {
#ifdef USE_STATIC_DISPATCH
    at::AutoNonVariableTypeMode _var_guard(true);
    return TypeDefault::masked_fill(const_cast<Tensor&>(*this), mask, value);
#else
    static c10::OperatorHandle op = c10::Dispatcher::singleton().findSchema({"aten::masked_fill", "Tensor"}).value();
    return c10::Dispatcher::singleton().callUnboxed<Tensor, const Tensor &, const Tensor &, const Tensor &>(
        op, impl::dispatchTypeId(at::detail::multi_dispatch_tensor_type_set(*this, mask, value)), const_cast<Tensor&>(*this), mask, value);
#endif
}
inline Tensor & Tensor::masked_scatter_(const Tensor & mask, const Tensor & source) const {
#ifdef USE_STATIC_DISPATCH
    at::AutoNonVariableTypeMode _var_guard(true);
    switch(tensorTypeIdToBackend(impl::dispatchTypeId(type_set()))) {
        case Backend::CPU:
            return CPUType::masked_scatter_(const_cast<Tensor&>(*this), mask, source);
            break;
        default:
            AT_ERROR("masked_scatter_ not implemented for ", at::toString(type_set()));
    }
#else
    static c10::OperatorHandle op = c10::Dispatcher::singleton().findSchema({"aten::masked_scatter_", ""}).value();
    return c10::Dispatcher::singleton().callUnboxedOnly<Tensor &, Tensor &, const Tensor &, const Tensor &>(
        op, impl::dispatchTypeId(at::detail::multi_dispatch_tensor_type_set(*this, mask, source)), const_cast<Tensor&>(*this), mask, source);
#endif
}
inline Tensor Tensor::masked_scatter(const Tensor & mask, const Tensor & source) const {
#ifdef USE_STATIC_DISPATCH
    at::AutoNonVariableTypeMode _var_guard(true);
    return TypeDefault::masked_scatter(const_cast<Tensor&>(*this), mask, source);
#else
    static c10::OperatorHandle op = c10::Dispatcher::singleton().findSchema({"aten::masked_scatter", ""}).value();
    return c10::Dispatcher::singleton().callUnboxed<Tensor, const Tensor &, const Tensor &, const Tensor &>(
        op, impl::dispatchTypeId(at::detail::multi_dispatch_tensor_type_set(*this, mask, source)), const_cast<Tensor&>(*this), mask, source);
#endif
}
inline Tensor Tensor::view(IntArrayRef size) const {
#ifdef USE_STATIC_DISPATCH
    at::AutoNonVariableTypeMode _var_guard(true);
    switch(tensorTypeIdToBackend(impl::dispatchTypeId(type_set()))) {
        case Backend::CPU:
            return CPUType::view(const_cast<Tensor&>(*this), size);
            break;
        case Backend::QuantizedCPU:
            return QuantizedCPUType::view(const_cast<Tensor&>(*this), size);
            break;
        default:
            AT_ERROR("view not implemented for ", at::toString(type_set()));
    }
#else
    static c10::OperatorHandle op = c10::Dispatcher::singleton().findSchema({"aten::view", ""}).value();
    return c10::Dispatcher::singleton().callUnboxedOnly<Tensor, const Tensor &, IntArrayRef>(
        op, impl::dispatchTypeId(at::detail::multi_dispatch_tensor_type_set(*this)), const_cast<Tensor&>(*this), size);
#endif
}
inline Tensor & Tensor::put_(const Tensor & index, const Tensor & source, bool accumulate) const {
#ifdef USE_STATIC_DISPATCH
    at::AutoNonVariableTypeMode _var_guard(true);
    switch(tensorTypeIdToBackend(impl::dispatchTypeId(type_set()))) {
        case Backend::CPU:
            return CPUType::put_(const_cast<Tensor&>(*this), index, source, accumulate);
            break;
        default:
            AT_ERROR("put_ not implemented for ", at::toString(type_set()));
    }
#else
    static c10::OperatorHandle op = c10::Dispatcher::singleton().findSchema({"aten::put_", ""}).value();
    return c10::Dispatcher::singleton().callUnboxedOnly<Tensor &, Tensor &, const Tensor &, const Tensor &, bool>(
        op, impl::dispatchTypeId(at::detail::multi_dispatch_tensor_type_set(*this, index, source)), const_cast<Tensor&>(*this), index, source, accumulate);
#endif
}
inline Tensor & Tensor::index_add_(int64_t dim, const Tensor & index, const Tensor & source) const {
#ifdef USE_STATIC_DISPATCH
    at::AutoNonVariableTypeMode _var_guard(true);
    switch(tensorTypeIdToBackend(impl::dispatchTypeId(type_set()))) {
        case Backend::CPU:
            return CPUType::index_add_(const_cast<Tensor&>(*this), dim, index, source);
            break;
        default:
            AT_ERROR("index_add_ not implemented for ", at::toString(type_set()));
    }
#else
    static c10::OperatorHandle op = c10::Dispatcher::singleton().findSchema({"aten::index_add_", ""}).value();
    return c10::Dispatcher::singleton().callUnboxedOnly<Tensor &, Tensor &, int64_t, const Tensor &, const Tensor &>(
        op, impl::dispatchTypeId(at::detail::multi_dispatch_tensor_type_set(*this, index, source)), const_cast<Tensor&>(*this), dim, index, source);
#endif
}
inline Tensor Tensor::index_add(int64_t dim, const Tensor & index, const Tensor & source) const {
#ifdef USE_STATIC_DISPATCH
    at::AutoNonVariableTypeMode _var_guard(true);
    return TypeDefault::index_add(const_cast<Tensor&>(*this), dim, index, source);
#else
    static c10::OperatorHandle op = c10::Dispatcher::singleton().findSchema({"aten::index_add", ""}).value();
    return c10::Dispatcher::singleton().callUnboxed<Tensor, const Tensor &, int64_t, const Tensor &, const Tensor &>(
        op, impl::dispatchTypeId(at::detail::multi_dispatch_tensor_type_set(*this, index, source)), const_cast<Tensor&>(*this), dim, index, source);
#endif
}
#ifdef BUILD_NAMEDTENSOR
inline Tensor Tensor::index_add(Dimname dim, const Tensor & index, const Tensor & source) const {
#ifdef USE_STATIC_DISPATCH
    at::AutoNonVariableTypeMode _var_guard(true);
    return TypeDefault::index_add(const_cast<Tensor&>(*this), dim, index, source);
#else
    static auto table = globalATenDispatch().getOpTable("aten::index_add.dimname(Tensor self, Dimname dim, Tensor index, Tensor source) -> Tensor");
    return table->callUnboxed<Tensor, const Tensor &, Dimname, const Tensor &, const Tensor &>(const_cast<Tensor&>(*this), dim, index, source);
#endif
}
#endif
inline Tensor & Tensor::index_fill_(int64_t dim, const Tensor & index, Scalar value) const {
#ifdef USE_STATIC_DISPATCH
    at::AutoNonVariableTypeMode _var_guard(true);
    switch(tensorTypeIdToBackend(impl::dispatchTypeId(type_set()))) {
        case Backend::CPU:
            return CPUType::index_fill_(const_cast<Tensor&>(*this), dim, index, value);
            break;
        default:
            AT_ERROR("index_fill_ not implemented for ", at::toString(type_set()));
    }
#else
    static c10::OperatorHandle op = c10::Dispatcher::singleton().findSchema({"aten::index_fill_", "Scalar"}).value();
    return c10::Dispatcher::singleton().callUnboxedOnly<Tensor &, Tensor &, int64_t, const Tensor &, Scalar>(
        op, impl::dispatchTypeId(at::detail::multi_dispatch_tensor_type_set(*this, index)), const_cast<Tensor&>(*this), dim, index, value);
#endif
}
inline Tensor Tensor::index_fill(int64_t dim, const Tensor & index, Scalar value) const {
#ifdef USE_STATIC_DISPATCH
    at::AutoNonVariableTypeMode _var_guard(true);
    return TypeDefault::index_fill(const_cast<Tensor&>(*this), dim, index, value);
#else
    static c10::OperatorHandle op = c10::Dispatcher::singleton().findSchema({"aten::index_fill", "Scalar"}).value();
    return c10::Dispatcher::singleton().callUnboxed<Tensor, const Tensor &, int64_t, const Tensor &, Scalar>(
        op, impl::dispatchTypeId(at::detail::multi_dispatch_tensor_type_set(*this, index)), const_cast<Tensor&>(*this), dim, index, value);
#endif
}
inline Tensor & Tensor::index_fill_(int64_t dim, const Tensor & index, const Tensor & value) const {
#ifdef USE_STATIC_DISPATCH
    at::AutoNonVariableTypeMode _var_guard(true);
    switch(tensorTypeIdToBackend(impl::dispatchTypeId(type_set()))) {
        case Backend::CPU:
            return CPUType::index_fill_(const_cast<Tensor&>(*this), dim, index, value);
            break;
        default:
            AT_ERROR("index_fill_ not implemented for ", at::toString(type_set()));
    }
#else
    static c10::OperatorHandle op = c10::Dispatcher::singleton().findSchema({"aten::index_fill_", "Tensor"}).value();
    return c10::Dispatcher::singleton().callUnboxedOnly<Tensor &, Tensor &, int64_t, const Tensor &, const Tensor &>(
        op, impl::dispatchTypeId(at::detail::multi_dispatch_tensor_type_set(*this, index, value)), const_cast<Tensor&>(*this), dim, index, value);
#endif
}
inline Tensor Tensor::index_fill(int64_t dim, const Tensor & index, const Tensor & value) const {
#ifdef USE_STATIC_DISPATCH
    at::AutoNonVariableTypeMode _var_guard(true);
    return TypeDefault::index_fill(const_cast<Tensor&>(*this), dim, index, value);
#else
    static c10::OperatorHandle op = c10::Dispatcher::singleton().findSchema({"aten::index_fill", "Tensor"}).value();
    return c10::Dispatcher::singleton().callUnboxed<Tensor, const Tensor &, int64_t, const Tensor &, const Tensor &>(
        op, impl::dispatchTypeId(at::detail::multi_dispatch_tensor_type_set(*this, index, value)), const_cast<Tensor&>(*this), dim, index, value);
#endif
}
#ifdef BUILD_NAMEDTENSOR
inline Tensor & Tensor::index_fill_(Dimname dim, const Tensor & index, Scalar value) const {
#ifdef USE_STATIC_DISPATCH
    at::AutoNonVariableTypeMode _var_guard(true);
    return TypeDefault::index_fill_(const_cast<Tensor&>(*this), dim, index, value);
#else
    static auto table = globalATenDispatch().getOpTable("aten::index_fill_.dimname_Scalar(Tensor(a!) self, Dimname dim, Tensor index, Scalar value) -> Tensor(a!)");
    return table->callUnboxed<Tensor &, Tensor &, Dimname, const Tensor &, Scalar>(const_cast<Tensor&>(*this), dim, index, value);
#endif
}
#endif
#ifdef BUILD_NAMEDTENSOR
inline Tensor & Tensor::index_fill_(Dimname dim, const Tensor & index, const Tensor & value) const {
#ifdef USE_STATIC_DISPATCH
    at::AutoNonVariableTypeMode _var_guard(true);
    return TypeDefault::index_fill_(const_cast<Tensor&>(*this), dim, index, value);
#else
    static auto table = globalATenDispatch().getOpTable("aten::index_fill_.dimname_Scalar(Tensor(a!) self, Dimname dim, Tensor index, Tensor value) -> Tensor(a!)");
    return table->callUnboxed<Tensor &, Tensor &, Dimname, const Tensor &, const Tensor &>(const_cast<Tensor&>(*this), dim, index, value);
#endif
}
#endif
#ifdef BUILD_NAMEDTENSOR
inline Tensor Tensor::index_fill(Dimname dim, const Tensor & index, Scalar value) const {
#ifdef USE_STATIC_DISPATCH
    at::AutoNonVariableTypeMode _var_guard(true);
    return TypeDefault::index_fill(const_cast<Tensor&>(*this), dim, index, value);
#else
    static auto table = globalATenDispatch().getOpTable("aten::index_fill.dimname_Scalar(Tensor self, Dimname dim, Tensor index, Scalar value) -> Tensor");
    return table->callUnboxed<Tensor, const Tensor &, Dimname, const Tensor &, Scalar>(const_cast<Tensor&>(*this), dim, index, value);
#endif
}
#endif
#ifdef BUILD_NAMEDTENSOR
inline Tensor Tensor::index_fill(Dimname dim, const Tensor & index, const Tensor & value) const {
#ifdef USE_STATIC_DISPATCH
    at::AutoNonVariableTypeMode _var_guard(true);
    return TypeDefault::index_fill(const_cast<Tensor&>(*this), dim, index, value);
#else
    static auto table = globalATenDispatch().getOpTable("aten::index_fill.dimname_Tensor(Tensor self, Dimname dim, Tensor index, Tensor value) -> Tensor");
    return table->callUnboxed<Tensor, const Tensor &, Dimname, const Tensor &, const Tensor &>(const_cast<Tensor&>(*this), dim, index, value);
#endif
}
#endif
inline Tensor & Tensor::scatter_(int64_t dim, const Tensor & index, const Tensor & src) const {
#ifdef USE_STATIC_DISPATCH
    at::AutoNonVariableTypeMode _var_guard(true);
    switch(tensorTypeIdToBackend(impl::dispatchTypeId(type_set()))) {
        case Backend::CPU:
            return CPUType::scatter_(const_cast<Tensor&>(*this), dim, index, src);
            break;
        default:
            AT_ERROR("scatter_ not implemented for ", at::toString(type_set()));
    }
#else
    static c10::OperatorHandle op = c10::Dispatcher::singleton().findSchema({"aten::scatter_", "src"}).value();
    return c10::Dispatcher::singleton().callUnboxedOnly<Tensor &, Tensor &, int64_t, const Tensor &, const Tensor &>(
        op, impl::dispatchTypeId(at::detail::multi_dispatch_tensor_type_set(*this, index, src)), const_cast<Tensor&>(*this), dim, index, src);
#endif
}
inline Tensor Tensor::scatter(int64_t dim, const Tensor & index, const Tensor & src) const {
#ifdef USE_STATIC_DISPATCH
    at::AutoNonVariableTypeMode _var_guard(true);
    return TypeDefault::scatter(const_cast<Tensor&>(*this), dim, index, src);
#else
    static c10::OperatorHandle op = c10::Dispatcher::singleton().findSchema({"aten::scatter", "src"}).value();
    return c10::Dispatcher::singleton().callUnboxed<Tensor, const Tensor &, int64_t, const Tensor &, const Tensor &>(
        op, impl::dispatchTypeId(at::detail::multi_dispatch_tensor_type_set(*this, index, src)), const_cast<Tensor&>(*this), dim, index, src);
#endif
}
inline Tensor & Tensor::scatter_(int64_t dim, const Tensor & index, Scalar value) const {
#ifdef USE_STATIC_DISPATCH
    at::AutoNonVariableTypeMode _var_guard(true);
    switch(tensorTypeIdToBackend(impl::dispatchTypeId(type_set()))) {
        case Backend::CPU:
            return CPUType::scatter_(const_cast<Tensor&>(*this), dim, index, value);
            break;
        default:
            AT_ERROR("scatter_ not implemented for ", at::toString(type_set()));
    }
#else
    static c10::OperatorHandle op = c10::Dispatcher::singleton().findSchema({"aten::scatter_", "value"}).value();
    return c10::Dispatcher::singleton().callUnboxedOnly<Tensor &, Tensor &, int64_t, const Tensor &, Scalar>(
        op, impl::dispatchTypeId(at::detail::multi_dispatch_tensor_type_set(*this, index)), const_cast<Tensor&>(*this), dim, index, value);
#endif
}
inline Tensor Tensor::scatter(int64_t dim, const Tensor & index, Scalar value) const {
#ifdef USE_STATIC_DISPATCH
    at::AutoNonVariableTypeMode _var_guard(true);
    return TypeDefault::scatter(const_cast<Tensor&>(*this), dim, index, value);
#else
    static c10::OperatorHandle op = c10::Dispatcher::singleton().findSchema({"aten::scatter", "value"}).value();
    return c10::Dispatcher::singleton().callUnboxed<Tensor, const Tensor &, int64_t, const Tensor &, Scalar>(
        op, impl::dispatchTypeId(at::detail::multi_dispatch_tensor_type_set(*this, index)), const_cast<Tensor&>(*this), dim, index, value);
#endif
}
#ifdef BUILD_NAMEDTENSOR
inline Tensor Tensor::scatter(Dimname dim, const Tensor & index, const Tensor & src) const {
#ifdef USE_STATIC_DISPATCH
    at::AutoNonVariableTypeMode _var_guard(true);
    return TypeDefault::scatter(const_cast<Tensor&>(*this), dim, index, src);
#else
    static auto table = globalATenDispatch().getOpTable("aten::scatter.dimname_src(Tensor self, Dimname dim, Tensor index, Tensor src) -> Tensor");
    return table->callUnboxed<Tensor, const Tensor &, Dimname, const Tensor &, const Tensor &>(const_cast<Tensor&>(*this), dim, index, src);
#endif
}
#endif
#ifdef BUILD_NAMEDTENSOR
inline Tensor Tensor::scatter(Dimname dim, const Tensor & index, Scalar value) const {
#ifdef USE_STATIC_DISPATCH
    at::AutoNonVariableTypeMode _var_guard(true);
    return TypeDefault::scatter(const_cast<Tensor&>(*this), dim, index, value);
#else
    static auto table = globalATenDispatch().getOpTable("aten::scatter.dimname_value(Tensor self, Dimname dim, Tensor index, Scalar value) -> Tensor");
    return table->callUnboxed<Tensor, const Tensor &, Dimname, const Tensor &, Scalar>(const_cast<Tensor&>(*this), dim, index, value);
#endif
}
#endif
inline Tensor & Tensor::scatter_add_(int64_t dim, const Tensor & index, const Tensor & src) const {
#ifdef USE_STATIC_DISPATCH
    at::AutoNonVariableTypeMode _var_guard(true);
    switch(tensorTypeIdToBackend(impl::dispatchTypeId(type_set()))) {
        case Backend::CPU:
            return CPUType::scatter_add_(const_cast<Tensor&>(*this), dim, index, src);
            break;
        default:
            AT_ERROR("scatter_add_ not implemented for ", at::toString(type_set()));
    }
#else
    static c10::OperatorHandle op = c10::Dispatcher::singleton().findSchema({"aten::scatter_add_", ""}).value();
    return c10::Dispatcher::singleton().callUnboxedOnly<Tensor &, Tensor &, int64_t, const Tensor &, const Tensor &>(
        op, impl::dispatchTypeId(at::detail::multi_dispatch_tensor_type_set(*this, index, src)), const_cast<Tensor&>(*this), dim, index, src);
#endif
}
inline Tensor Tensor::scatter_add(int64_t dim, const Tensor & index, const Tensor & src) const {
#ifdef USE_STATIC_DISPATCH
    at::AutoNonVariableTypeMode _var_guard(true);
    return TypeDefault::scatter_add(const_cast<Tensor&>(*this), dim, index, src);
#else
    static c10::OperatorHandle op = c10::Dispatcher::singleton().findSchema({"aten::scatter_add", ""}).value();
    return c10::Dispatcher::singleton().callUnboxed<Tensor, const Tensor &, int64_t, const Tensor &, const Tensor &>(
        op, impl::dispatchTypeId(at::detail::multi_dispatch_tensor_type_set(*this, index, src)), const_cast<Tensor&>(*this), dim, index, src);
#endif
}
#ifdef BUILD_NAMEDTENSOR
inline Tensor Tensor::scatter_add(Dimname dim, const Tensor & index, const Tensor & src) const {
#ifdef USE_STATIC_DISPATCH
    at::AutoNonVariableTypeMode _var_guard(true);
    return TypeDefault::scatter_add(const_cast<Tensor&>(*this), dim, index, src);
#else
    static auto table = globalATenDispatch().getOpTable("aten::scatter_add.dimname(Tensor self, Dimname dim, Tensor index, Tensor src) -> Tensor");
    return table->callUnboxed<Tensor, const Tensor &, Dimname, const Tensor &, const Tensor &>(const_cast<Tensor&>(*this), dim, index, src);
#endif
}
#endif
inline Tensor & Tensor::lt_(Scalar other) const {
#ifdef USE_STATIC_DISPATCH
    at::AutoNonVariableTypeMode _var_guard(true);
    return TypeDefault::lt_(const_cast<Tensor&>(*this), other);
#else
    static c10::OperatorHandle op = c10::Dispatcher::singleton().findSchema({"aten::lt_", "Scalar"}).value();
    return c10::Dispatcher::singleton().callUnboxedOnly<Tensor &, Tensor &, Scalar>(
        op, impl::dispatchTypeId(at::detail::multi_dispatch_tensor_type_set(*this)), const_cast<Tensor&>(*this), other);
#endif
}
inline Tensor & Tensor::lt_(const Tensor & other) const {
#ifdef USE_STATIC_DISPATCH
    at::AutoNonVariableTypeMode _var_guard(true);
    return TypeDefault::lt_(const_cast<Tensor&>(*this), other);
#else
    static c10::OperatorHandle op = c10::Dispatcher::singleton().findSchema({"aten::lt_", "Tensor"}).value();
    return c10::Dispatcher::singleton().callUnboxedOnly<Tensor &, Tensor &, const Tensor &>(
        op, impl::dispatchTypeId(at::detail::multi_dispatch_tensor_type_set(*this, other)), const_cast<Tensor&>(*this), other);
#endif
}
inline Tensor & Tensor::gt_(Scalar other) const {
#ifdef USE_STATIC_DISPATCH
    at::AutoNonVariableTypeMode _var_guard(true);
    return TypeDefault::gt_(const_cast<Tensor&>(*this), other);
#else
    static c10::OperatorHandle op = c10::Dispatcher::singleton().findSchema({"aten::gt_", "Scalar"}).value();
    return c10::Dispatcher::singleton().callUnboxedOnly<Tensor &, Tensor &, Scalar>(
        op, impl::dispatchTypeId(at::detail::multi_dispatch_tensor_type_set(*this)), const_cast<Tensor&>(*this), other);
#endif
}
inline Tensor & Tensor::gt_(const Tensor & other) const {
#ifdef USE_STATIC_DISPATCH
    at::AutoNonVariableTypeMode _var_guard(true);
    return TypeDefault::gt_(const_cast<Tensor&>(*this), other);
#else
    static c10::OperatorHandle op = c10::Dispatcher::singleton().findSchema({"aten::gt_", "Tensor"}).value();
    return c10::Dispatcher::singleton().callUnboxedOnly<Tensor &, Tensor &, const Tensor &>(
        op, impl::dispatchTypeId(at::detail::multi_dispatch_tensor_type_set(*this, other)), const_cast<Tensor&>(*this), other);
#endif
}
inline Tensor & Tensor::le_(Scalar other) const {
#ifdef USE_STATIC_DISPATCH
    at::AutoNonVariableTypeMode _var_guard(true);
    return TypeDefault::le_(const_cast<Tensor&>(*this), other);
#else
    static c10::OperatorHandle op = c10::Dispatcher::singleton().findSchema({"aten::le_", "Scalar"}).value();
    return c10::Dispatcher::singleton().callUnboxedOnly<Tensor &, Tensor &, Scalar>(
        op, impl::dispatchTypeId(at::detail::multi_dispatch_tensor_type_set(*this)), const_cast<Tensor&>(*this), other);
#endif
}
inline Tensor & Tensor::le_(const Tensor & other) const {
#ifdef USE_STATIC_DISPATCH
    at::AutoNonVariableTypeMode _var_guard(true);
    return TypeDefault::le_(const_cast<Tensor&>(*this), other);
#else
    static c10::OperatorHandle op = c10::Dispatcher::singleton().findSchema({"aten::le_", "Tensor"}).value();
    return c10::Dispatcher::singleton().callUnboxedOnly<Tensor &, Tensor &, const Tensor &>(
        op, impl::dispatchTypeId(at::detail::multi_dispatch_tensor_type_set(*this, other)), const_cast<Tensor&>(*this), other);
#endif
}
inline Tensor & Tensor::ge_(Scalar other) const {
#ifdef USE_STATIC_DISPATCH
    at::AutoNonVariableTypeMode _var_guard(true);
    return TypeDefault::ge_(const_cast<Tensor&>(*this), other);
#else
    static c10::OperatorHandle op = c10::Dispatcher::singleton().findSchema({"aten::ge_", "Scalar"}).value();
    return c10::Dispatcher::singleton().callUnboxedOnly<Tensor &, Tensor &, Scalar>(
        op, impl::dispatchTypeId(at::detail::multi_dispatch_tensor_type_set(*this)), const_cast<Tensor&>(*this), other);
#endif
}
inline Tensor & Tensor::ge_(const Tensor & other) const {
#ifdef USE_STATIC_DISPATCH
    at::AutoNonVariableTypeMode _var_guard(true);
    return TypeDefault::ge_(const_cast<Tensor&>(*this), other);
#else
    static c10::OperatorHandle op = c10::Dispatcher::singleton().findSchema({"aten::ge_", "Tensor"}).value();
    return c10::Dispatcher::singleton().callUnboxedOnly<Tensor &, Tensor &, const Tensor &>(
        op, impl::dispatchTypeId(at::detail::multi_dispatch_tensor_type_set(*this, other)), const_cast<Tensor&>(*this), other);
#endif
}
inline Tensor & Tensor::eq_(Scalar other) const {
#ifdef USE_STATIC_DISPATCH
    at::AutoNonVariableTypeMode _var_guard(true);
    return TypeDefault::eq_(const_cast<Tensor&>(*this), other);
#else
    static c10::OperatorHandle op = c10::Dispatcher::singleton().findSchema({"aten::eq_", "Scalar"}).value();
    return c10::Dispatcher::singleton().callUnboxedOnly<Tensor &, Tensor &, Scalar>(
        op, impl::dispatchTypeId(at::detail::multi_dispatch_tensor_type_set(*this)), const_cast<Tensor&>(*this), other);
#endif
}
inline Tensor & Tensor::eq_(const Tensor & other) const {
#ifdef USE_STATIC_DISPATCH
    at::AutoNonVariableTypeMode _var_guard(true);
    return TypeDefault::eq_(const_cast<Tensor&>(*this), other);
#else
    static c10::OperatorHandle op = c10::Dispatcher::singleton().findSchema({"aten::eq_", "Tensor"}).value();
    return c10::Dispatcher::singleton().callUnboxedOnly<Tensor &, Tensor &, const Tensor &>(
        op, impl::dispatchTypeId(at::detail::multi_dispatch_tensor_type_set(*this, other)), const_cast<Tensor&>(*this), other);
#endif
}
inline Tensor & Tensor::ne_(Scalar other) const {
#ifdef USE_STATIC_DISPATCH
    at::AutoNonVariableTypeMode _var_guard(true);
    return TypeDefault::ne_(const_cast<Tensor&>(*this), other);
#else
    static c10::OperatorHandle op = c10::Dispatcher::singleton().findSchema({"aten::ne_", "Scalar"}).value();
    return c10::Dispatcher::singleton().callUnboxedOnly<Tensor &, Tensor &, Scalar>(
        op, impl::dispatchTypeId(at::detail::multi_dispatch_tensor_type_set(*this)), const_cast<Tensor&>(*this), other);
#endif
}
inline Tensor & Tensor::ne_(const Tensor & other) const {
#ifdef USE_STATIC_DISPATCH
    at::AutoNonVariableTypeMode _var_guard(true);
    return TypeDefault::ne_(const_cast<Tensor&>(*this), other);
#else
    static c10::OperatorHandle op = c10::Dispatcher::singleton().findSchema({"aten::ne_", "Tensor"}).value();
    return c10::Dispatcher::singleton().callUnboxedOnly<Tensor &, Tensor &, const Tensor &>(
        op, impl::dispatchTypeId(at::detail::multi_dispatch_tensor_type_set(*this, other)), const_cast<Tensor&>(*this), other);
#endif
}
inline Tensor Tensor::__and__(Scalar other) const {
#ifdef USE_STATIC_DISPATCH
    at::AutoNonVariableTypeMode _var_guard(true);
    switch(tensorTypeIdToBackend(impl::dispatchTypeId(type_set()))) {
        case Backend::CPU:
            return CPUType::__and__(const_cast<Tensor&>(*this), other);
            break;
        default:
            AT_ERROR("__and__ not implemented for ", at::toString(type_set()));
    }
#else
    static c10::OperatorHandle op = c10::Dispatcher::singleton().findSchema({"aten::__and__", "Scalar"}).value();
    return c10::Dispatcher::singleton().callUnboxed<Tensor, const Tensor &, Scalar>(
        op, impl::dispatchTypeId(at::detail::multi_dispatch_tensor_type_set(*this)), const_cast<Tensor&>(*this), other);
#endif
}
inline Tensor Tensor::__and__(const Tensor & other) const {
#ifdef USE_STATIC_DISPATCH
    at::AutoNonVariableTypeMode _var_guard(true);
    switch(tensorTypeIdToBackend(impl::dispatchTypeId(type_set()))) {
        case Backend::CPU:
            return CPUType::__and__(const_cast<Tensor&>(*this), other);
            break;
        default:
            AT_ERROR("__and__ not implemented for ", at::toString(type_set()));
    }
#else
    static c10::OperatorHandle op = c10::Dispatcher::singleton().findSchema({"aten::__and__", "Tensor"}).value();
    return c10::Dispatcher::singleton().callUnboxed<Tensor, const Tensor &, const Tensor &>(
        op, impl::dispatchTypeId(at::detail::multi_dispatch_tensor_type_set(*this, other)), const_cast<Tensor&>(*this), other);
#endif
}
inline Tensor & Tensor::__iand__(Scalar other) const {
#ifdef USE_STATIC_DISPATCH
    at::AutoNonVariableTypeMode _var_guard(true);
    switch(tensorTypeIdToBackend(impl::dispatchTypeId(type_set()))) {
        case Backend::CPU:
            return CPUType::__iand__(const_cast<Tensor&>(*this), other);
            break;
        default:
            AT_ERROR("__iand__ not implemented for ", at::toString(type_set()));
    }
#else
    static c10::OperatorHandle op = c10::Dispatcher::singleton().findSchema({"aten::__iand__", "Scalar"}).value();
    return c10::Dispatcher::singleton().callUnboxedOnly<Tensor &, Tensor &, Scalar>(
        op, impl::dispatchTypeId(at::detail::multi_dispatch_tensor_type_set(*this)), const_cast<Tensor&>(*this), other);
#endif
}
inline Tensor & Tensor::__iand__(const Tensor & other) const {
#ifdef USE_STATIC_DISPATCH
    at::AutoNonVariableTypeMode _var_guard(true);
    switch(tensorTypeIdToBackend(impl::dispatchTypeId(type_set()))) {
        case Backend::CPU:
            return CPUType::__iand__(const_cast<Tensor&>(*this), other);
            break;
        default:
            AT_ERROR("__iand__ not implemented for ", at::toString(type_set()));
    }
#else
    static c10::OperatorHandle op = c10::Dispatcher::singleton().findSchema({"aten::__iand__", "Tensor"}).value();
    return c10::Dispatcher::singleton().callUnboxedOnly<Tensor &, Tensor &, const Tensor &>(
        op, impl::dispatchTypeId(at::detail::multi_dispatch_tensor_type_set(*this, other)), const_cast<Tensor&>(*this), other);
#endif
}
inline Tensor Tensor::__or__(Scalar other) const {
#ifdef USE_STATIC_DISPATCH
    at::AutoNonVariableTypeMode _var_guard(true);
    switch(tensorTypeIdToBackend(impl::dispatchTypeId(type_set()))) {
        case Backend::CPU:
            return CPUType::__or__(const_cast<Tensor&>(*this), other);
            break;
        default:
            AT_ERROR("__or__ not implemented for ", at::toString(type_set()));
    }
#else
    static c10::OperatorHandle op = c10::Dispatcher::singleton().findSchema({"aten::__or__", "Scalar"}).value();
    return c10::Dispatcher::singleton().callUnboxed<Tensor, const Tensor &, Scalar>(
        op, impl::dispatchTypeId(at::detail::multi_dispatch_tensor_type_set(*this)), const_cast<Tensor&>(*this), other);
#endif
}
inline Tensor Tensor::__or__(const Tensor & other) const {
#ifdef USE_STATIC_DISPATCH
    at::AutoNonVariableTypeMode _var_guard(true);
    switch(tensorTypeIdToBackend(impl::dispatchTypeId(type_set()))) {
        case Backend::CPU:
            return CPUType::__or__(const_cast<Tensor&>(*this), other);
            break;
        default:
            AT_ERROR("__or__ not implemented for ", at::toString(type_set()));
    }
#else
    static c10::OperatorHandle op = c10::Dispatcher::singleton().findSchema({"aten::__or__", "Tensor"}).value();
    return c10::Dispatcher::singleton().callUnboxed<Tensor, const Tensor &, const Tensor &>(
        op, impl::dispatchTypeId(at::detail::multi_dispatch_tensor_type_set(*this, other)), const_cast<Tensor&>(*this), other);
#endif
}
inline Tensor & Tensor::__ior__(Scalar other) const {
#ifdef USE_STATIC_DISPATCH
    at::AutoNonVariableTypeMode _var_guard(true);
    switch(tensorTypeIdToBackend(impl::dispatchTypeId(type_set()))) {
        case Backend::CPU:
            return CPUType::__ior__(const_cast<Tensor&>(*this), other);
            break;
        default:
            AT_ERROR("__ior__ not implemented for ", at::toString(type_set()));
    }
#else
    static c10::OperatorHandle op = c10::Dispatcher::singleton().findSchema({"aten::__ior__", "Scalar"}).value();
    return c10::Dispatcher::singleton().callUnboxedOnly<Tensor &, Tensor &, Scalar>(
        op, impl::dispatchTypeId(at::detail::multi_dispatch_tensor_type_set(*this)), const_cast<Tensor&>(*this), other);
#endif
}
inline Tensor & Tensor::__ior__(const Tensor & other) const {
#ifdef USE_STATIC_DISPATCH
    at::AutoNonVariableTypeMode _var_guard(true);
    switch(tensorTypeIdToBackend(impl::dispatchTypeId(type_set()))) {
        case Backend::CPU:
            return CPUType::__ior__(const_cast<Tensor&>(*this), other);
            break;
        default:
            AT_ERROR("__ior__ not implemented for ", at::toString(type_set()));
    }
#else
    static c10::OperatorHandle op = c10::Dispatcher::singleton().findSchema({"aten::__ior__", "Tensor"}).value();
    return c10::Dispatcher::singleton().callUnboxedOnly<Tensor &, Tensor &, const Tensor &>(
        op, impl::dispatchTypeId(at::detail::multi_dispatch_tensor_type_set(*this, other)), const_cast<Tensor&>(*this), other);
#endif
}
inline Tensor Tensor::__xor__(Scalar other) const {
#ifdef USE_STATIC_DISPATCH
    at::AutoNonVariableTypeMode _var_guard(true);
    switch(tensorTypeIdToBackend(impl::dispatchTypeId(type_set()))) {
        case Backend::CPU:
            return CPUType::__xor__(const_cast<Tensor&>(*this), other);
            break;
        default:
            AT_ERROR("__xor__ not implemented for ", at::toString(type_set()));
    }
#else
    static c10::OperatorHandle op = c10::Dispatcher::singleton().findSchema({"aten::__xor__", "Scalar"}).value();
    return c10::Dispatcher::singleton().callUnboxed<Tensor, const Tensor &, Scalar>(
        op, impl::dispatchTypeId(at::detail::multi_dispatch_tensor_type_set(*this)), const_cast<Tensor&>(*this), other);
#endif
}
inline Tensor Tensor::__xor__(const Tensor & other) const {
#ifdef USE_STATIC_DISPATCH
    at::AutoNonVariableTypeMode _var_guard(true);
    switch(tensorTypeIdToBackend(impl::dispatchTypeId(type_set()))) {
        case Backend::CPU:
            return CPUType::__xor__(const_cast<Tensor&>(*this), other);
            break;
        default:
            AT_ERROR("__xor__ not implemented for ", at::toString(type_set()));
    }
#else
    static c10::OperatorHandle op = c10::Dispatcher::singleton().findSchema({"aten::__xor__", "Tensor"}).value();
    return c10::Dispatcher::singleton().callUnboxed<Tensor, const Tensor &, const Tensor &>(
        op, impl::dispatchTypeId(at::detail::multi_dispatch_tensor_type_set(*this, other)), const_cast<Tensor&>(*this), other);
#endif
}
inline Tensor & Tensor::__ixor__(Scalar other) const {
#ifdef USE_STATIC_DISPATCH
    at::AutoNonVariableTypeMode _var_guard(true);
    switch(tensorTypeIdToBackend(impl::dispatchTypeId(type_set()))) {
        case Backend::CPU:
            return CPUType::__ixor__(const_cast<Tensor&>(*this), other);
            break;
        default:
            AT_ERROR("__ixor__ not implemented for ", at::toString(type_set()));
    }
#else
    static c10::OperatorHandle op = c10::Dispatcher::singleton().findSchema({"aten::__ixor__", "Scalar"}).value();
    return c10::Dispatcher::singleton().callUnboxedOnly<Tensor &, Tensor &, Scalar>(
        op, impl::dispatchTypeId(at::detail::multi_dispatch_tensor_type_set(*this)), const_cast<Tensor&>(*this), other);
#endif
}
inline Tensor & Tensor::__ixor__(const Tensor & other) const {
#ifdef USE_STATIC_DISPATCH
    at::AutoNonVariableTypeMode _var_guard(true);
    switch(tensorTypeIdToBackend(impl::dispatchTypeId(type_set()))) {
        case Backend::CPU:
            return CPUType::__ixor__(const_cast<Tensor&>(*this), other);
            break;
        default:
            AT_ERROR("__ixor__ not implemented for ", at::toString(type_set()));
    }
#else
    static c10::OperatorHandle op = c10::Dispatcher::singleton().findSchema({"aten::__ixor__", "Tensor"}).value();
    return c10::Dispatcher::singleton().callUnboxedOnly<Tensor &, Tensor &, const Tensor &>(
        op, impl::dispatchTypeId(at::detail::multi_dispatch_tensor_type_set(*this, other)), const_cast<Tensor&>(*this), other);
#endif
}
inline Tensor Tensor::__lshift__(Scalar other) const {
#ifdef USE_STATIC_DISPATCH
    at::AutoNonVariableTypeMode _var_guard(true);
    switch(tensorTypeIdToBackend(impl::dispatchTypeId(type_set()))) {
        case Backend::CPU:
            return CPUType::__lshift__(const_cast<Tensor&>(*this), other);
            break;
        default:
            AT_ERROR("__lshift__ not implemented for ", at::toString(type_set()));
    }
#else
    static c10::OperatorHandle op = c10::Dispatcher::singleton().findSchema({"aten::__lshift__", "Scalar"}).value();
    return c10::Dispatcher::singleton().callUnboxed<Tensor, const Tensor &, Scalar>(
        op, impl::dispatchTypeId(at::detail::multi_dispatch_tensor_type_set(*this)), const_cast<Tensor&>(*this), other);
#endif
}
inline Tensor Tensor::__lshift__(const Tensor & other) const {
#ifdef USE_STATIC_DISPATCH
    at::AutoNonVariableTypeMode _var_guard(true);
    switch(tensorTypeIdToBackend(impl::dispatchTypeId(type_set()))) {
        case Backend::CPU:
            return CPUType::__lshift__(const_cast<Tensor&>(*this), other);
            break;
        default:
            AT_ERROR("__lshift__ not implemented for ", at::toString(type_set()));
    }
#else
    static c10::OperatorHandle op = c10::Dispatcher::singleton().findSchema({"aten::__lshift__", "Tensor"}).value();
    return c10::Dispatcher::singleton().callUnboxed<Tensor, const Tensor &, const Tensor &>(
        op, impl::dispatchTypeId(at::detail::multi_dispatch_tensor_type_set(*this, other)), const_cast<Tensor&>(*this), other);
#endif
}
inline Tensor & Tensor::__ilshift__(Scalar other) const {
#ifdef USE_STATIC_DISPATCH
    at::AutoNonVariableTypeMode _var_guard(true);
    switch(tensorTypeIdToBackend(impl::dispatchTypeId(type_set()))) {
        case Backend::CPU:
            return CPUType::__ilshift__(const_cast<Tensor&>(*this), other);
            break;
        default:
            AT_ERROR("__ilshift__ not implemented for ", at::toString(type_set()));
    }
#else
    static c10::OperatorHandle op = c10::Dispatcher::singleton().findSchema({"aten::__ilshift__", "Scalar"}).value();
    return c10::Dispatcher::singleton().callUnboxedOnly<Tensor &, Tensor &, Scalar>(
        op, impl::dispatchTypeId(at::detail::multi_dispatch_tensor_type_set(*this)), const_cast<Tensor&>(*this), other);
#endif
}
inline Tensor & Tensor::__ilshift__(const Tensor & other) const {
#ifdef USE_STATIC_DISPATCH
    at::AutoNonVariableTypeMode _var_guard(true);
    switch(tensorTypeIdToBackend(impl::dispatchTypeId(type_set()))) {
        case Backend::CPU:
            return CPUType::__ilshift__(const_cast<Tensor&>(*this), other);
            break;
        default:
            AT_ERROR("__ilshift__ not implemented for ", at::toString(type_set()));
    }
#else
    static c10::OperatorHandle op = c10::Dispatcher::singleton().findSchema({"aten::__ilshift__", "Tensor"}).value();
    return c10::Dispatcher::singleton().callUnboxedOnly<Tensor &, Tensor &, const Tensor &>(
        op, impl::dispatchTypeId(at::detail::multi_dispatch_tensor_type_set(*this, other)), const_cast<Tensor&>(*this), other);
#endif
}
inline Tensor Tensor::__rshift__(Scalar other) const {
#ifdef USE_STATIC_DISPATCH
    at::AutoNonVariableTypeMode _var_guard(true);
    switch(tensorTypeIdToBackend(impl::dispatchTypeId(type_set()))) {
        case Backend::CPU:
            return CPUType::__rshift__(const_cast<Tensor&>(*this), other);
            break;
        default:
            AT_ERROR("__rshift__ not implemented for ", at::toString(type_set()));
    }
#else
    static c10::OperatorHandle op = c10::Dispatcher::singleton().findSchema({"aten::__rshift__", "Scalar"}).value();
    return c10::Dispatcher::singleton().callUnboxed<Tensor, const Tensor &, Scalar>(
        op, impl::dispatchTypeId(at::detail::multi_dispatch_tensor_type_set(*this)), const_cast<Tensor&>(*this), other);
#endif
}
inline Tensor Tensor::__rshift__(const Tensor & other) const {
#ifdef USE_STATIC_DISPATCH
    at::AutoNonVariableTypeMode _var_guard(true);
    switch(tensorTypeIdToBackend(impl::dispatchTypeId(type_set()))) {
        case Backend::CPU:
            return CPUType::__rshift__(const_cast<Tensor&>(*this), other);
            break;
        default:
            AT_ERROR("__rshift__ not implemented for ", at::toString(type_set()));
    }
#else
    static c10::OperatorHandle op = c10::Dispatcher::singleton().findSchema({"aten::__rshift__", "Tensor"}).value();
    return c10::Dispatcher::singleton().callUnboxed<Tensor, const Tensor &, const Tensor &>(
        op, impl::dispatchTypeId(at::detail::multi_dispatch_tensor_type_set(*this, other)), const_cast<Tensor&>(*this), other);
#endif
}
inline Tensor & Tensor::__irshift__(Scalar other) const {
#ifdef USE_STATIC_DISPATCH
    at::AutoNonVariableTypeMode _var_guard(true);
    switch(tensorTypeIdToBackend(impl::dispatchTypeId(type_set()))) {
        case Backend::CPU:
            return CPUType::__irshift__(const_cast<Tensor&>(*this), other);
            break;
        default:
            AT_ERROR("__irshift__ not implemented for ", at::toString(type_set()));
    }
#else
    static c10::OperatorHandle op = c10::Dispatcher::singleton().findSchema({"aten::__irshift__", "Scalar"}).value();
    return c10::Dispatcher::singleton().callUnboxedOnly<Tensor &, Tensor &, Scalar>(
        op, impl::dispatchTypeId(at::detail::multi_dispatch_tensor_type_set(*this)), const_cast<Tensor&>(*this), other);
#endif
}
inline Tensor & Tensor::__irshift__(const Tensor & other) const {
#ifdef USE_STATIC_DISPATCH
    at::AutoNonVariableTypeMode _var_guard(true);
    switch(tensorTypeIdToBackend(impl::dispatchTypeId(type_set()))) {
        case Backend::CPU:
            return CPUType::__irshift__(const_cast<Tensor&>(*this), other);
            break;
        default:
            AT_ERROR("__irshift__ not implemented for ", at::toString(type_set()));
    }
#else
    static c10::OperatorHandle op = c10::Dispatcher::singleton().findSchema({"aten::__irshift__", "Tensor"}).value();
    return c10::Dispatcher::singleton().callUnboxedOnly<Tensor &, Tensor &, const Tensor &>(
        op, impl::dispatchTypeId(at::detail::multi_dispatch_tensor_type_set(*this, other)), const_cast<Tensor&>(*this), other);
#endif
}
inline Tensor & Tensor::lgamma_() const {
#ifdef USE_STATIC_DISPATCH
    at::AutoNonVariableTypeMode _var_guard(true);
    switch(tensorTypeIdToBackend(impl::dispatchTypeId(type_set()))) {
        case Backend::CPU:
            return CPUType::lgamma_(const_cast<Tensor&>(*this));
            break;
        default:
            AT_ERROR("lgamma_ not implemented for ", at::toString(type_set()));
    }
#else
    static c10::OperatorHandle op = c10::Dispatcher::singleton().findSchema({"aten::lgamma_", ""}).value();
    return c10::Dispatcher::singleton().callUnboxedOnly<Tensor &, Tensor &>(
        op, impl::dispatchTypeId(at::detail::multi_dispatch_tensor_type_set(*this)), const_cast<Tensor&>(*this));
#endif
}
inline Tensor & Tensor::atan2_(const Tensor & other) const {
#ifdef USE_STATIC_DISPATCH
    at::AutoNonVariableTypeMode _var_guard(true);
    return TypeDefault::atan2_(const_cast<Tensor&>(*this), other);
#else
    static c10::OperatorHandle op = c10::Dispatcher::singleton().findSchema({"aten::atan2_", ""}).value();
    return c10::Dispatcher::singleton().callUnboxedOnly<Tensor &, Tensor &, const Tensor &>(
        op, impl::dispatchTypeId(at::detail::multi_dispatch_tensor_type_set(*this, other)), const_cast<Tensor&>(*this), other);
#endif
}
inline Tensor & Tensor::tril_(int64_t diagonal) const {
#ifdef USE_STATIC_DISPATCH
    at::AutoNonVariableTypeMode _var_guard(true);
    switch(tensorTypeIdToBackend(impl::dispatchTypeId(type_set()))) {
        case Backend::CPU:
            return CPUType::tril_(const_cast<Tensor&>(*this), diagonal);
            break;
        default:
            AT_ERROR("tril_ not implemented for ", at::toString(type_set()));
    }
#else
    static c10::OperatorHandle op = c10::Dispatcher::singleton().findSchema({"aten::tril_", ""}).value();
    return c10::Dispatcher::singleton().callUnboxedOnly<Tensor &, Tensor &, int64_t>(
        op, impl::dispatchTypeId(at::detail::multi_dispatch_tensor_type_set(*this)), const_cast<Tensor&>(*this), diagonal);
#endif
}
inline Tensor & Tensor::triu_(int64_t diagonal) const {
#ifdef USE_STATIC_DISPATCH
    at::AutoNonVariableTypeMode _var_guard(true);
    switch(tensorTypeIdToBackend(impl::dispatchTypeId(type_set()))) {
        case Backend::CPU:
            return CPUType::triu_(const_cast<Tensor&>(*this), diagonal);
            break;
        default:
            AT_ERROR("triu_ not implemented for ", at::toString(type_set()));
    }
#else
    static c10::OperatorHandle op = c10::Dispatcher::singleton().findSchema({"aten::triu_", ""}).value();
    return c10::Dispatcher::singleton().callUnboxedOnly<Tensor &, Tensor &, int64_t>(
        op, impl::dispatchTypeId(at::detail::multi_dispatch_tensor_type_set(*this)), const_cast<Tensor&>(*this), diagonal);
#endif
}
inline Tensor & Tensor::digamma_() const {
#ifdef USE_STATIC_DISPATCH
    at::AutoNonVariableTypeMode _var_guard(true);
    return TypeDefault::digamma_(const_cast<Tensor&>(*this));
#else
    static c10::OperatorHandle op = c10::Dispatcher::singleton().findSchema({"aten::digamma_", ""}).value();
    return c10::Dispatcher::singleton().callUnboxedOnly<Tensor &, Tensor &>(
        op, impl::dispatchTypeId(at::detail::multi_dispatch_tensor_type_set(*this)), const_cast<Tensor&>(*this));
#endif
}
inline Tensor & Tensor::polygamma_(int64_t n) const {
#ifdef USE_STATIC_DISPATCH
    at::AutoNonVariableTypeMode _var_guard(true);
    return TypeDefault::polygamma_(const_cast<Tensor&>(*this), n);
#else
    static c10::OperatorHandle op = c10::Dispatcher::singleton().findSchema({"aten::polygamma_", ""}).value();
    return c10::Dispatcher::singleton().callUnboxedOnly<Tensor &, Tensor &, int64_t>(
        op, impl::dispatchTypeId(at::detail::multi_dispatch_tensor_type_set(*this)), const_cast<Tensor&>(*this), n);
#endif
}
inline Tensor & Tensor::renorm_(Scalar p, int64_t dim, Scalar maxnorm) const {
#ifdef USE_STATIC_DISPATCH
    at::AutoNonVariableTypeMode _var_guard(true);
    switch(tensorTypeIdToBackend(impl::dispatchTypeId(type_set()))) {
        case Backend::CPU:
            return CPUType::renorm_(const_cast<Tensor&>(*this), p, dim, maxnorm);
            break;
        default:
            AT_ERROR("renorm_ not implemented for ", at::toString(type_set()));
    }
#else
    static c10::OperatorHandle op = c10::Dispatcher::singleton().findSchema({"aten::renorm_", ""}).value();
    return c10::Dispatcher::singleton().callUnboxedOnly<Tensor &, Tensor &, Scalar, int64_t, Scalar>(
        op, impl::dispatchTypeId(at::detail::multi_dispatch_tensor_type_set(*this)), const_cast<Tensor&>(*this), p, dim, maxnorm);
#endif
}
inline Tensor & Tensor::pow_(Scalar exponent) const {
#ifdef USE_STATIC_DISPATCH
    at::AutoNonVariableTypeMode _var_guard(true);
    switch(tensorTypeIdToBackend(impl::dispatchTypeId(type_set()))) {
        case Backend::CPU:
            return CPUType::pow_(const_cast<Tensor&>(*this), exponent);
            break;
        default:
            AT_ERROR("pow_ not implemented for ", at::toString(type_set()));
    }
#else
    static c10::OperatorHandle op = c10::Dispatcher::singleton().findSchema({"aten::pow_", "Scalar"}).value();
    return c10::Dispatcher::singleton().callUnboxedOnly<Tensor &, Tensor &, Scalar>(
        op, impl::dispatchTypeId(at::detail::multi_dispatch_tensor_type_set(*this)), const_cast<Tensor&>(*this), exponent);
#endif
}
inline Tensor & Tensor::pow_(const Tensor & exponent) const {
#ifdef USE_STATIC_DISPATCH
    at::AutoNonVariableTypeMode _var_guard(true);
    switch(tensorTypeIdToBackend(impl::dispatchTypeId(type_set()))) {
        case Backend::CPU:
            return CPUType::pow_(const_cast<Tensor&>(*this), exponent);
            break;
        default:
            AT_ERROR("pow_ not implemented for ", at::toString(type_set()));
    }
#else
    static c10::OperatorHandle op = c10::Dispatcher::singleton().findSchema({"aten::pow_", "Tensor"}).value();
    return c10::Dispatcher::singleton().callUnboxedOnly<Tensor &, Tensor &, const Tensor &>(
        op, impl::dispatchTypeId(at::detail::multi_dispatch_tensor_type_set(*this, exponent)), const_cast<Tensor&>(*this), exponent);
#endif
}
inline Tensor & Tensor::lerp_(const Tensor & end, Scalar weight) const {
#ifdef USE_STATIC_DISPATCH
    at::AutoNonVariableTypeMode _var_guard(true);
    switch(tensorTypeIdToBackend(impl::dispatchTypeId(type_set()))) {
        case Backend::CPU:
            return CPUType::lerp_(const_cast<Tensor&>(*this), end, weight);
            break;
        default:
            AT_ERROR("lerp_ not implemented for ", at::toString(type_set()));
    }
#else
    static c10::OperatorHandle op = c10::Dispatcher::singleton().findSchema({"aten::lerp_", "Scalar"}).value();
    return c10::Dispatcher::singleton().callUnboxedOnly<Tensor &, Tensor &, const Tensor &, Scalar>(
        op, impl::dispatchTypeId(at::detail::multi_dispatch_tensor_type_set(*this, end)), const_cast<Tensor&>(*this), end, weight);
#endif
}
inline Tensor & Tensor::lerp_(const Tensor & end, const Tensor & weight) const {
#ifdef USE_STATIC_DISPATCH
    at::AutoNonVariableTypeMode _var_guard(true);
    switch(tensorTypeIdToBackend(impl::dispatchTypeId(type_set()))) {
        case Backend::CPU:
            return CPUType::lerp_(const_cast<Tensor&>(*this), end, weight);
            break;
        default:
            AT_ERROR("lerp_ not implemented for ", at::toString(type_set()));
    }
#else
    static c10::OperatorHandle op = c10::Dispatcher::singleton().findSchema({"aten::lerp_", "Tensor"}).value();
    return c10::Dispatcher::singleton().callUnboxedOnly<Tensor &, Tensor &, const Tensor &, const Tensor &>(
        op, impl::dispatchTypeId(at::detail::multi_dispatch_tensor_type_set(*this, end, weight)), const_cast<Tensor&>(*this), end, weight);
#endif
}
inline Tensor & Tensor::fmod_(Scalar other) const {
#ifdef USE_STATIC_DISPATCH
    at::AutoNonVariableTypeMode _var_guard(true);
    switch(tensorTypeIdToBackend(impl::dispatchTypeId(type_set()))) {
        case Backend::CPU:
            return CPUType::fmod_(const_cast<Tensor&>(*this), other);
            break;
        default:
            AT_ERROR("fmod_ not implemented for ", at::toString(type_set()));
    }
#else
    static c10::OperatorHandle op = c10::Dispatcher::singleton().findSchema({"aten::fmod_", "Scalar"}).value();
    return c10::Dispatcher::singleton().callUnboxedOnly<Tensor &, Tensor &, Scalar>(
        op, impl::dispatchTypeId(at::detail::multi_dispatch_tensor_type_set(*this)), const_cast<Tensor&>(*this), other);
#endif
}
inline Tensor & Tensor::fmod_(const Tensor & other) const {
#ifdef USE_STATIC_DISPATCH
    at::AutoNonVariableTypeMode _var_guard(true);
    switch(tensorTypeIdToBackend(impl::dispatchTypeId(type_set()))) {
        case Backend::CPU:
            return CPUType::fmod_(const_cast<Tensor&>(*this), other);
            break;
        default:
            AT_ERROR("fmod_ not implemented for ", at::toString(type_set()));
    }
#else
    static c10::OperatorHandle op = c10::Dispatcher::singleton().findSchema({"aten::fmod_", "Tensor"}).value();
    return c10::Dispatcher::singleton().callUnboxedOnly<Tensor &, Tensor &, const Tensor &>(
        op, impl::dispatchTypeId(at::detail::multi_dispatch_tensor_type_set(*this, other)), const_cast<Tensor&>(*this), other);
#endif
}
inline Tensor & Tensor::remainder_(Scalar other) const {
#ifdef USE_STATIC_DISPATCH
    at::AutoNonVariableTypeMode _var_guard(true);
    switch(tensorTypeIdToBackend(impl::dispatchTypeId(type_set()))) {
        case Backend::CPU:
            return CPUType::remainder_(const_cast<Tensor&>(*this), other);
            break;
        default:
            AT_ERROR("remainder_ not implemented for ", at::toString(type_set()));
    }
#else
    static c10::OperatorHandle op = c10::Dispatcher::singleton().findSchema({"aten::remainder_", "Scalar"}).value();
    return c10::Dispatcher::singleton().callUnboxedOnly<Tensor &, Tensor &, Scalar>(
        op, impl::dispatchTypeId(at::detail::multi_dispatch_tensor_type_set(*this)), const_cast<Tensor&>(*this), other);
#endif
}
inline Tensor & Tensor::remainder_(const Tensor & other) const {
#ifdef USE_STATIC_DISPATCH
    at::AutoNonVariableTypeMode _var_guard(true);
    switch(tensorTypeIdToBackend(impl::dispatchTypeId(type_set()))) {
        case Backend::CPU:
            return CPUType::remainder_(const_cast<Tensor&>(*this), other);
            break;
        default:
            AT_ERROR("remainder_ not implemented for ", at::toString(type_set()));
    }
#else
    static c10::OperatorHandle op = c10::Dispatcher::singleton().findSchema({"aten::remainder_", "Tensor"}).value();
    return c10::Dispatcher::singleton().callUnboxedOnly<Tensor &, Tensor &, const Tensor &>(
        op, impl::dispatchTypeId(at::detail::multi_dispatch_tensor_type_set(*this, other)), const_cast<Tensor&>(*this), other);
#endif
}
inline Tensor & Tensor::addbmm_(const Tensor & batch1, const Tensor & batch2, Scalar beta, Scalar alpha) const {
#ifdef USE_STATIC_DISPATCH
    at::AutoNonVariableTypeMode _var_guard(true);
    switch(tensorTypeIdToBackend(impl::dispatchTypeId(type_set()))) {
        case Backend::CPU:
            return CPUType::addbmm_(const_cast<Tensor&>(*this), batch1, batch2, beta, alpha);
            break;
        default:
            AT_ERROR("addbmm_ not implemented for ", at::toString(type_set()));
    }
#else
    static c10::OperatorHandle op = c10::Dispatcher::singleton().findSchema({"aten::addbmm_", ""}).value();
    return c10::Dispatcher::singleton().callUnboxedOnly<Tensor &, Tensor &, const Tensor &, const Tensor &, Scalar, Scalar>(
        op, impl::dispatchTypeId(at::detail::multi_dispatch_tensor_type_set(*this, batch1, batch2)), const_cast<Tensor&>(*this), batch1, batch2, beta, alpha);
#endif
}
inline Tensor Tensor::addbmm(const Tensor & batch1, const Tensor & batch2, Scalar beta, Scalar alpha) const {
#ifdef USE_STATIC_DISPATCH
    at::AutoNonVariableTypeMode _var_guard(true);
    switch(tensorTypeIdToBackend(impl::dispatchTypeId(type_set()))) {
        case Backend::CPU:
            return CPUType::addbmm(const_cast<Tensor&>(*this), batch1, batch2, beta, alpha);
            break;
        default:
            AT_ERROR("addbmm not implemented for ", at::toString(type_set()));
    }
#else
    static c10::OperatorHandle op = c10::Dispatcher::singleton().findSchema({"aten::addbmm", ""}).value();
    return c10::Dispatcher::singleton().callUnboxed<Tensor, const Tensor &, const Tensor &, const Tensor &, Scalar, Scalar>(
        op, impl::dispatchTypeId(at::detail::multi_dispatch_tensor_type_set(*this, batch1, batch2)), const_cast<Tensor&>(*this), batch1, batch2, beta, alpha);
#endif
}
inline Tensor & Tensor::addcdiv_(const Tensor & tensor1, const Tensor & tensor2, Scalar value) const {
#ifdef USE_STATIC_DISPATCH
    at::AutoNonVariableTypeMode _var_guard(true);
    return TypeDefault::addcdiv_(const_cast<Tensor&>(*this), tensor1, tensor2, value);
#else
    static c10::OperatorHandle op = c10::Dispatcher::singleton().findSchema({"aten::addcdiv_", ""}).value();
    return c10::Dispatcher::singleton().callUnboxedOnly<Tensor &, Tensor &, const Tensor &, const Tensor &, Scalar>(
        op, impl::dispatchTypeId(at::detail::multi_dispatch_tensor_type_set(*this, tensor1, tensor2)), const_cast<Tensor&>(*this), tensor1, tensor2, value);
#endif
}
inline Tensor & Tensor::random_(int64_t from, int64_t to, Generator * generator) const {
#ifdef USE_STATIC_DISPATCH
    at::AutoNonVariableTypeMode _var_guard(true);
    switch(tensorTypeIdToBackend(impl::dispatchTypeId(type_set()))) {
        case Backend::CPU:
            return CPUType::random_(const_cast<Tensor&>(*this), from, to, generator);
            break;
        default:
            AT_ERROR("random_ not implemented for ", at::toString(type_set()));
    }
#else
    static c10::OperatorHandle op = c10::Dispatcher::singleton().findSchema({"aten::random_", "from"}).value();
    return c10::Dispatcher::singleton().callUnboxedOnly<Tensor &, Tensor &, int64_t, int64_t, Generator *>(
        op, impl::dispatchTypeId(at::detail::multi_dispatch_tensor_type_set(*this)), const_cast<Tensor&>(*this), from, to, generator);
#endif
}
inline Tensor & Tensor::random_(int64_t to, Generator * generator) const {
#ifdef USE_STATIC_DISPATCH
    at::AutoNonVariableTypeMode _var_guard(true);
    switch(tensorTypeIdToBackend(impl::dispatchTypeId(type_set()))) {
        case Backend::CPU:
            return CPUType::random_(const_cast<Tensor&>(*this), to, generator);
            break;
        default:
            AT_ERROR("random_ not implemented for ", at::toString(type_set()));
    }
#else
    static c10::OperatorHandle op = c10::Dispatcher::singleton().findSchema({"aten::random_", "to"}).value();
    return c10::Dispatcher::singleton().callUnboxedOnly<Tensor &, Tensor &, int64_t, Generator *>(
        op, impl::dispatchTypeId(at::detail::multi_dispatch_tensor_type_set(*this)), const_cast<Tensor&>(*this), to, generator);
#endif
}
inline Tensor & Tensor::random_(Generator * generator) const {
#ifdef USE_STATIC_DISPATCH
    at::AutoNonVariableTypeMode _var_guard(true);
    switch(tensorTypeIdToBackend(impl::dispatchTypeId(type_set()))) {
        case Backend::CPU:
            return CPUType::random_(const_cast<Tensor&>(*this), generator);
            break;
        default:
            AT_ERROR("random_ not implemented for ", at::toString(type_set()));
    }
#else
    static c10::OperatorHandle op = c10::Dispatcher::singleton().findSchema({"aten::random_", ""}).value();
    return c10::Dispatcher::singleton().callUnboxedOnly<Tensor &, Tensor &, Generator *>(
        op, impl::dispatchTypeId(at::detail::multi_dispatch_tensor_type_set(*this)), const_cast<Tensor&>(*this), generator);
#endif
}
inline Tensor & Tensor::uniform_(double from, double to, Generator * generator) const {
#ifdef USE_STATIC_DISPATCH
    at::AutoNonVariableTypeMode _var_guard(true);
    switch(tensorTypeIdToBackend(impl::dispatchTypeId(type_set()))) {
        case Backend::CPU:
            return CPUType::uniform_(const_cast<Tensor&>(*this), from, to, generator);
            break;
        default:
            AT_ERROR("uniform_ not implemented for ", at::toString(type_set()));
    }
#else
    static c10::OperatorHandle op = c10::Dispatcher::singleton().findSchema({"aten::uniform_", ""}).value();
    return c10::Dispatcher::singleton().callUnboxedOnly<Tensor &, Tensor &, double, double, Generator *>(
        op, impl::dispatchTypeId(at::detail::multi_dispatch_tensor_type_set(*this)), const_cast<Tensor&>(*this), from, to, generator);
#endif
}
inline Tensor & Tensor::normal_(double mean, double std, Generator * generator) const {
#ifdef USE_STATIC_DISPATCH
    at::AutoNonVariableTypeMode _var_guard(true);
    switch(tensorTypeIdToBackend(impl::dispatchTypeId(type_set()))) {
        case Backend::CPU:
            return CPUType::normal_(const_cast<Tensor&>(*this), mean, std, generator);
            break;
        default:
            AT_ERROR("normal_ not implemented for ", at::toString(type_set()));
    }
#else
    static c10::OperatorHandle op = c10::Dispatcher::singleton().findSchema({"aten::normal_", ""}).value();
    return c10::Dispatcher::singleton().callUnboxedOnly<Tensor &, Tensor &, double, double, Generator *>(
        op, impl::dispatchTypeId(at::detail::multi_dispatch_tensor_type_set(*this)), const_cast<Tensor&>(*this), mean, std, generator);
#endif
}
inline Tensor & Tensor::cauchy_(double median, double sigma, Generator * generator) const {
#ifdef USE_STATIC_DISPATCH
    at::AutoNonVariableTypeMode _var_guard(true);
    switch(tensorTypeIdToBackend(impl::dispatchTypeId(type_set()))) {
        case Backend::CPU:
            return CPUType::cauchy_(const_cast<Tensor&>(*this), median, sigma, generator);
            break;
        default:
            AT_ERROR("cauchy_ not implemented for ", at::toString(type_set()));
    }
#else
    static c10::OperatorHandle op = c10::Dispatcher::singleton().findSchema({"aten::cauchy_", ""}).value();
    return c10::Dispatcher::singleton().callUnboxedOnly<Tensor &, Tensor &, double, double, Generator *>(
        op, impl::dispatchTypeId(at::detail::multi_dispatch_tensor_type_set(*this)), const_cast<Tensor&>(*this), median, sigma, generator);
#endif
}
inline Tensor & Tensor::log_normal_(double mean, double std, Generator * generator) const {
#ifdef USE_STATIC_DISPATCH
    at::AutoNonVariableTypeMode _var_guard(true);
    switch(tensorTypeIdToBackend(impl::dispatchTypeId(type_set()))) {
        case Backend::CPU:
            return CPUType::log_normal_(const_cast<Tensor&>(*this), mean, std, generator);
            break;
        default:
            AT_ERROR("log_normal_ not implemented for ", at::toString(type_set()));
    }
#else
    static c10::OperatorHandle op = c10::Dispatcher::singleton().findSchema({"aten::log_normal_", ""}).value();
    return c10::Dispatcher::singleton().callUnboxedOnly<Tensor &, Tensor &, double, double, Generator *>(
        op, impl::dispatchTypeId(at::detail::multi_dispatch_tensor_type_set(*this)), const_cast<Tensor&>(*this), mean, std, generator);
#endif
}
inline Tensor & Tensor::exponential_(double lambd, Generator * generator) const {
#ifdef USE_STATIC_DISPATCH
    at::AutoNonVariableTypeMode _var_guard(true);
    switch(tensorTypeIdToBackend(impl::dispatchTypeId(type_set()))) {
        case Backend::CPU:
            return CPUType::exponential_(const_cast<Tensor&>(*this), lambd, generator);
            break;
        default:
            AT_ERROR("exponential_ not implemented for ", at::toString(type_set()));
    }
#else
    static c10::OperatorHandle op = c10::Dispatcher::singleton().findSchema({"aten::exponential_", ""}).value();
    return c10::Dispatcher::singleton().callUnboxedOnly<Tensor &, Tensor &, double, Generator *>(
        op, impl::dispatchTypeId(at::detail::multi_dispatch_tensor_type_set(*this)), const_cast<Tensor&>(*this), lambd, generator);
#endif
}
inline Tensor & Tensor::geometric_(double p, Generator * generator) const {
#ifdef USE_STATIC_DISPATCH
    at::AutoNonVariableTypeMode _var_guard(true);
    switch(tensorTypeIdToBackend(impl::dispatchTypeId(type_set()))) {
        case Backend::CPU:
            return CPUType::geometric_(const_cast<Tensor&>(*this), p, generator);
            break;
        default:
            AT_ERROR("geometric_ not implemented for ", at::toString(type_set()));
    }
#else
    static c10::OperatorHandle op = c10::Dispatcher::singleton().findSchema({"aten::geometric_", ""}).value();
    return c10::Dispatcher::singleton().callUnboxedOnly<Tensor &, Tensor &, double, Generator *>(
        op, impl::dispatchTypeId(at::detail::multi_dispatch_tensor_type_set(*this)), const_cast<Tensor&>(*this), p, generator);
#endif
}
inline Tensor Tensor::diag(int64_t diagonal) const {
#ifdef USE_STATIC_DISPATCH
    at::AutoNonVariableTypeMode _var_guard(true);
    switch(tensorTypeIdToBackend(impl::dispatchTypeId(type_set()))) {
        case Backend::CPU:
            return CPUType::diag(const_cast<Tensor&>(*this), diagonal);
            break;
        default:
            AT_ERROR("diag not implemented for ", at::toString(type_set()));
    }
#else
    static c10::OperatorHandle op = c10::Dispatcher::singleton().findSchema({"aten::diag", ""}).value();
    return c10::Dispatcher::singleton().callUnboxed<Tensor, const Tensor &, int64_t>(
        op, impl::dispatchTypeId(at::detail::multi_dispatch_tensor_type_set(*this)), const_cast<Tensor&>(*this), diagonal);
#endif
}
inline Tensor Tensor::cross(const Tensor & other, c10::optional<int64_t> dim) const {
#ifdef USE_STATIC_DISPATCH
    at::AutoNonVariableTypeMode _var_guard(true);
    return TypeDefault::cross(const_cast<Tensor&>(*this), other, dim);
#else
    static c10::OperatorHandle op = c10::Dispatcher::singleton().findSchema({"aten::cross", ""}).value();
    return c10::Dispatcher::singleton().callUnboxed<Tensor, const Tensor &, const Tensor &, c10::optional<int64_t>>(
        op, impl::dispatchTypeId(at::detail::multi_dispatch_tensor_type_set(*this, other)), const_cast<Tensor&>(*this), other, dim);
#endif
}
inline Tensor Tensor::triu(int64_t diagonal) const {
#ifdef USE_STATIC_DISPATCH
    at::AutoNonVariableTypeMode _var_guard(true);
    return TypeDefault::triu(const_cast<Tensor&>(*this), diagonal);
#else
    static c10::OperatorHandle op = c10::Dispatcher::singleton().findSchema({"aten::triu", ""}).value();
    return c10::Dispatcher::singleton().callUnboxed<Tensor, const Tensor &, int64_t>(
        op, impl::dispatchTypeId(at::detail::multi_dispatch_tensor_type_set(*this)), const_cast<Tensor&>(*this), diagonal);
#endif
}
inline Tensor Tensor::tril(int64_t diagonal) const {
#ifdef USE_STATIC_DISPATCH
    at::AutoNonVariableTypeMode _var_guard(true);
    return TypeDefault::tril(const_cast<Tensor&>(*this), diagonal);
#else
    static c10::OperatorHandle op = c10::Dispatcher::singleton().findSchema({"aten::tril", ""}).value();
    return c10::Dispatcher::singleton().callUnboxed<Tensor, const Tensor &, int64_t>(
        op, impl::dispatchTypeId(at::detail::multi_dispatch_tensor_type_set(*this)), const_cast<Tensor&>(*this), diagonal);
#endif
}
inline Tensor Tensor::trace() const {
#ifdef USE_STATIC_DISPATCH
    at::AutoNonVariableTypeMode _var_guard(true);
    switch(tensorTypeIdToBackend(impl::dispatchTypeId(type_set()))) {
        case Backend::CPU:
            return CPUType::trace(const_cast<Tensor&>(*this));
            break;
        default:
            AT_ERROR("trace not implemented for ", at::toString(type_set()));
    }
#else
    static c10::OperatorHandle op = c10::Dispatcher::singleton().findSchema({"aten::trace", ""}).value();
    return c10::Dispatcher::singleton().callUnboxed<Tensor, const Tensor &>(
        op, impl::dispatchTypeId(at::detail::multi_dispatch_tensor_type_set(*this)), const_cast<Tensor&>(*this));
#endif
}
inline Tensor Tensor::ne(Scalar other) const {
#ifdef USE_STATIC_DISPATCH
    at::AutoNonVariableTypeMode _var_guard(true);
    switch(tensorTypeIdToBackend(impl::dispatchTypeId(type_set()))) {
        case Backend::CPU:
            return CPUType::ne(const_cast<Tensor&>(*this), other);
            break;
        case Backend::QuantizedCPU:
            return QuantizedCPUType::ne(const_cast<Tensor&>(*this), other);
            break;
        default:
            AT_ERROR("ne not implemented for ", at::toString(type_set()));
    }
#else
    static c10::OperatorHandle op = c10::Dispatcher::singleton().findSchema({"aten::ne", "Scalar"}).value();
    return c10::Dispatcher::singleton().callUnboxed<Tensor, const Tensor &, Scalar>(
        op, impl::dispatchTypeId(at::detail::multi_dispatch_tensor_type_set(*this)), const_cast<Tensor&>(*this), other);
#endif
}
inline Tensor Tensor::ne(const Tensor & other) const {
#ifdef USE_STATIC_DISPATCH
    at::AutoNonVariableTypeMode _var_guard(true);
    switch(tensorTypeIdToBackend(impl::dispatchTypeId(type_set()))) {
        case Backend::CPU:
            return CPUType::ne(const_cast<Tensor&>(*this), other);
            break;
        case Backend::QuantizedCPU:
            return QuantizedCPUType::ne(const_cast<Tensor&>(*this), other);
            break;
        default:
            AT_ERROR("ne not implemented for ", at::toString(type_set()));
    }
#else
    static c10::OperatorHandle op = c10::Dispatcher::singleton().findSchema({"aten::ne", "Tensor"}).value();
    return c10::Dispatcher::singleton().callUnboxed<Tensor, const Tensor &, const Tensor &>(
        op, impl::dispatchTypeId(at::detail::multi_dispatch_tensor_type_set(*this, other)), const_cast<Tensor&>(*this), other);
#endif
}
inline Tensor Tensor::eq(Scalar other) const {
#ifdef USE_STATIC_DISPATCH
    at::AutoNonVariableTypeMode _var_guard(true);
    switch(tensorTypeIdToBackend(impl::dispatchTypeId(type_set()))) {
        case Backend::CPU:
            return CPUType::eq(const_cast<Tensor&>(*this), other);
            break;
        case Backend::QuantizedCPU:
            return QuantizedCPUType::eq(const_cast<Tensor&>(*this), other);
            break;
        default:
            AT_ERROR("eq not implemented for ", at::toString(type_set()));
    }
#else
    static c10::OperatorHandle op = c10::Dispatcher::singleton().findSchema({"aten::eq", "Scalar"}).value();
    return c10::Dispatcher::singleton().callUnboxed<Tensor, const Tensor &, Scalar>(
        op, impl::dispatchTypeId(at::detail::multi_dispatch_tensor_type_set(*this)), const_cast<Tensor&>(*this), other);
#endif
}
inline Tensor Tensor::eq(const Tensor & other) const {
#ifdef USE_STATIC_DISPATCH
    at::AutoNonVariableTypeMode _var_guard(true);
    switch(tensorTypeIdToBackend(impl::dispatchTypeId(type_set()))) {
        case Backend::CPU:
            return CPUType::eq(const_cast<Tensor&>(*this), other);
            break;
        case Backend::QuantizedCPU:
            return QuantizedCPUType::eq(const_cast<Tensor&>(*this), other);
            break;
        default:
            AT_ERROR("eq not implemented for ", at::toString(type_set()));
    }
#else
    static c10::OperatorHandle op = c10::Dispatcher::singleton().findSchema({"aten::eq", "Tensor"}).value();
    return c10::Dispatcher::singleton().callUnboxed<Tensor, const Tensor &, const Tensor &>(
        op, impl::dispatchTypeId(at::detail::multi_dispatch_tensor_type_set(*this, other)), const_cast<Tensor&>(*this), other);
#endif
}
inline Tensor Tensor::ge(Scalar other) const {
#ifdef USE_STATIC_DISPATCH
    at::AutoNonVariableTypeMode _var_guard(true);
    switch(tensorTypeIdToBackend(impl::dispatchTypeId(type_set()))) {
        case Backend::CPU:
            return CPUType::ge(const_cast<Tensor&>(*this), other);
            break;
        case Backend::QuantizedCPU:
            return QuantizedCPUType::ge(const_cast<Tensor&>(*this), other);
            break;
        default:
            AT_ERROR("ge not implemented for ", at::toString(type_set()));
    }
#else
    static c10::OperatorHandle op = c10::Dispatcher::singleton().findSchema({"aten::ge", "Scalar"}).value();
    return c10::Dispatcher::singleton().callUnboxed<Tensor, const Tensor &, Scalar>(
        op, impl::dispatchTypeId(at::detail::multi_dispatch_tensor_type_set(*this)), const_cast<Tensor&>(*this), other);
#endif
}
inline Tensor Tensor::ge(const Tensor & other) const {
#ifdef USE_STATIC_DISPATCH
    at::AutoNonVariableTypeMode _var_guard(true);
    switch(tensorTypeIdToBackend(impl::dispatchTypeId(type_set()))) {
        case Backend::CPU:
            return CPUType::ge(const_cast<Tensor&>(*this), other);
            break;
        case Backend::QuantizedCPU:
            return QuantizedCPUType::ge(const_cast<Tensor&>(*this), other);
            break;
        default:
            AT_ERROR("ge not implemented for ", at::toString(type_set()));
    }
#else
    static c10::OperatorHandle op = c10::Dispatcher::singleton().findSchema({"aten::ge", "Tensor"}).value();
    return c10::Dispatcher::singleton().callUnboxed<Tensor, const Tensor &, const Tensor &>(
        op, impl::dispatchTypeId(at::detail::multi_dispatch_tensor_type_set(*this, other)), const_cast<Tensor&>(*this), other);
#endif
}
inline Tensor Tensor::le(Scalar other) const {
#ifdef USE_STATIC_DISPATCH
    at::AutoNonVariableTypeMode _var_guard(true);
    switch(tensorTypeIdToBackend(impl::dispatchTypeId(type_set()))) {
        case Backend::CPU:
            return CPUType::le(const_cast<Tensor&>(*this), other);
            break;
        case Backend::QuantizedCPU:
            return QuantizedCPUType::le(const_cast<Tensor&>(*this), other);
            break;
        default:
            AT_ERROR("le not implemented for ", at::toString(type_set()));
    }
#else
    static c10::OperatorHandle op = c10::Dispatcher::singleton().findSchema({"aten::le", "Scalar"}).value();
    return c10::Dispatcher::singleton().callUnboxed<Tensor, const Tensor &, Scalar>(
        op, impl::dispatchTypeId(at::detail::multi_dispatch_tensor_type_set(*this)), const_cast<Tensor&>(*this), other);
#endif
}
inline Tensor Tensor::le(const Tensor & other) const {
#ifdef USE_STATIC_DISPATCH
    at::AutoNonVariableTypeMode _var_guard(true);
    switch(tensorTypeIdToBackend(impl::dispatchTypeId(type_set()))) {
        case Backend::CPU:
            return CPUType::le(const_cast<Tensor&>(*this), other);
            break;
        case Backend::QuantizedCPU:
            return QuantizedCPUType::le(const_cast<Tensor&>(*this), other);
            break;
        default:
            AT_ERROR("le not implemented for ", at::toString(type_set()));
    }
#else
    static c10::OperatorHandle op = c10::Dispatcher::singleton().findSchema({"aten::le", "Tensor"}).value();
    return c10::Dispatcher::singleton().callUnboxed<Tensor, const Tensor &, const Tensor &>(
        op, impl::dispatchTypeId(at::detail::multi_dispatch_tensor_type_set(*this, other)), const_cast<Tensor&>(*this), other);
#endif
}
inline Tensor Tensor::gt(Scalar other) const {
#ifdef USE_STATIC_DISPATCH
    at::AutoNonVariableTypeMode _var_guard(true);
    switch(tensorTypeIdToBackend(impl::dispatchTypeId(type_set()))) {
        case Backend::CPU:
            return CPUType::gt(const_cast<Tensor&>(*this), other);
            break;
        case Backend::QuantizedCPU:
            return QuantizedCPUType::gt(const_cast<Tensor&>(*this), other);
            break;
        default:
            AT_ERROR("gt not implemented for ", at::toString(type_set()));
    }
#else
    static c10::OperatorHandle op = c10::Dispatcher::singleton().findSchema({"aten::gt", "Scalar"}).value();
    return c10::Dispatcher::singleton().callUnboxed<Tensor, const Tensor &, Scalar>(
        op, impl::dispatchTypeId(at::detail::multi_dispatch_tensor_type_set(*this)), const_cast<Tensor&>(*this), other);
#endif
}
inline Tensor Tensor::gt(const Tensor & other) const {
#ifdef USE_STATIC_DISPATCH
    at::AutoNonVariableTypeMode _var_guard(true);
    switch(tensorTypeIdToBackend(impl::dispatchTypeId(type_set()))) {
        case Backend::CPU:
            return CPUType::gt(const_cast<Tensor&>(*this), other);
            break;
        case Backend::QuantizedCPU:
            return QuantizedCPUType::gt(const_cast<Tensor&>(*this), other);
            break;
        default:
            AT_ERROR("gt not implemented for ", at::toString(type_set()));
    }
#else
    static c10::OperatorHandle op = c10::Dispatcher::singleton().findSchema({"aten::gt", "Tensor"}).value();
    return c10::Dispatcher::singleton().callUnboxed<Tensor, const Tensor &, const Tensor &>(
        op, impl::dispatchTypeId(at::detail::multi_dispatch_tensor_type_set(*this, other)), const_cast<Tensor&>(*this), other);
#endif
}
inline Tensor Tensor::lt(Scalar other) const {
#ifdef USE_STATIC_DISPATCH
    at::AutoNonVariableTypeMode _var_guard(true);
    switch(tensorTypeIdToBackend(impl::dispatchTypeId(type_set()))) {
        case Backend::CPU:
            return CPUType::lt(const_cast<Tensor&>(*this), other);
            break;
        case Backend::QuantizedCPU:
            return QuantizedCPUType::lt(const_cast<Tensor&>(*this), other);
            break;
        default:
            AT_ERROR("lt not implemented for ", at::toString(type_set()));
    }
#else
    static c10::OperatorHandle op = c10::Dispatcher::singleton().findSchema({"aten::lt", "Scalar"}).value();
    return c10::Dispatcher::singleton().callUnboxed<Tensor, const Tensor &, Scalar>(
        op, impl::dispatchTypeId(at::detail::multi_dispatch_tensor_type_set(*this)), const_cast<Tensor&>(*this), other);
#endif
}
inline Tensor Tensor::lt(const Tensor & other) const {
#ifdef USE_STATIC_DISPATCH
    at::AutoNonVariableTypeMode _var_guard(true);
    switch(tensorTypeIdToBackend(impl::dispatchTypeId(type_set()))) {
        case Backend::CPU:
            return CPUType::lt(const_cast<Tensor&>(*this), other);
            break;
        case Backend::QuantizedCPU:
            return QuantizedCPUType::lt(const_cast<Tensor&>(*this), other);
            break;
        default:
            AT_ERROR("lt not implemented for ", at::toString(type_set()));
    }
#else
    static c10::OperatorHandle op = c10::Dispatcher::singleton().findSchema({"aten::lt", "Tensor"}).value();
    return c10::Dispatcher::singleton().callUnboxed<Tensor, const Tensor &, const Tensor &>(
        op, impl::dispatchTypeId(at::detail::multi_dispatch_tensor_type_set(*this, other)), const_cast<Tensor&>(*this), other);
#endif
}
inline Tensor Tensor::take(const Tensor & index) const {
#ifdef USE_STATIC_DISPATCH
    at::AutoNonVariableTypeMode _var_guard(true);
    switch(tensorTypeIdToBackend(impl::dispatchTypeId(type_set()))) {
        case Backend::CPU:
            return CPUType::take(const_cast<Tensor&>(*this), index);
            break;
        default:
            AT_ERROR("take not implemented for ", at::toString(type_set()));
    }
#else
    static c10::OperatorHandle op = c10::Dispatcher::singleton().findSchema({"aten::take", ""}).value();
    return c10::Dispatcher::singleton().callUnboxed<Tensor, const Tensor &, const Tensor &>(
        op, impl::dispatchTypeId(at::detail::multi_dispatch_tensor_type_set(*this, index)), const_cast<Tensor&>(*this), index);
#endif
}
inline Tensor Tensor::index_select(int64_t dim, const Tensor & index) const {
#ifdef USE_STATIC_DISPATCH
    at::AutoNonVariableTypeMode _var_guard(true);
    switch(tensorTypeIdToBackend(impl::dispatchTypeId(type_set()))) {
        case Backend::CPU:
            return CPUType::index_select(const_cast<Tensor&>(*this), dim, index);
            break;
        case Backend::SparseCPU:
            return SparseCPUType::index_select(const_cast<Tensor&>(*this), dim, index);
            break;
        default:
            AT_ERROR("index_select not implemented for ", at::toString(type_set()));
    }
#else
    static c10::OperatorHandle op = c10::Dispatcher::singleton().findSchema({"aten::index_select", ""}).value();
    return c10::Dispatcher::singleton().callUnboxed<Tensor, const Tensor &, int64_t, const Tensor &>(
        op, impl::dispatchTypeId(at::detail::multi_dispatch_tensor_type_set(*this, index)), const_cast<Tensor&>(*this), dim, index);
#endif
}
#ifdef BUILD_NAMEDTENSOR
inline Tensor Tensor::index_select(Dimname dim, const Tensor & index) const {
#ifdef USE_STATIC_DISPATCH
    at::AutoNonVariableTypeMode _var_guard(true);
    return TypeDefault::index_select(const_cast<Tensor&>(*this), dim, index);
#else
    static auto table = globalATenDispatch().getOpTable("aten::index_select.dimname(Tensor self, Dimname dim, Tensor index) -> Tensor");
    return table->callUnboxed<Tensor, const Tensor &, Dimname, const Tensor &>(const_cast<Tensor&>(*this), dim, index);
#endif
}
#endif
inline Tensor Tensor::masked_select(const Tensor & mask) const {
#ifdef USE_STATIC_DISPATCH
    at::AutoNonVariableTypeMode _var_guard(true);
    switch(tensorTypeIdToBackend(impl::dispatchTypeId(type_set()))) {
        case Backend::CPU:
            return CPUType::masked_select(const_cast<Tensor&>(*this), mask);
            break;
        default:
            AT_ERROR("masked_select not implemented for ", at::toString(type_set()));
    }
#else
    static c10::OperatorHandle op = c10::Dispatcher::singleton().findSchema({"aten::masked_select", ""}).value();
    return c10::Dispatcher::singleton().callUnboxed<Tensor, const Tensor &, const Tensor &>(
        op, impl::dispatchTypeId(at::detail::multi_dispatch_tensor_type_set(*this, mask)), const_cast<Tensor&>(*this), mask);
#endif
}
inline Tensor Tensor::nonzero() const {
#ifdef USE_STATIC_DISPATCH
    at::AutoNonVariableTypeMode _var_guard(true);
    switch(tensorTypeIdToBackend(impl::dispatchTypeId(type_set()))) {
        case Backend::CPU:
            return CPUType::nonzero(const_cast<Tensor&>(*this));
            break;
        default:
            AT_ERROR("nonzero not implemented for ", at::toString(type_set()));
    }
#else
    static c10::OperatorHandle op = c10::Dispatcher::singleton().findSchema({"aten::nonzero", ""}).value();
    return c10::Dispatcher::singleton().callUnboxed<Tensor, const Tensor &>(
        op, impl::dispatchTypeId(at::detail::multi_dispatch_tensor_type_set(*this)), const_cast<Tensor&>(*this));
#endif
}
inline std::vector<Tensor> Tensor::nonzero_numpy() const {
#ifdef USE_STATIC_DISPATCH
    at::AutoNonVariableTypeMode _var_guard(true);
    return TypeDefault::nonzero_numpy(const_cast<Tensor&>(*this));
#else
    static c10::OperatorHandle op = c10::Dispatcher::singleton().findSchema({"aten::nonzero_numpy", ""}).value();
    return c10::Dispatcher::singleton().callUnboxedOnly<std::vector<Tensor>, const Tensor &>(
        op, impl::dispatchTypeId(at::detail::multi_dispatch_tensor_type_set(*this)), const_cast<Tensor&>(*this));
#endif
}
inline Tensor Tensor::gather(int64_t dim, const Tensor & index, bool sparse_grad) const {
#ifdef USE_STATIC_DISPATCH
    at::AutoNonVariableTypeMode _var_guard(true);
    switch(tensorTypeIdToBackend(impl::dispatchTypeId(type_set()))) {
        case Backend::CPU:
            return CPUType::gather(const_cast<Tensor&>(*this), dim, index, sparse_grad);
            break;
        default:
            AT_ERROR("gather not implemented for ", at::toString(type_set()));
    }
#else
    static c10::OperatorHandle op = c10::Dispatcher::singleton().findSchema({"aten::gather", ""}).value();
    return c10::Dispatcher::singleton().callUnboxed<Tensor, const Tensor &, int64_t, const Tensor &, bool>(
        op, impl::dispatchTypeId(at::detail::multi_dispatch_tensor_type_set(*this, index)), const_cast<Tensor&>(*this), dim, index, sparse_grad);
#endif
}
#ifdef BUILD_NAMEDTENSOR
inline Tensor Tensor::gather(Dimname dim, const Tensor & index, bool sparse_grad) const {
#ifdef USE_STATIC_DISPATCH
    at::AutoNonVariableTypeMode _var_guard(true);
    return TypeDefault::gather(const_cast<Tensor&>(*this), dim, index, sparse_grad);
#else
    static auto table = globalATenDispatch().getOpTable("aten::gather.dimname(Tensor self, Dimname dim, Tensor index, *, bool sparse_grad=False) -> Tensor");
    return table->callUnboxed<Tensor, const Tensor &, Dimname, const Tensor &, bool>(const_cast<Tensor&>(*this), dim, index, sparse_grad);
#endif
}
#endif
inline Tensor Tensor::addcmul(const Tensor & tensor1, const Tensor & tensor2, Scalar value) const {
#ifdef USE_STATIC_DISPATCH
    at::AutoNonVariableTypeMode _var_guard(true);
    return TypeDefault::addcmul(const_cast<Tensor&>(*this), tensor1, tensor2, value);
#else
    static c10::OperatorHandle op = c10::Dispatcher::singleton().findSchema({"aten::addcmul", ""}).value();
    return c10::Dispatcher::singleton().callUnboxed<Tensor, const Tensor &, const Tensor &, const Tensor &, Scalar>(
        op, impl::dispatchTypeId(at::detail::multi_dispatch_tensor_type_set(*this, tensor1, tensor2)), const_cast<Tensor&>(*this), tensor1, tensor2, value);
#endif
}
inline Tensor & Tensor::addcmul_(const Tensor & tensor1, const Tensor & tensor2, Scalar value) const {
#ifdef USE_STATIC_DISPATCH
    at::AutoNonVariableTypeMode _var_guard(true);
    return TypeDefault::addcmul_(const_cast<Tensor&>(*this), tensor1, tensor2, value);
#else
    static c10::OperatorHandle op = c10::Dispatcher::singleton().findSchema({"aten::addcmul_", ""}).value();
    return c10::Dispatcher::singleton().callUnboxedOnly<Tensor &, Tensor &, const Tensor &, const Tensor &, Scalar>(
        op, impl::dispatchTypeId(at::detail::multi_dispatch_tensor_type_set(*this, tensor1, tensor2)), const_cast<Tensor&>(*this), tensor1, tensor2, value);
#endif
}
inline Tensor Tensor::addcdiv(const Tensor & tensor1, const Tensor & tensor2, Scalar value) const {
#ifdef USE_STATIC_DISPATCH
    at::AutoNonVariableTypeMode _var_guard(true);
    return TypeDefault::addcdiv(const_cast<Tensor&>(*this), tensor1, tensor2, value);
#else
    static c10::OperatorHandle op = c10::Dispatcher::singleton().findSchema({"aten::addcdiv", ""}).value();
    return c10::Dispatcher::singleton().callUnboxed<Tensor, const Tensor &, const Tensor &, const Tensor &, Scalar>(
        op, impl::dispatchTypeId(at::detail::multi_dispatch_tensor_type_set(*this, tensor1, tensor2)), const_cast<Tensor&>(*this), tensor1, tensor2, value);
#endif
}
inline std::tuple<Tensor,Tensor> Tensor::lstsq(const Tensor & A) const {
#ifdef USE_STATIC_DISPATCH
    at::AutoNonVariableTypeMode _var_guard(true);
    switch(tensorTypeIdToBackend(impl::dispatchTypeId(type_set()))) {
        case Backend::CPU:
            return CPUType::lstsq(const_cast<Tensor&>(*this), A);
            break;
        default:
            AT_ERROR("lstsq not implemented for ", at::toString(type_set()));
    }
#else
    static c10::OperatorHandle op = c10::Dispatcher::singleton().findSchema({"aten::lstsq", ""}).value();
    return c10::Dispatcher::singleton().callUnboxedOnly<std::tuple<Tensor,Tensor>, const Tensor &, const Tensor &>(
        op, impl::dispatchTypeId(at::detail::multi_dispatch_tensor_type_set(*this, A)), const_cast<Tensor&>(*this), A);
#endif
}
inline std::tuple<Tensor,Tensor> Tensor::triangular_solve(const Tensor & A, bool upper, bool transpose, bool unitriangular) const {
#ifdef USE_STATIC_DISPATCH
    at::AutoNonVariableTypeMode _var_guard(true);
    return TypeDefault::triangular_solve(const_cast<Tensor&>(*this), A, upper, transpose, unitriangular);
#else
    static c10::OperatorHandle op = c10::Dispatcher::singleton().findSchema({"aten::triangular_solve", ""}).value();
    return c10::Dispatcher::singleton().callUnboxedOnly<std::tuple<Tensor,Tensor>, const Tensor &, const Tensor &, bool, bool, bool>(
        op, impl::dispatchTypeId(at::detail::multi_dispatch_tensor_type_set(*this, A)), const_cast<Tensor&>(*this), A, upper, transpose, unitriangular);
#endif
}
inline std::tuple<Tensor,Tensor> Tensor::symeig(bool eigenvectors, bool upper) const {
#ifdef USE_STATIC_DISPATCH
    at::AutoNonVariableTypeMode _var_guard(true);
    return TypeDefault::symeig(const_cast<Tensor&>(*this), eigenvectors, upper);
#else
    static c10::OperatorHandle op = c10::Dispatcher::singleton().findSchema({"aten::symeig", ""}).value();
    return c10::Dispatcher::singleton().callUnboxedOnly<std::tuple<Tensor,Tensor>, const Tensor &, bool, bool>(
        op, impl::dispatchTypeId(at::detail::multi_dispatch_tensor_type_set(*this)), const_cast<Tensor&>(*this), eigenvectors, upper);
#endif
}
inline std::tuple<Tensor,Tensor> Tensor::eig(bool eigenvectors) const {
#ifdef USE_STATIC_DISPATCH
    at::AutoNonVariableTypeMode _var_guard(true);
    switch(tensorTypeIdToBackend(impl::dispatchTypeId(type_set()))) {
        case Backend::CPU:
            return CPUType::eig(const_cast<Tensor&>(*this), eigenvectors);
            break;
        default:
            AT_ERROR("eig not implemented for ", at::toString(type_set()));
    }
#else
    static c10::OperatorHandle op = c10::Dispatcher::singleton().findSchema({"aten::eig", ""}).value();
    return c10::Dispatcher::singleton().callUnboxedOnly<std::tuple<Tensor,Tensor>, const Tensor &, bool>(
        op, impl::dispatchTypeId(at::detail::multi_dispatch_tensor_type_set(*this)), const_cast<Tensor&>(*this), eigenvectors);
#endif
}
inline std::tuple<Tensor,Tensor,Tensor> Tensor::svd(bool some, bool compute_uv) const {
#ifdef USE_STATIC_DISPATCH
    at::AutoNonVariableTypeMode _var_guard(true);
    return TypeDefault::svd(const_cast<Tensor&>(*this), some, compute_uv);
#else
    static c10::OperatorHandle op = c10::Dispatcher::singleton().findSchema({"aten::svd", ""}).value();
    return c10::Dispatcher::singleton().callUnboxedOnly<std::tuple<Tensor,Tensor,Tensor>, const Tensor &, bool, bool>(
        op, impl::dispatchTypeId(at::detail::multi_dispatch_tensor_type_set(*this)), const_cast<Tensor&>(*this), some, compute_uv);
#endif
}
inline Tensor Tensor::cholesky(bool upper) const {
#ifdef USE_STATIC_DISPATCH
    at::AutoNonVariableTypeMode _var_guard(true);
    return TypeDefault::cholesky(const_cast<Tensor&>(*this), upper);
#else
    static c10::OperatorHandle op = c10::Dispatcher::singleton().findSchema({"aten::cholesky", ""}).value();
    return c10::Dispatcher::singleton().callUnboxed<Tensor, const Tensor &, bool>(
        op, impl::dispatchTypeId(at::detail::multi_dispatch_tensor_type_set(*this)), const_cast<Tensor&>(*this), upper);
#endif
}
inline Tensor Tensor::cholesky_solve(const Tensor & input2, bool upper) const {
#ifdef USE_STATIC_DISPATCH
    at::AutoNonVariableTypeMode _var_guard(true);
    return TypeDefault::cholesky_solve(const_cast<Tensor&>(*this), input2, upper);
#else
    static c10::OperatorHandle op = c10::Dispatcher::singleton().findSchema({"aten::cholesky_solve", ""}).value();
    return c10::Dispatcher::singleton().callUnboxed<Tensor, const Tensor &, const Tensor &, bool>(
        op, impl::dispatchTypeId(at::detail::multi_dispatch_tensor_type_set(*this, input2)), const_cast<Tensor&>(*this), input2, upper);
#endif
}
inline std::tuple<Tensor,Tensor> Tensor::solve(const Tensor & A) const {
#ifdef USE_STATIC_DISPATCH
    at::AutoNonVariableTypeMode _var_guard(true);
    return TypeDefault::solve(const_cast<Tensor&>(*this), A);
#else
    static c10::OperatorHandle op = c10::Dispatcher::singleton().findSchema({"aten::solve", ""}).value();
    return c10::Dispatcher::singleton().callUnboxedOnly<std::tuple<Tensor,Tensor>, const Tensor &, const Tensor &>(
        op, impl::dispatchTypeId(at::detail::multi_dispatch_tensor_type_set(*this, A)), const_cast<Tensor&>(*this), A);
#endif
}
inline Tensor Tensor::cholesky_inverse(bool upper) const {
#ifdef USE_STATIC_DISPATCH
    at::AutoNonVariableTypeMode _var_guard(true);
    switch(tensorTypeIdToBackend(impl::dispatchTypeId(type_set()))) {
        case Backend::CPU:
            return CPUType::cholesky_inverse(const_cast<Tensor&>(*this), upper);
            break;
        default:
            AT_ERROR("cholesky_inverse not implemented for ", at::toString(type_set()));
    }
#else
    static c10::OperatorHandle op = c10::Dispatcher::singleton().findSchema({"aten::cholesky_inverse", ""}).value();
    return c10::Dispatcher::singleton().callUnboxed<Tensor, const Tensor &, bool>(
        op, impl::dispatchTypeId(at::detail::multi_dispatch_tensor_type_set(*this)), const_cast<Tensor&>(*this), upper);
#endif
}
inline std::tuple<Tensor,Tensor> Tensor::qr(bool some) const {
#ifdef USE_STATIC_DISPATCH
    at::AutoNonVariableTypeMode _var_guard(true);
    return TypeDefault::qr(const_cast<Tensor&>(*this), some);
#else
    static c10::OperatorHandle op = c10::Dispatcher::singleton().findSchema({"aten::qr", ""}).value();
    return c10::Dispatcher::singleton().callUnboxedOnly<std::tuple<Tensor,Tensor>, const Tensor &, bool>(
        op, impl::dispatchTypeId(at::detail::multi_dispatch_tensor_type_set(*this)), const_cast<Tensor&>(*this), some);
#endif
}
inline std::tuple<Tensor,Tensor> Tensor::geqrf() const {
#ifdef USE_STATIC_DISPATCH
    at::AutoNonVariableTypeMode _var_guard(true);
    switch(tensorTypeIdToBackend(impl::dispatchTypeId(type_set()))) {
        case Backend::CPU:
            return CPUType::geqrf(const_cast<Tensor&>(*this));
            break;
        default:
            AT_ERROR("geqrf not implemented for ", at::toString(type_set()));
    }
#else
    static c10::OperatorHandle op = c10::Dispatcher::singleton().findSchema({"aten::geqrf", ""}).value();
    return c10::Dispatcher::singleton().callUnboxedOnly<std::tuple<Tensor,Tensor>, const Tensor &>(
        op, impl::dispatchTypeId(at::detail::multi_dispatch_tensor_type_set(*this)), const_cast<Tensor&>(*this));
#endif
}
inline Tensor Tensor::orgqr(const Tensor & input2) const {
#ifdef USE_STATIC_DISPATCH
    at::AutoNonVariableTypeMode _var_guard(true);
    switch(tensorTypeIdToBackend(impl::dispatchTypeId(type_set()))) {
        case Backend::CPU:
            return CPUType::orgqr(const_cast<Tensor&>(*this), input2);
            break;
        default:
            AT_ERROR("orgqr not implemented for ", at::toString(type_set()));
    }
#else
    static c10::OperatorHandle op = c10::Dispatcher::singleton().findSchema({"aten::orgqr", ""}).value();
    return c10::Dispatcher::singleton().callUnboxed<Tensor, const Tensor &, const Tensor &>(
        op, impl::dispatchTypeId(at::detail::multi_dispatch_tensor_type_set(*this, input2)), const_cast<Tensor&>(*this), input2);
#endif
}
inline Tensor Tensor::ormqr(const Tensor & input2, const Tensor & input3, bool left, bool transpose) const {
#ifdef USE_STATIC_DISPATCH
    at::AutoNonVariableTypeMode _var_guard(true);
    switch(tensorTypeIdToBackend(impl::dispatchTypeId(type_set()))) {
        case Backend::CPU:
            return CPUType::ormqr(const_cast<Tensor&>(*this), input2, input3, left, transpose);
            break;
        default:
            AT_ERROR("ormqr not implemented for ", at::toString(type_set()));
    }
#else
    static c10::OperatorHandle op = c10::Dispatcher::singleton().findSchema({"aten::ormqr", ""}).value();
    return c10::Dispatcher::singleton().callUnboxed<Tensor, const Tensor &, const Tensor &, const Tensor &, bool, bool>(
        op, impl::dispatchTypeId(at::detail::multi_dispatch_tensor_type_set(*this, input2, input3)), const_cast<Tensor&>(*this), input2, input3, left, transpose);
#endif
}
inline Tensor Tensor::lu_solve(const Tensor & LU_data, const Tensor & LU_pivots) const {
#ifdef USE_STATIC_DISPATCH
    at::AutoNonVariableTypeMode _var_guard(true);
    return TypeDefault::lu_solve(const_cast<Tensor&>(*this), LU_data, LU_pivots);
#else
    static c10::OperatorHandle op = c10::Dispatcher::singleton().findSchema({"aten::lu_solve", ""}).value();
    return c10::Dispatcher::singleton().callUnboxed<Tensor, const Tensor &, const Tensor &, const Tensor &>(
        op, impl::dispatchTypeId(at::detail::multi_dispatch_tensor_type_set(*this, LU_data, LU_pivots)), const_cast<Tensor&>(*this), LU_data, LU_pivots);
#endif
}
inline Tensor Tensor::multinomial(int64_t num_samples, bool replacement, Generator * generator) const {
#ifdef USE_STATIC_DISPATCH
    at::AutoNonVariableTypeMode _var_guard(true);
    switch(tensorTypeIdToBackend(impl::dispatchTypeId(type_set()))) {
        case Backend::CPU:
            return CPUType::multinomial(const_cast<Tensor&>(*this), num_samples, replacement, generator);
            break;
        default:
            AT_ERROR("multinomial not implemented for ", at::toString(type_set()));
    }
#else
    static c10::OperatorHandle op = c10::Dispatcher::singleton().findSchema({"aten::multinomial", ""}).value();
    return c10::Dispatcher::singleton().callUnboxedOnly<Tensor, const Tensor &, int64_t, bool, Generator *>(
        op, impl::dispatchTypeId(at::detail::multi_dispatch_tensor_type_set(*this)), const_cast<Tensor&>(*this), num_samples, replacement, generator);
#endif
}
inline Tensor Tensor::lgamma() const {
#ifdef USE_STATIC_DISPATCH
    at::AutoNonVariableTypeMode _var_guard(true);
    switch(tensorTypeIdToBackend(impl::dispatchTypeId(type_set()))) {
        case Backend::CPU:
            return CPUType::lgamma(const_cast<Tensor&>(*this));
            break;
        default:
            AT_ERROR("lgamma not implemented for ", at::toString(type_set()));
    }
#else
    static c10::OperatorHandle op = c10::Dispatcher::singleton().findSchema({"aten::lgamma", ""}).value();
    return c10::Dispatcher::singleton().callUnboxed<Tensor, const Tensor &>(
        op, impl::dispatchTypeId(at::detail::multi_dispatch_tensor_type_set(*this)), const_cast<Tensor&>(*this));
#endif
}
inline Tensor Tensor::digamma() const {
#ifdef USE_STATIC_DISPATCH
    at::AutoNonVariableTypeMode _var_guard(true);
    return TypeDefault::digamma(const_cast<Tensor&>(*this));
#else
    static c10::OperatorHandle op = c10::Dispatcher::singleton().findSchema({"aten::digamma", ""}).value();
    return c10::Dispatcher::singleton().callUnboxed<Tensor, const Tensor &>(
        op, impl::dispatchTypeId(at::detail::multi_dispatch_tensor_type_set(*this)), const_cast<Tensor&>(*this));
#endif
}
inline Tensor Tensor::polygamma(int64_t n) const {
#ifdef USE_STATIC_DISPATCH
    at::AutoNonVariableTypeMode _var_guard(true);
    return TypeDefault::polygamma(n, const_cast<Tensor&>(*this));
#else
    static c10::OperatorHandle op = c10::Dispatcher::singleton().findSchema({"aten::polygamma", ""}).value();
    return c10::Dispatcher::singleton().callUnboxed<Tensor, int64_t, const Tensor &>(
        op, impl::dispatchTypeId(at::detail::multi_dispatch_tensor_type_set(*this)), n, const_cast<Tensor&>(*this));
#endif
}
inline Tensor Tensor::erfinv() const {
#ifdef USE_STATIC_DISPATCH
    at::AutoNonVariableTypeMode _var_guard(true);
    switch(tensorTypeIdToBackend(impl::dispatchTypeId(type_set()))) {
        case Backend::CPU:
            return CPUType::erfinv(const_cast<Tensor&>(*this));
            break;
        default:
            AT_ERROR("erfinv not implemented for ", at::toString(type_set()));
    }
#else
    static c10::OperatorHandle op = c10::Dispatcher::singleton().findSchema({"aten::erfinv", ""}).value();
    return c10::Dispatcher::singleton().callUnboxed<Tensor, const Tensor &>(
        op, impl::dispatchTypeId(at::detail::multi_dispatch_tensor_type_set(*this)), const_cast<Tensor&>(*this));
#endif
}
inline Tensor & Tensor::erfinv_() const {
#ifdef USE_STATIC_DISPATCH
    at::AutoNonVariableTypeMode _var_guard(true);
    switch(tensorTypeIdToBackend(impl::dispatchTypeId(type_set()))) {
        case Backend::CPU:
            return CPUType::erfinv_(const_cast<Tensor&>(*this));
            break;
        default:
            AT_ERROR("erfinv_ not implemented for ", at::toString(type_set()));
    }
#else
    static c10::OperatorHandle op = c10::Dispatcher::singleton().findSchema({"aten::erfinv_", ""}).value();
    return c10::Dispatcher::singleton().callUnboxedOnly<Tensor &, Tensor &>(
        op, impl::dispatchTypeId(at::detail::multi_dispatch_tensor_type_set(*this)), const_cast<Tensor&>(*this));
#endif
}
inline Tensor Tensor::sign() const {
#ifdef USE_STATIC_DISPATCH
    at::AutoNonVariableTypeMode _var_guard(true);
    return TypeDefault::sign(const_cast<Tensor&>(*this));
#else
    static c10::OperatorHandle op = c10::Dispatcher::singleton().findSchema({"aten::sign", ""}).value();
    return c10::Dispatcher::singleton().callUnboxedOnly<Tensor, const Tensor &>(
        op, impl::dispatchTypeId(at::detail::multi_dispatch_tensor_type_set(*this)), const_cast<Tensor&>(*this));
#endif
}
inline Tensor & Tensor::sign_() const {
#ifdef USE_STATIC_DISPATCH
    at::AutoNonVariableTypeMode _var_guard(true);
    return TypeDefault::sign_(const_cast<Tensor&>(*this));
#else
    static c10::OperatorHandle op = c10::Dispatcher::singleton().findSchema({"aten::sign_", ""}).value();
    return c10::Dispatcher::singleton().callUnboxedOnly<Tensor &, Tensor &>(
        op, impl::dispatchTypeId(at::detail::multi_dispatch_tensor_type_set(*this)), const_cast<Tensor&>(*this));
#endif
}
inline Tensor Tensor::dist(const Tensor & other, Scalar p) const {
#ifdef USE_STATIC_DISPATCH
    at::AutoNonVariableTypeMode _var_guard(true);
    switch(tensorTypeIdToBackend(impl::dispatchTypeId(type_set()))) {
        case Backend::CPU:
            return CPUType::dist(const_cast<Tensor&>(*this), other, p);
            break;
        default:
            AT_ERROR("dist not implemented for ", at::toString(type_set()));
    }
#else
    static c10::OperatorHandle op = c10::Dispatcher::singleton().findSchema({"aten::dist", ""}).value();
    return c10::Dispatcher::singleton().callUnboxed<Tensor, const Tensor &, const Tensor &, Scalar>(
        op, impl::dispatchTypeId(at::detail::multi_dispatch_tensor_type_set(*this, other)), const_cast<Tensor&>(*this), other, p);
#endif
}
inline Tensor Tensor::atan2(const Tensor & other) const {
#ifdef USE_STATIC_DISPATCH
    at::AutoNonVariableTypeMode _var_guard(true);
    return TypeDefault::atan2(const_cast<Tensor&>(*this), other);
#else
    static c10::OperatorHandle op = c10::Dispatcher::singleton().findSchema({"aten::atan2", ""}).value();
    return c10::Dispatcher::singleton().callUnboxed<Tensor, const Tensor &, const Tensor &>(
        op, impl::dispatchTypeId(at::detail::multi_dispatch_tensor_type_set(*this, other)), const_cast<Tensor&>(*this), other);
#endif
}
inline Tensor Tensor::lerp(const Tensor & end, Scalar weight) const {
#ifdef USE_STATIC_DISPATCH
    at::AutoNonVariableTypeMode _var_guard(true);
    switch(tensorTypeIdToBackend(impl::dispatchTypeId(type_set()))) {
        case Backend::CPU:
            return CPUType::lerp(const_cast<Tensor&>(*this), end, weight);
            break;
        default:
            AT_ERROR("lerp not implemented for ", at::toString(type_set()));
    }
#else
    static c10::OperatorHandle op = c10::Dispatcher::singleton().findSchema({"aten::lerp", "Scalar"}).value();
    return c10::Dispatcher::singleton().callUnboxed<Tensor, const Tensor &, const Tensor &, Scalar>(
        op, impl::dispatchTypeId(at::detail::multi_dispatch_tensor_type_set(*this, end)), const_cast<Tensor&>(*this), end, weight);
#endif
}
inline Tensor Tensor::lerp(const Tensor & end, const Tensor & weight) const {
#ifdef USE_STATIC_DISPATCH
    at::AutoNonVariableTypeMode _var_guard(true);
    switch(tensorTypeIdToBackend(impl::dispatchTypeId(type_set()))) {
        case Backend::CPU:
            return CPUType::lerp(const_cast<Tensor&>(*this), end, weight);
            break;
        default:
            AT_ERROR("lerp not implemented for ", at::toString(type_set()));
    }
#else
    static c10::OperatorHandle op = c10::Dispatcher::singleton().findSchema({"aten::lerp", "Tensor"}).value();
    return c10::Dispatcher::singleton().callUnboxed<Tensor, const Tensor &, const Tensor &, const Tensor &>(
        op, impl::dispatchTypeId(at::detail::multi_dispatch_tensor_type_set(*this, end, weight)), const_cast<Tensor&>(*this), end, weight);
#endif
}
inline Tensor Tensor::histc(int64_t bins, Scalar min, Scalar max) const {
#ifdef USE_STATIC_DISPATCH
    at::AutoNonVariableTypeMode _var_guard(true);
    switch(tensorTypeIdToBackend(impl::dispatchTypeId(type_set()))) {
        case Backend::CPU:
            return CPUType::histc(const_cast<Tensor&>(*this), bins, min, max);
            break;
        default:
            AT_ERROR("histc not implemented for ", at::toString(type_set()));
    }
#else
    static c10::OperatorHandle op = c10::Dispatcher::singleton().findSchema({"aten::histc", ""}).value();
    return c10::Dispatcher::singleton().callUnboxed<Tensor, const Tensor &, int64_t, Scalar, Scalar>(
        op, impl::dispatchTypeId(at::detail::multi_dispatch_tensor_type_set(*this)), const_cast<Tensor&>(*this), bins, min, max);
#endif
}
inline Tensor Tensor::fmod(Scalar other) const {
#ifdef USE_STATIC_DISPATCH
    at::AutoNonVariableTypeMode _var_guard(true);
    switch(tensorTypeIdToBackend(impl::dispatchTypeId(type_set()))) {
        case Backend::CPU:
            return CPUType::fmod(const_cast<Tensor&>(*this), other);
            break;
        default:
            AT_ERROR("fmod not implemented for ", at::toString(type_set()));
    }
#else
    static c10::OperatorHandle op = c10::Dispatcher::singleton().findSchema({"aten::fmod", "Scalar"}).value();
    return c10::Dispatcher::singleton().callUnboxed<Tensor, const Tensor &, Scalar>(
        op, impl::dispatchTypeId(at::detail::multi_dispatch_tensor_type_set(*this)), const_cast<Tensor&>(*this), other);
#endif
}
inline Tensor Tensor::fmod(const Tensor & other) const {
#ifdef USE_STATIC_DISPATCH
    at::AutoNonVariableTypeMode _var_guard(true);
    switch(tensorTypeIdToBackend(impl::dispatchTypeId(type_set()))) {
        case Backend::CPU:
            return CPUType::fmod(const_cast<Tensor&>(*this), other);
            break;
        default:
            AT_ERROR("fmod not implemented for ", at::toString(type_set()));
    }
#else
    static c10::OperatorHandle op = c10::Dispatcher::singleton().findSchema({"aten::fmod", "Tensor"}).value();
    return c10::Dispatcher::singleton().callUnboxed<Tensor, const Tensor &, const Tensor &>(
        op, impl::dispatchTypeId(at::detail::multi_dispatch_tensor_type_set(*this, other)), const_cast<Tensor&>(*this), other);
#endif
}
inline Tensor Tensor::remainder(Scalar other) const {
#ifdef USE_STATIC_DISPATCH
    at::AutoNonVariableTypeMode _var_guard(true);
    switch(tensorTypeIdToBackend(impl::dispatchTypeId(type_set()))) {
        case Backend::CPU:
            return CPUType::remainder(const_cast<Tensor&>(*this), other);
            break;
        default:
            AT_ERROR("remainder not implemented for ", at::toString(type_set()));
    }
#else
    static c10::OperatorHandle op = c10::Dispatcher::singleton().findSchema({"aten::remainder", "Scalar"}).value();
    return c10::Dispatcher::singleton().callUnboxed<Tensor, const Tensor &, Scalar>(
        op, impl::dispatchTypeId(at::detail::multi_dispatch_tensor_type_set(*this)), const_cast<Tensor&>(*this), other);
#endif
}
inline Tensor Tensor::remainder(const Tensor & other) const {
#ifdef USE_STATIC_DISPATCH
    at::AutoNonVariableTypeMode _var_guard(true);
    switch(tensorTypeIdToBackend(impl::dispatchTypeId(type_set()))) {
        case Backend::CPU:
            return CPUType::remainder(const_cast<Tensor&>(*this), other);
            break;
        default:
            AT_ERROR("remainder not implemented for ", at::toString(type_set()));
    }
#else
    static c10::OperatorHandle op = c10::Dispatcher::singleton().findSchema({"aten::remainder", "Tensor"}).value();
    return c10::Dispatcher::singleton().callUnboxed<Tensor, const Tensor &, const Tensor &>(
        op, impl::dispatchTypeId(at::detail::multi_dispatch_tensor_type_set(*this, other)), const_cast<Tensor&>(*this), other);
#endif
}
inline Tensor Tensor::min(const Tensor & other) const {
#ifdef USE_STATIC_DISPATCH
    at::AutoNonVariableTypeMode _var_guard(true);
    switch(tensorTypeIdToBackend(impl::dispatchTypeId(type_set()))) {
        case Backend::CPU:
            return CPUType::min(const_cast<Tensor&>(*this), other);
            break;
        default:
            AT_ERROR("min not implemented for ", at::toString(type_set()));
    }
#else
    static c10::OperatorHandle op = c10::Dispatcher::singleton().findSchema({"aten::min", "other"}).value();
    return c10::Dispatcher::singleton().callUnboxed<Tensor, const Tensor &, const Tensor &>(
        op, impl::dispatchTypeId(at::detail::multi_dispatch_tensor_type_set(*this, other)), const_cast<Tensor&>(*this), other);
#endif
}
inline Tensor Tensor::min() const {
#ifdef USE_STATIC_DISPATCH
    at::AutoNonVariableTypeMode _var_guard(true);
    switch(tensorTypeIdToBackend(impl::dispatchTypeId(type_set()))) {
        case Backend::CPU:
            return CPUType::min(const_cast<Tensor&>(*this));
            break;
        case Backend::QuantizedCPU:
            return QuantizedCPUType::min(const_cast<Tensor&>(*this));
            break;
        default:
            AT_ERROR("min not implemented for ", at::toString(type_set()));
    }
#else
    static c10::OperatorHandle op = c10::Dispatcher::singleton().findSchema({"aten::min", ""}).value();
    return c10::Dispatcher::singleton().callUnboxed<Tensor, const Tensor &>(
        op, impl::dispatchTypeId(at::detail::multi_dispatch_tensor_type_set(*this)), const_cast<Tensor&>(*this));
#endif
}
inline Tensor Tensor::max(const Tensor & other) const {
#ifdef USE_STATIC_DISPATCH
    at::AutoNonVariableTypeMode _var_guard(true);
    switch(tensorTypeIdToBackend(impl::dispatchTypeId(type_set()))) {
        case Backend::CPU:
            return CPUType::max(const_cast<Tensor&>(*this), other);
            break;
        default:
            AT_ERROR("max not implemented for ", at::toString(type_set()));
    }
#else
    static c10::OperatorHandle op = c10::Dispatcher::singleton().findSchema({"aten::max", "other"}).value();
    return c10::Dispatcher::singleton().callUnboxed<Tensor, const Tensor &, const Tensor &>(
        op, impl::dispatchTypeId(at::detail::multi_dispatch_tensor_type_set(*this, other)), const_cast<Tensor&>(*this), other);
#endif
}
inline Tensor Tensor::max() const {
#ifdef USE_STATIC_DISPATCH
    at::AutoNonVariableTypeMode _var_guard(true);
    switch(tensorTypeIdToBackend(impl::dispatchTypeId(type_set()))) {
        case Backend::CPU:
            return CPUType::max(const_cast<Tensor&>(*this));
            break;
        case Backend::QuantizedCPU:
            return QuantizedCPUType::max(const_cast<Tensor&>(*this));
            break;
        default:
            AT_ERROR("max not implemented for ", at::toString(type_set()));
    }
#else
    static c10::OperatorHandle op = c10::Dispatcher::singleton().findSchema({"aten::max", ""}).value();
    return c10::Dispatcher::singleton().callUnboxed<Tensor, const Tensor &>(
        op, impl::dispatchTypeId(at::detail::multi_dispatch_tensor_type_set(*this)), const_cast<Tensor&>(*this));
#endif
}
inline Tensor Tensor::median() const {
#ifdef USE_STATIC_DISPATCH
    at::AutoNonVariableTypeMode _var_guard(true);
    switch(tensorTypeIdToBackend(impl::dispatchTypeId(type_set()))) {
        case Backend::CPU:
            return CPUType::median(const_cast<Tensor&>(*this));
            break;
        default:
            AT_ERROR("median not implemented for ", at::toString(type_set()));
    }
#else
    static c10::OperatorHandle op = c10::Dispatcher::singleton().findSchema({"aten::median", ""}).value();
    return c10::Dispatcher::singleton().callUnboxed<Tensor, const Tensor &>(
        op, impl::dispatchTypeId(at::detail::multi_dispatch_tensor_type_set(*this)), const_cast<Tensor&>(*this));
#endif
}
inline std::tuple<Tensor,Tensor> Tensor::sort(int64_t dim, bool descending) const {
#ifdef USE_STATIC_DISPATCH
    at::AutoNonVariableTypeMode _var_guard(true);
    switch(tensorTypeIdToBackend(impl::dispatchTypeId(type_set()))) {
        case Backend::CPU:
            return CPUType::sort(const_cast<Tensor&>(*this), dim, descending);
            break;
        case Backend::QuantizedCPU:
            return QuantizedCPUType::sort(const_cast<Tensor&>(*this), dim, descending);
            break;
        default:
            AT_ERROR("sort not implemented for ", at::toString(type_set()));
    }
#else
    static c10::OperatorHandle op = c10::Dispatcher::singleton().findSchema({"aten::sort", ""}).value();
    return c10::Dispatcher::singleton().callUnboxedOnly<std::tuple<Tensor,Tensor>, const Tensor &, int64_t, bool>(
        op, impl::dispatchTypeId(at::detail::multi_dispatch_tensor_type_set(*this)), const_cast<Tensor&>(*this), dim, descending);
#endif
}
#ifdef BUILD_NAMEDTENSOR
inline std::tuple<Tensor,Tensor> Tensor::sort(Dimname dim, bool descending) const {
#ifdef USE_STATIC_DISPATCH
    at::AutoNonVariableTypeMode _var_guard(true);
    return TypeDefault::sort(const_cast<Tensor&>(*this), dim, descending);
#else
    static auto table = globalATenDispatch().getOpTable("aten::sort.dimname(Tensor self, Dimname dim, bool descending=False) -> (Tensor values, Tensor indices)");
    return table->callUnboxed<std::tuple<Tensor,Tensor>, const Tensor &, Dimname, bool>(const_cast<Tensor&>(*this), dim, descending);
#endif
}
#endif
inline Tensor Tensor::argsort(int64_t dim, bool descending) const {
#ifdef USE_STATIC_DISPATCH
    at::AutoNonVariableTypeMode _var_guard(true);
    return TypeDefault::argsort(const_cast<Tensor&>(*this), dim, descending);
#else
    static c10::OperatorHandle op = c10::Dispatcher::singleton().findSchema({"aten::argsort", ""}).value();
    return c10::Dispatcher::singleton().callUnboxed<Tensor, const Tensor &, int64_t, bool>(
        op, impl::dispatchTypeId(at::detail::multi_dispatch_tensor_type_set(*this)), const_cast<Tensor&>(*this), dim, descending);
#endif
}
#ifdef BUILD_NAMEDTENSOR
inline Tensor Tensor::argsort(Dimname dim, bool descending) const {
#ifdef USE_STATIC_DISPATCH
    at::AutoNonVariableTypeMode _var_guard(true);
    return TypeDefault::argsort(const_cast<Tensor&>(*this), dim, descending);
#else
    static auto table = globalATenDispatch().getOpTable("aten::argsort.dimname(Tensor self, Dimname dim, bool descending=False) -> Tensor");
    return table->callUnboxed<Tensor, const Tensor &, Dimname, bool>(const_cast<Tensor&>(*this), dim, descending);
#endif
}
#endif
inline std::tuple<Tensor,Tensor> Tensor::topk(int64_t k, int64_t dim, bool largest, bool sorted) const {
#ifdef USE_STATIC_DISPATCH
    at::AutoNonVariableTypeMode _var_guard(true);
    switch(tensorTypeIdToBackend(impl::dispatchTypeId(type_set()))) {
        case Backend::CPU:
            return CPUType::topk(const_cast<Tensor&>(*this), k, dim, largest, sorted);
            break;
        case Backend::QuantizedCPU:
            return QuantizedCPUType::topk(const_cast<Tensor&>(*this), k, dim, largest, sorted);
            break;
        default:
            AT_ERROR("topk not implemented for ", at::toString(type_set()));
    }
#else
    static c10::OperatorHandle op = c10::Dispatcher::singleton().findSchema({"aten::topk", ""}).value();
    return c10::Dispatcher::singleton().callUnboxedOnly<std::tuple<Tensor,Tensor>, const Tensor &, int64_t, int64_t, bool, bool>(
        op, impl::dispatchTypeId(at::detail::multi_dispatch_tensor_type_set(*this)), const_cast<Tensor&>(*this), k, dim, largest, sorted);
#endif
}
inline Tensor Tensor::all() const {
#ifdef USE_STATIC_DISPATCH
    at::AutoNonVariableTypeMode _var_guard(true);
    return TypeDefault::all(const_cast<Tensor&>(*this));
#else
    static c10::OperatorHandle op = c10::Dispatcher::singleton().findSchema({"aten::all", ""}).value();
    return c10::Dispatcher::singleton().callUnboxed<Tensor, const Tensor &>(
        op, impl::dispatchTypeId(at::detail::multi_dispatch_tensor_type_set(*this)), const_cast<Tensor&>(*this));
#endif
}
inline Tensor Tensor::any() const {
#ifdef USE_STATIC_DISPATCH
    at::AutoNonVariableTypeMode _var_guard(true);
    return TypeDefault::any(const_cast<Tensor&>(*this));
#else
    static c10::OperatorHandle op = c10::Dispatcher::singleton().findSchema({"aten::any", ""}).value();
    return c10::Dispatcher::singleton().callUnboxed<Tensor, const Tensor &>(
        op, impl::dispatchTypeId(at::detail::multi_dispatch_tensor_type_set(*this)), const_cast<Tensor&>(*this));
#endif
}
inline Tensor Tensor::renorm(Scalar p, int64_t dim, Scalar maxnorm) const {
#ifdef USE_STATIC_DISPATCH
    at::AutoNonVariableTypeMode _var_guard(true);
    switch(tensorTypeIdToBackend(impl::dispatchTypeId(type_set()))) {
        case Backend::CPU:
            return CPUType::renorm(const_cast<Tensor&>(*this), p, dim, maxnorm);
            break;
        default:
            AT_ERROR("renorm not implemented for ", at::toString(type_set()));
    }
#else
    static c10::OperatorHandle op = c10::Dispatcher::singleton().findSchema({"aten::renorm", ""}).value();
    return c10::Dispatcher::singleton().callUnboxed<Tensor, const Tensor &, Scalar, int64_t, Scalar>(
        op, impl::dispatchTypeId(at::detail::multi_dispatch_tensor_type_set(*this)), const_cast<Tensor&>(*this), p, dim, maxnorm);
#endif
}
inline Tensor Tensor::unfold(int64_t dimension, int64_t size, int64_t step) const {
#ifdef USE_STATIC_DISPATCH
    at::AutoNonVariableTypeMode _var_guard(true);
    switch(tensorTypeIdToBackend(impl::dispatchTypeId(type_set()))) {
        case Backend::CPU:
            return CPUType::unfold(const_cast<Tensor&>(*this), dimension, size, step);
            break;
        default:
            AT_ERROR("unfold not implemented for ", at::toString(type_set()));
    }
#else
    static c10::OperatorHandle op = c10::Dispatcher::singleton().findSchema({"aten::unfold", ""}).value();
    return c10::Dispatcher::singleton().callUnboxedOnly<Tensor, const Tensor &, int64_t, int64_t, int64_t>(
        op, impl::dispatchTypeId(at::detail::multi_dispatch_tensor_type_set(*this)), const_cast<Tensor&>(*this), dimension, size, step);
#endif
}
inline bool Tensor::equal(const Tensor & other) const {
#ifdef USE_STATIC_DISPATCH
    at::AutoNonVariableTypeMode _var_guard(true);
    switch(tensorTypeIdToBackend(impl::dispatchTypeId(type_set()))) {
        case Backend::CPU:
            return CPUType::equal(const_cast<Tensor&>(*this), other);
            break;
        case Backend::QuantizedCPU:
            return QuantizedCPUType::equal(const_cast<Tensor&>(*this), other);
            break;
        default:
            AT_ERROR("equal not implemented for ", at::toString(type_set()));
    }
#else
    static c10::OperatorHandle op = c10::Dispatcher::singleton().findSchema({"aten::equal", ""}).value();
    return c10::Dispatcher::singleton().callUnboxed<bool, const Tensor &, const Tensor &>(
        op, impl::dispatchTypeId(at::detail::multi_dispatch_tensor_type_set(*this, other)), const_cast<Tensor&>(*this), other);
#endif
}
inline Tensor Tensor::pow(const Tensor & exponent) const {
#ifdef USE_STATIC_DISPATCH
    at::AutoNonVariableTypeMode _var_guard(true);
    switch(tensorTypeIdToBackend(impl::dispatchTypeId(type_set()))) {
        case Backend::CPU:
            return CPUType::pow(const_cast<Tensor&>(*this), exponent);
            break;
        default:
            AT_ERROR("pow not implemented for ", at::toString(type_set()));
    }
#else
    static c10::OperatorHandle op = c10::Dispatcher::singleton().findSchema({"aten::pow", "Tensor_Tensor"}).value();
    return c10::Dispatcher::singleton().callUnboxed<Tensor, const Tensor &, const Tensor &>(
        op, impl::dispatchTypeId(at::detail::multi_dispatch_tensor_type_set(*this, exponent)), const_cast<Tensor&>(*this), exponent);
#endif
}
inline Tensor Tensor::alias() const {
#ifdef USE_STATIC_DISPATCH
    at::AutoNonVariableTypeMode _var_guard(true);
    return TypeDefault::alias(const_cast<Tensor&>(*this));
#else
    static c10::OperatorHandle op = c10::Dispatcher::singleton().findSchema({"aten::alias", ""}).value();
    return c10::Dispatcher::singleton().callUnboxedOnly<Tensor, const Tensor &>(
        op, impl::dispatchTypeId(at::detail::multi_dispatch_tensor_type_set(*this)), const_cast<Tensor&>(*this));
#endif
}

inline caffe2::TypeMeta Tensor::dtype() const noexcept {
  return impl_->dtype();
}

inline Layout Tensor::layout() const noexcept {
  return impl_->layout();
}

inline Device Tensor::device() const {
  return impl_->device();
}

inline int64_t Tensor::get_device() const {
  // NB: this is not a native function to avoid dispatching overhead.
  return impl_->get_device();
}

inline int64_t get_device(Tensor self) {
  return self.get_device();
}

inline bool Tensor::is_cuda() const {
  // NB: this is not a native function to avoid dispatching overhead.
  return impl_->is_cuda();
}

#ifdef BUILD_NAMEDTENSOR
inline NamedTensorMeta* Tensor::get_named_tensor_meta() {
  return static_cast<NamedTensorMeta*>(impl_->named_tensor_meta());
}

inline const NamedTensorMeta* Tensor::get_named_tensor_meta() const {
  return static_cast<NamedTensorMeta*>(impl_->named_tensor_meta());
}

inline bool Tensor::has_names() const {
  return impl::has_names(unsafeGetTensorImpl());
}
#endif

inline bool is_cuda(Tensor self) {
  return self.is_cuda();
}

inline bool Tensor::is_hip() const {
  // NB: this is not a native function to avoid dispatching overhead.
  return impl_->is_hip();
}

inline bool is_hip(Tensor self) {
  return self.is_hip();
}

inline bool Tensor::is_sparse() const {
  // NB: this is not a native function to avoid dispatching overhead.
  return impl_->is_sparse();
}

inline bool is_sparse(Tensor self) {
  return self.is_sparse();
}

inline bool Tensor::is_mkldnn() const {
  // NB: this is not a native function to avoid dispatching overhead.
  return impl_->is_mkldnn();
}

inline bool is_mkldnn(Tensor self) {
  return self.is_mkldnn();
}

inline bool Tensor::is_quantized() const {
  // NB: this is not a native function to avoid dispatching overhead.
  return impl_->is_quantized();
}

inline bool is_quantized(Tensor self) {
  return self.is_quantized();
}

#define DEFINE_CAST(T, name)                     \
  template <>                                    \
  inline T* Tensor::data_ptr() const {           \
    TORCH_CHECK(                                 \
        scalar_type() == ScalarType::name,       \
        "expected scalar type ",                 \
        #name,                                   \
        " but found ",                           \
        c10::toString(scalar_type()));           \
    return static_cast<T*>(this->unsafeGetTensorImpl()->data());    \
  }

AT_FORALL_SCALAR_TYPES_WITH_COMPLEX_EXCEPT_COMPLEX_HALF(DEFINE_CAST)
AT_FORALL_QINT_TYPES(DEFINE_CAST)
#undef DEFINE_CAST

#define DEFINE_ITEM(T, name)      \
  template <>                     \
  inline T Tensor::item() const { \
    return item().to##name();     \
  }

AT_FORALL_SCALAR_TYPES_WITH_COMPLEX_EXCEPT_COMPLEX_HALF(DEFINE_ITEM)
#undef DEFINE_ITEM

} //namespace at<|MERGE_RESOLUTION|>--- conflicted
+++ resolved
@@ -1546,18 +1546,8 @@
 }
 inline Tensor & Tensor::log10_() const {
 #ifdef USE_STATIC_DISPATCH
-<<<<<<< HEAD
+    at::AutoNonVariableTypeMode _var_guard(true);
     return TypeDefault::log10_(const_cast<Tensor&>(*this));
-=======
-    at::AutoNonVariableTypeMode _var_guard(true);
-    switch(tensorTypeIdToBackend(impl::dispatchTypeId(type_set()))) {
-        case Backend::CPU:
-            return CPUType::log10_(const_cast<Tensor&>(*this));
-            break;
-        default:
-            AT_ERROR("log10_ not implemented for ", at::toString(type_set()));
-    }
->>>>>>> a9e49744
 #else
     static c10::OperatorHandle op = c10::Dispatcher::singleton().findSchema({"aten::log10_", ""}).value();
     return c10::Dispatcher::singleton().callUnboxedOnly<Tensor &, Tensor &>(
